--- conflicted
+++ resolved
@@ -99,10 +99,7 @@
 
 // aes-ctr stream cipher encrypt/decrypt
 void BRAESCTR(void *out, const void *key, size_t keyLen, const void *iv16, const void *data, size_t dataLen);
-<<<<<<< HEAD
-void BRAESCTR_OFFSET(void *out, size_t outLen, const void *key, size_t keyLen, void *iv16, const void *data, size_t dataLen); 
-=======
->>>>>>> 9ef92f0c
+void BRAESCTR_OFFSET(void *out, size_t outLen, const void *key, size_t keyLen, void *iv16, const void *data, size_t dataLen);
     
 void BRPBKDF2(void *dk, size_t dkLen, void (*hash)(void *, const void *, size_t), size_t hashLen,
               const void *pw, size_t pwLen, const void *salt, size_t saltLen, unsigned rounds);
