//
//  BRPeerManager.c
//
//  Created by Aaron Voisine on 9/2/15.
//  Copyright (c) 2015 breadwallet LLC.
//
//  Permission is hereby granted, free of charge, to any person obtaining a copy
//  of this software and associated documentation files (the "Software"), to deal
//  in the Software without restriction, including without limitation the rights
//  to use, copy, modify, merge, publish, distribute, sublicense, and/or sell
//  copies of the Software, and to permit persons to whom the Software is
//  furnished to do so, subject to the following conditions:
//
//  The above copyright notice and this permission notice shall be included in
//  all copies or substantial portions of the Software.
//
//  THE SOFTWARE IS PROVIDED "AS IS", WITHOUT WARRANTY OF ANY KIND, EXPRESS OR
//  IMPLIED, INCLUDING BUT NOT LIMITED TO THE WARRANTIES OF MERCHANTABILITY,
//  FITNESS FOR A PARTICULAR PURPOSE AND NONINFRINGEMENT. IN NO EVENT SHALL THE
//  AUTHORS OR COPYRIGHT HOLDERS BE LIABLE FOR ANY CLAIM, DAMAGES OR OTHER
//  LIABILITY, WHETHER IN AN ACTION OF CONTRACT, TORT OR OTHERWISE, ARISING FROM,
//  OUT OF OR IN CONNECTION WITH THE SOFTWARE OR THE USE OR OTHER DEALINGS IN
//  THE SOFTWARE.

#include "BRPeerManager.h"
#include "BRBloomFilter.h"
#include "BRSet.h"
#include "BRArray.h"
#include "BRInt.h"
#include <stdlib.h>
#include <stdio.h>
#include <inttypes.h>
#include <limits.h>
#include <time.h>
#include <assert.h>
#include <pthread.h>
#include <errno.h>
#include <netdb.h>
#include <sys/socket.h>
#include <netinet/in.h>

#define PROTOCOL_TIMEOUT      20.0
#define MAX_CONNECT_FAILURES  20 // notify user of network problems after this many connect failures in a row
#define PEER_FLAG_SYNCED      0x01
#define PEER_FLAG_NEEDSUPDATE 0x02

#define genesis_block_hash(params) UInt256Reverse((params)->checkpoints[0].hash)

typedef struct {
    BRPeerManager *manager;
    const char *hostname;
    uint64_t services;
} BRFindPeersInfo;

typedef struct {
    BRPeer *peer;
    BRPeerManager *manager;
    UInt256 hash;
} BRPeerCallbackInfo;

typedef struct {
    BRTransaction *tx;
    void *info;
    void (*callback)(void *info, int error);
} BRPublishedTx;

typedef struct {
    UInt256 txHash;
    BRPeer *peers;
} BRTxPeerList;

// true if peer is contained in the list of peers associated with txHash
static int _BRTxPeerListHasPeer(const BRTxPeerList *list, UInt256 txHash, const BRPeer *peer)
{
    for (size_t i = array_count(list); i > 0; i--) {
        if (! UInt256Eq(list[i - 1].txHash, txHash)) continue;

        for (size_t j = array_count(list[i - 1].peers); j > 0; j--) {
            if (BRPeerEq(&list[i - 1].peers[j - 1], peer)) return 1;
        }
        
        break;
    }
    
    return 0;
}

// number of peers associated with txHash
static size_t _BRTxPeerListCount(const BRTxPeerList *list, UInt256 txHash)
{
    for (size_t i = array_count(list); i > 0; i--) {
        if (UInt256Eq(list[i - 1].txHash, txHash)) return array_count(list[i - 1].peers);
    }
    
    return 0;
}

// adds peer to the list of peers associated with txHash and returns the new total number of peers
static size_t _BRTxPeerListAddPeer(BRTxPeerList **list, UInt256 txHash, const BRPeer *peer)
{
    for (size_t i = array_count(*list); i > 0; i--) {
        if (! UInt256Eq((*list)[i - 1].txHash, txHash)) continue;
        
        for (size_t j = array_count((*list)[i - 1].peers); j > 0; j--) {
            if (BRPeerEq(&(*list)[i - 1].peers[j - 1], peer)) return array_count((*list)[i - 1].peers);
        }
        
        array_add((*list)[i - 1].peers, *peer);
        return array_count((*list)[i - 1].peers);
    }

    array_add(*list, ((BRTxPeerList) { txHash, NULL }));
    array_new((*list)[array_count(*list) - 1].peers, PEER_MAX_CONNECTIONS);
    array_add((*list)[array_count(*list) - 1].peers, *peer);
    return 1;
}

// removes peer from the list of peers associated with txHash, returns true if peer was found
static int _BRTxPeerListRemovePeer(BRTxPeerList *list, UInt256 txHash, const BRPeer *peer)
{
    for (size_t i = array_count(list); i > 0; i--) {
        if (! UInt256Eq(list[i - 1].txHash, txHash)) continue;
        
        for (size_t j = array_count(list[i - 1].peers); j > 0; j--) {
            if (! BRPeerEq(&list[i - 1].peers[j - 1], peer)) continue;
            array_rm(list[i - 1].peers, j - 1);
            return 1;
        }
        
        break;
    }
    
    return 0;
}

// comparator for sorting peers by timestamp, most recent first
inline static int _peerTimestampCompare(const void *peer, const void *otherPeer)
{
    if (((const BRPeer *)peer)->timestamp < ((const BRPeer *)otherPeer)->timestamp) return 1;
    if (((const BRPeer *)peer)->timestamp > ((const BRPeer *)otherPeer)->timestamp) return -1;
    return 0;
}

// returns a hash value for a block's prevBlock value suitable for use in a hashtable
inline static size_t _BRPrevBlockHash(const void *block)
{
    return (size_t)((const BRMerkleBlock *)block)->prevBlock.u32[0];
}

// true if block and otherBlock have equal prevBlock values
inline static int _BRPrevBlockEq(const void *block, const void *otherBlock)
{
    return UInt256Eq(((const BRMerkleBlock *)block)->prevBlock, ((const BRMerkleBlock *)otherBlock)->prevBlock);
}

// returns a hash value for a block's height value suitable for use in a hashtable
inline static size_t _BRBlockHeightHash(const void *block)
{
    // (FNV_OFFSET xor height)*FNV_PRIME
    return (size_t)((0x811C9dc5 ^ ((const BRMerkleBlock *)block)->height)*0x01000193);
}

// true if block and otherBlock have equal height values
inline static int _BRBlockHeightEq(const void *block, const void *otherBlock)
{
    return (((const BRMerkleBlock *)block)->height == ((const BRMerkleBlock *)otherBlock)->height);
}

struct BRPeerManagerStruct {
    const BRChainParams *params;
    BRWallet *wallet;
    int isConnected, connectFailureCount, misbehavinCount, dnsThreadCount, maxConnectCount;
    BRPeer *peers, *downloadPeer, fixedPeer, **connectedPeers;
    char downloadPeerName[INET6_ADDRSTRLEN + 6];
    uint32_t earliestKeyTime, syncStartHeight, filterUpdateHeight, estimatedHeight;
    BRBloomFilter *bloomFilter;
    double fpRate, averageTxPerBlock;
    BRSet *blocks, *orphans, *checkpoints;
    BRMerkleBlock *lastBlock, *lastOrphan;
    BRTxPeerList *txRelays, *txRequests;
    BRPublishedTx *publishedTx;
    UInt256 *publishedTxHashes;
    void *info;
    void (*syncStarted)(void *info);
    void (*syncStopped)(void *info, int error);
    void (*txStatusUpdate)(void *info);
    void (*saveBlocks)(void *info, int replace, BRMerkleBlock *blocks[], size_t blocksCount);
    void (*savePeers)(void *info, int replace, const BRPeer peers[], size_t peersCount);
    int (*networkIsReachable)(void *info);
    void (*threadCleanup)(void *info);
    pthread_mutex_t lock;
};

static void _BRPeerManagerPeerMisbehavin(BRPeerManager *manager, BRPeer *peer)
{
    for (size_t i = array_count(manager->peers); i > 0; i--) {
        if (BRPeerEq(&manager->peers[i - 1], peer)) array_rm(manager->peers, i - 1);
    }

    if (++manager->misbehavinCount >= 10) { // clear out stored peers so we get a fresh list from DNS for next connect
        manager->misbehavinCount = 0;
        array_clear(manager->peers);
    }

    BRPeerDisconnect(peer);
}

static void _BRPeerManagerSyncStopped(BRPeerManager *manager)
{
    manager->syncStartHeight = 0;

    if (manager->downloadPeer) {
        // don't cancel timeout if there's a pending tx publish callback
        for (size_t i = array_count(manager->publishedTx); i > 0; i--) {
            if (manager->publishedTx[i - 1].callback != NULL) return;
        }
    
        BRPeerScheduleDisconnect(manager->downloadPeer, -1); // cancel sync timeout
    }
}

// adds transaction to list of tx to be published, along with any unconfirmed inputs
static void _BRPeerManagerAddTxToPublishList(BRPeerManager *manager, BRTransaction *tx, void *info,
                                             void (*callback)(void *, int))
{
    if (tx && tx->blockHeight == TX_UNCONFIRMED) {
        for (size_t i = array_count(manager->publishedTx); i > 0; i--) {
            if (BRTransactionEq(manager->publishedTx[i - 1].tx, tx)) return;
        }
        
        array_add(manager->publishedTx, ((BRPublishedTx) { tx, info, callback }));
        array_add(manager->publishedTxHashes, tx->txHash);

        for (size_t i = 0; i < tx->inCount; i++) {
            _BRPeerManagerAddTxToPublishList(manager, BRWalletTransactionForHash(manager->wallet, tx->inputs[i].txHash),
                                             NULL, NULL);
        }
    }
}

static size_t _BRPeerManagerBlockLocators(BRPeerManager *manager, UInt256 locators[], size_t locatorsCount)
{
    // append 10 most recent block hashes, decending, then continue appending, doubling the step back each time,
    // finishing with the genesis block (top, -1, -2, -3, -4, -5, -6, -7, -8, -9, -11, -15, -23, -39, -71, -135, ..., 0)
    BRMerkleBlock *block = manager->lastBlock;
    int32_t step = 1, i = 0, j;
    
    while (block && block->height > 0) {
        if (locators && i < locatorsCount) locators[i] = block->blockHash;
        if (++i >= 10) step *= 2;
        
        for (j = 0; block && j < step; j++) {
            block = BRSetGet(manager->blocks, &block->prevBlock);
        }
    }
    
    if (locators && i < locatorsCount) locators[i] = genesis_block_hash(manager->params);
    return ++i;
}

static void _setApplyFreeBlock(void *info, void *block)
{
    BRMerkleBlockFree(block);
}

static size_t _BRPeerManagerAddPeer(BRPeerManager *manager, BRPeer *peer) {
	size_t add = 1;
	for (size_t i = array_count(manager->peers); i > 0; i--) {
		BRPeer* otherPeer = (BRPeer*) &(manager->peers[i - 1]);
		if (BRPeerEq(otherPeer, peer)) { i = 1; add = 0;}
	}
	if (add == 1) array_add(manager->peers, *peer);
	return add;
}

static void _BRPeerManagerLoadBloomFilter(BRPeerManager *manager, BRPeer *peer)
{
    // every time a new wallet address is added, the bloom filter has to be rebuilt, and each address is only used
    // for one transaction, so here we generate some spare addresses to avoid rebuilding the filter each time a
    // wallet transaction is encountered during the chain sync
    BRWalletUnusedAddrs(manager->wallet, NULL, SEQUENCE_GAP_LIMIT_EXTERNAL + 100, 0);
    BRWalletUnusedAddrs(manager->wallet, NULL, SEQUENCE_GAP_LIMIT_INTERNAL + 100, 1);

    BRSetApply(manager->orphans, NULL, _setApplyFreeBlock);
    BRSetClear(manager->orphans); // clear out orphans that may have been received on an old filter
    manager->lastOrphan = NULL;
    manager->filterUpdateHeight = manager->lastBlock->height;
    manager->fpRate = BLOOM_REDUCED_FALSEPOSITIVE_RATE;
    
    size_t addrsCount = BRWalletAllAddrs(manager->wallet, NULL, 0);
    BRAddress *addrs = malloc(addrsCount*sizeof(*addrs));
    size_t utxosCount = BRWalletUTXOs(manager->wallet, NULL, 0);
    BRUTXO *utxos = malloc(utxosCount*sizeof(*utxos));
    uint32_t blockHeight = (manager->lastBlock->height > 100) ? manager->lastBlock->height - 100 : 0;
    size_t txCount = BRWalletTxUnconfirmedBefore(manager->wallet, NULL, 0, blockHeight);
    BRTransaction **transactions = malloc(txCount*sizeof(*transactions));
    BRBloomFilter *filter;
    
    assert(addrs != NULL);
    assert(utxos != NULL);
    assert(transactions != NULL);
    addrsCount = BRWalletAllAddrs(manager->wallet, addrs, addrsCount);
    utxosCount = BRWalletUTXOs(manager->wallet, utxos, utxosCount);
    txCount = BRWalletTxUnconfirmedBefore(manager->wallet, transactions, txCount, blockHeight);
    filter = BRBloomFilterNew(manager->fpRate, addrsCount + utxosCount + txCount + 100, (uint32_t)BRPeerHash(peer),
                              BLOOM_UPDATE_ALL); // BUG: XXX txCount not the same as number of spent wallet outputs
    
    for (size_t i = 0; i < addrsCount; i++) { // add addresses to watch for tx receiveing money to the wallet
        UInt160 hash = UINT160_ZERO;
        
        BRAddressHash160(&hash, addrs[i].s);
        
        if (! UInt160IsZero(hash) && ! BRBloomFilterContainsData(filter, hash.u8, sizeof(hash))) {
            BRBloomFilterInsertData(filter, hash.u8, sizeof(hash));
        }
    }

    free(addrs);
        
    for (size_t i = 0; i < utxosCount; i++) { // add UTXOs to watch for tx sending money from the wallet
        uint8_t o[sizeof(UInt256) + sizeof(uint32_t)];
        
        UInt256Set(o, utxos[i].hash);
        UInt32SetLE(&o[sizeof(UInt256)], utxos[i].n);
        if (! BRBloomFilterContainsData(filter, o, sizeof(o))) BRBloomFilterInsertData(filter, o, sizeof(o));
    }
    
    free(utxos);
        
    for (size_t i = 0; i < txCount; i++) { // also add TXOs spent within the last 100 blocks
        for (size_t j = 0; j < transactions[i]->inCount; j++) {
            BRTxInput *input = &transactions[i]->inputs[j];
            BRTransaction *tx = BRWalletTransactionForHash(manager->wallet, input->txHash);
            uint8_t o[sizeof(UInt256) + sizeof(uint32_t)];
            
            if (tx && input->index < tx->outCount &&
                BRWalletContainsAddress(manager->wallet, tx->outputs[input->index].address)) {
                UInt256Set(o, input->txHash);
                UInt32SetLE(&o[sizeof(UInt256)], input->index);
                if (! BRBloomFilterContainsData(filter, o, sizeof(o))) BRBloomFilterInsertData(filter, o,sizeof(o));
            }
        }
    }
    
    free(transactions);
    if (manager->bloomFilter) BRBloomFilterFree(manager->bloomFilter);
    manager->bloomFilter = filter;
    // TODO: XXX if already synced, recursively add inputs of unconfirmed receives

    uint8_t data[BRBloomFilterSerialize(filter, NULL, 0)];
    size_t len = BRBloomFilterSerialize(filter, data, sizeof(data));
    
    BRPeerSendFilterload(peer, data, len);
}

static void _updateFilterRerequestDone(void *info, int success)
{
    BRPeer *peer = ((BRPeerCallbackInfo *)info)->peer;
    BRPeerManager *manager = ((BRPeerCallbackInfo *)info)->manager;
    
    free(info);
    
    if (success) {
        pthread_mutex_lock(&manager->lock);

        if ((peer->flags & PEER_FLAG_NEEDSUPDATE) == 0) {
            UInt256 locators[_BRPeerManagerBlockLocators(manager, NULL, 0)];
            size_t count = _BRPeerManagerBlockLocators(manager, locators, sizeof(locators)/sizeof(*locators));
            
            BRPeerSendGetblocks(peer, locators, count, UINT256_ZERO);
        }

        pthread_mutex_unlock(&manager->lock);
    }
}

static void _updateFilterLoadDone(void *info, int success)
{
    BRPeer *peer = ((BRPeerCallbackInfo *)info)->peer;
    BRPeerManager *manager = ((BRPeerCallbackInfo *)info)->manager;
    BRPeerCallbackInfo *peerInfo;

    free(info);
    
    if (success) {
        pthread_mutex_lock(&manager->lock);
        BRPeerSetNeedsFilterUpdate(peer, 0);
        peer->flags &= ~PEER_FLAG_NEEDSUPDATE;
        
        if (manager->lastBlock->height < manager->estimatedHeight) { // if syncing, rerequest blocks
            peerInfo = calloc(1, sizeof(*peerInfo));
            assert(peerInfo != NULL);
            peerInfo->peer = peer;
            peerInfo->manager = manager;
            BRPeerRerequestBlocks(manager->downloadPeer, manager->lastBlock->blockHash);
            BRPeerSendPing(manager->downloadPeer, peerInfo, _updateFilterRerequestDone);
        }
        else BRPeerSendMempool(peer, NULL, 0, NULL, NULL); // if not syncing, request mempool
        
        pthread_mutex_unlock(&manager->lock);
    }
}

static void _updateFilterPingDone(void *info, int success)
{
    BRPeer *peer = ((BRPeerCallbackInfo *)info)->peer;
    BRPeerManager *manager = ((BRPeerCallbackInfo *)info)->manager;
    BRPeerCallbackInfo *peerInfo;
    
    if (success) {
        pthread_mutex_lock(&manager->lock);
        peer_log(peer, "updating filter with newly created wallet addresses");
        if (manager->bloomFilter) BRBloomFilterFree(manager->bloomFilter);
        manager->bloomFilter = NULL;

        if (manager->lastBlock->height < manager->estimatedHeight) { // if we're syncing, only update download peer
            if (manager->downloadPeer) {
                _BRPeerManagerLoadBloomFilter(manager, manager->downloadPeer);
                BRPeerSendPing(manager->downloadPeer, info, _updateFilterLoadDone); // wait for pong so filter is loaded
            }
            else free(info);
        }
        else {
            free(info);
            
            for (size_t i = array_count(manager->connectedPeers); i > 0; i--) {
                if (BRPeerConnectStatus(manager->connectedPeers[i - 1]) != BRPeerStatusConnected) continue;
                peerInfo = calloc(1, sizeof(*peerInfo));
                assert(peerInfo != NULL);
                peerInfo->peer = manager->connectedPeers[i - 1];
                peerInfo->manager = manager;
                _BRPeerManagerLoadBloomFilter(manager, peerInfo->peer);
                BRPeerSendPing(peerInfo->peer, peerInfo, _updateFilterLoadDone); // wait for pong so filter is loaded
            }
        }

         pthread_mutex_unlock(&manager->lock);
    }
    else free(info);
}

static void _BRPeerManagerUpdateFilter(BRPeerManager *manager)
{
    BRPeerCallbackInfo *info;

    if (manager->downloadPeer && (manager->downloadPeer->flags & PEER_FLAG_NEEDSUPDATE) == 0) {
        BRPeerSetNeedsFilterUpdate(manager->downloadPeer, 1);
        manager->downloadPeer->flags |= PEER_FLAG_NEEDSUPDATE;
        peer_log(manager->downloadPeer, "filter update needed, waiting for pong");
        info = calloc(1, sizeof(*info));
        assert(info != NULL);
        info->peer = manager->downloadPeer;
        info->manager = manager;
        // wait for pong so we're sure to include any tx already sent by the peer in the updated filter
        BRPeerSendPing(manager->downloadPeer, info, _updateFilterPingDone);
    }
}

static void _BRPeerManagerUpdateTx(BRPeerManager *manager, const UInt256 txHashes[], size_t txCount,
                                   uint32_t blockHeight, uint32_t timestamp)
{
    if (blockHeight != TX_UNCONFIRMED) { // remove confirmed tx from publish list and relay counts
        for (size_t i = 0; i < txCount; i++) {
            for (size_t j = array_count(manager->publishedTx); j > 0; j--) {
                BRTransaction *tx = manager->publishedTx[j - 1].tx;
                
                if (! UInt256Eq(txHashes[i], tx->txHash)) continue;
                array_rm(manager->publishedTx, j - 1);
                array_rm(manager->publishedTxHashes, j - 1);
                if (! BRWalletTransactionForHash(manager->wallet, tx->txHash)) BRTransactionFree(tx);
            }
            
            for (size_t j = array_count(manager->txRelays); j > 0; j--) {
                if (! UInt256Eq(txHashes[i], manager->txRelays[j - 1].txHash)) continue;
                array_free(manager->txRelays[j - 1].peers);
                array_rm(manager->txRelays, j - 1);
            }
        }
    }
    
    BRWalletUpdateTransactions(manager->wallet, txHashes, txCount, blockHeight, timestamp);
}

// unconfirmed transactions that aren't in the mempools of any of connected peers have likely dropped off the network
static void _requestUnrelayedTxGetdataDone(void *info, int success)
{
    BRPeer *peer = ((BRPeerCallbackInfo *)info)->peer;
    BRPeerManager *manager = ((BRPeerCallbackInfo *)info)->manager;
    int isPublishing;
    size_t count = 0;

    free(info);
    pthread_mutex_lock(&manager->lock);
    if (success) peer->flags |= PEER_FLAG_SYNCED;
    
    for (size_t i = array_count(manager->connectedPeers); i > 0; i--) {
        peer = manager->connectedPeers[i - 1];
        if (BRPeerConnectStatus(peer) == BRPeerStatusConnected) count++;
        if ((peer->flags & PEER_FLAG_SYNCED) != 0) continue;
        count = 0;
        break;
    }

    // don't remove transactions until we're connected to maxConnectCount peers, and all peers have finished
    // relaying their mempools
    if (count >= manager->maxConnectCount) {
        size_t txCount = BRWalletTxUnconfirmedBefore(manager->wallet, NULL, 0, TX_UNCONFIRMED);
        BRTransaction *tx[(txCount < 10000) ? txCount : 10000];
        
        txCount = BRWalletTxUnconfirmedBefore(manager->wallet, tx, sizeof(tx)/sizeof(*tx), TX_UNCONFIRMED);

        for (size_t i = 0; i < txCount; i++) {
            isPublishing = 0;
            
            for (size_t j = array_count(manager->publishedTx); ! isPublishing && j > 0; j--) {
                if (BRTransactionEq(manager->publishedTx[j - 1].tx, tx[i]) &&
                    manager->publishedTx[j - 1].callback != NULL) isPublishing = 1;
            }
            
            if (! isPublishing && _BRTxPeerListCount(manager->txRelays, tx[i]->txHash) == 0 &&
                _BRTxPeerListCount(manager->txRequests, tx[i]->txHash) == 0) {
                BRWalletRemoveTransaction(manager->wallet, tx[i]->txHash);
            }
            else if (! isPublishing && _BRTxPeerListCount(manager->txRelays, tx[i]->txHash) < manager->maxConnectCount){
                // set timestamp 0 to mark as unverified
                _BRPeerManagerUpdateTx(manager, &tx[i]->txHash, 1, TX_UNCONFIRMED, 0);
            }
        }
    }

    pthread_mutex_unlock(&manager->lock);
}

static void _BRPeerManagerRequestUnrelayedTx(BRPeerManager *manager, BRPeer *peer)
{
    BRPeerCallbackInfo *info;
    size_t hashCount = 0, txCount = BRWalletTxUnconfirmedBefore(manager->wallet, NULL, 0, TX_UNCONFIRMED);
    BRTransaction *tx[txCount];
    UInt256 txHashes[txCount];
    
    txCount = BRWalletTxUnconfirmedBefore(manager->wallet, tx, txCount, TX_UNCONFIRMED);
    
    for (size_t i = 0; i < txCount; i++) {
        if (! _BRTxPeerListHasPeer(manager->txRelays, tx[i]->txHash, peer) &&
            ! _BRTxPeerListHasPeer(manager->txRequests, tx[i]->txHash, peer)) {
            txHashes[hashCount++] = tx[i]->txHash;
            _BRTxPeerListAddPeer(&manager->txRequests, tx[i]->txHash, peer);
        }
    }

    if (hashCount > 0) {
        BRPeerSendGetdata(peer, txHashes, hashCount, NULL, 0);
    
        if ((peer->flags & PEER_FLAG_SYNCED) == 0) {
            info = calloc(1, sizeof(*info));
            assert(info != NULL);
            info->peer = peer;
            info->manager = manager;
            BRPeerSendPing(peer, info, _requestUnrelayedTxGetdataDone);
        }
    }
    else peer->flags |= PEER_FLAG_SYNCED;
}

static void _BRPeerManagerPublishPendingTx(BRPeerManager *manager, BRPeer *peer)
{
    for (size_t i = array_count(manager->publishedTx); i > 0; i--) {
        if (manager->publishedTx[i - 1].callback == NULL) continue;
        BRPeerScheduleDisconnect(peer, PROTOCOL_TIMEOUT); // schedule publish timeout
        break;
    }
    
    BRPeerSendInv(peer, manager->publishedTxHashes, array_count(manager->publishedTxHashes));
}

static void _mempoolDone(void *info, int success)
{
    BRPeer *peer = ((BRPeerCallbackInfo *)info)->peer;
    BRPeerManager *manager = ((BRPeerCallbackInfo *)info)->manager;
    int syncFinished = 0;
    
    free(info);
    
    if (success) {
        peer_log(peer, "mempool request finished");
        pthread_mutex_lock(&manager->lock);
        if (manager->syncStartHeight > 0) {
            peer_log(peer, "sync succeeded");
            syncFinished = 1;
            _BRPeerManagerSyncStopped(manager);
        }

        _BRPeerManagerRequestUnrelayedTx(manager, peer);
        BRPeerSendGetaddr(peer); // request a list of other bitcoin peers
        pthread_mutex_unlock(&manager->lock);
        if (manager->txStatusUpdate) manager->txStatusUpdate(manager->info);
        if (syncFinished && manager->syncStopped) manager->syncStopped(manager->info, 0);
    }
    else peer_log(peer, "mempool request failed");
}

static void _loadBloomFilterDone(void *info, int success)
{
    BRPeer *peer = ((BRPeerCallbackInfo *)info)->peer;
    BRPeerManager *manager = ((BRPeerCallbackInfo *)info)->manager;

    pthread_mutex_lock(&manager->lock);
    
    if (success) {
        BRPeerSendMempool(peer, manager->publishedTxHashes, array_count(manager->publishedTxHashes), info,
                          _mempoolDone);
        pthread_mutex_unlock(&manager->lock);
    }
    else {
        free(info);
        
        if (peer == manager->downloadPeer) {
            peer_log(peer, "sync succeeded");
            _BRPeerManagerSyncStopped(manager);
            pthread_mutex_unlock(&manager->lock);
            if (manager->syncStopped) manager->syncStopped(manager->info, 0);
        }
        else pthread_mutex_unlock(&manager->lock);
    }
}

static void _BRPeerManagerLoadMempools(BRPeerManager *manager)
{
    // after syncing, load filters and get mempools from other peers
    for (size_t i = array_count(manager->connectedPeers); i > 0; i--) {
        BRPeer *peer = manager->connectedPeers[i - 1];
        BRPeerCallbackInfo *info;

        if (BRPeerConnectStatus(peer) != BRPeerStatusConnected) continue;
        info = calloc(1, sizeof(*info));
        assert(info != NULL);
        info->peer = peer;
        info->manager = manager;
        
        if (peer != manager->downloadPeer || manager->fpRate > BLOOM_REDUCED_FALSEPOSITIVE_RATE*5.0) {
            _BRPeerManagerLoadBloomFilter(manager, peer);
            _BRPeerManagerPublishPendingTx(manager, peer);
            BRPeerSendPing(peer, info, _loadBloomFilterDone); // load mempool after updating bloomfilter
        }
        else BRPeerSendMempool(peer, manager->publishedTxHashes, array_count(manager->publishedTxHashes), info,
                               _mempoolDone);
    }
}

// returns a UINT128_ZERO terminated array of addresses for hostname that must be freed, or NULL if lookup failed
static UInt128 *_addressLookup(const char *hostname)
{
    struct addrinfo *servinfo, *p;
    UInt128 *addrList = NULL;
    size_t count = 0, i = 0;
    
    if (getaddrinfo(hostname, NULL, NULL, &servinfo) == 0) {
        for (p = servinfo; p != NULL; p = p->ai_next) count++;
        if (count > 0) addrList = calloc(count + 1, sizeof(*addrList));
        assert(addrList != NULL || count == 0);
        
        for (p = servinfo; p != NULL; p = p->ai_next) {
            if (p->ai_family == AF_INET) {
                addrList[i].u16[5] = 0xffff;
                addrList[i].u32[3] = ((struct sockaddr_in *)p->ai_addr)->sin_addr.s_addr;
                i++;
            }
            else if (p->ai_family == AF_INET6) {
                addrList[i++] = *(UInt128 *)&((struct sockaddr_in6 *)p->ai_addr)->sin6_addr;
            }
        }
        
        freeaddrinfo(servinfo);
    }
    
    return addrList;
}

static void *_findPeersThreadRoutine(void *arg)
{
    BRPeerManager *manager = ((BRFindPeersInfo *)arg)->manager;
    uint64_t services = ((BRFindPeersInfo *)arg)->services;
    UInt128 *addrList, *addr;
    time_t now = time(NULL), age;
    
    pthread_cleanup_push(manager->threadCleanup, manager->info);
    addrList = _addressLookup(((BRFindPeersInfo *)arg)->hostname);
    free(arg);
    pthread_mutex_lock(&manager->lock);
    
    for (addr = addrList; addr && ! UInt128IsZero(*addr); addr++) {
        age = 24*60*60 + BRRand(2*24*60*60); // add between 1 and 3 days
		BRPeer peer = {*addr, manager->params->standardPort, services, now - age, 0};
		_BRPeerManagerAddPeer(manager,&peer);
    }

    manager->dnsThreadCount--;
    pthread_mutex_unlock(&manager->lock);
    if (addrList) free(addrList);
    pthread_cleanup_pop(1);
    return NULL;
}

// DNS peer discovery
static void _BRPeerManagerFindPeers(BRPeerManager *manager)
{
    uint64_t services = SERVICES_NODE_NETWORK | SERVICES_NODE_BLOOM | manager->params->services;
    time_t now = time(NULL);
    struct timespec ts;
    pthread_t thread;
    pthread_attr_t attr;
    UInt128 *addr, *addrList;
    BRFindPeersInfo *info;
    
    if (! UInt128IsZero(manager->fixedPeer.address)) {
        array_set_count(manager->peers, 1);
        manager->peers[0] = manager->fixedPeer;
        manager->peers[0].services = services;
        manager->peers[0].timestamp = now;
    }
    else {
        for (size_t i = 1; manager->params->dnsSeeds[i]; i++) {
            info = calloc(1, sizeof(BRFindPeersInfo));
            assert(info != NULL);
            info->manager = manager;
            info->hostname = manager->params->dnsSeeds[i];
            info->services = services;
            if (pthread_attr_init(&attr) == 0 && pthread_attr_setdetachstate(&attr, PTHREAD_CREATE_DETACHED) == 0 &&
                pthread_create(&thread, &attr, _findPeersThreadRoutine, info) == 0) manager->dnsThreadCount++;
        }

        for (addr = addrList = _addressLookup(manager->params->dnsSeeds[0]); addr && ! UInt128IsZero(*addr); addr++) {
			BRPeer peer = {*addr, manager->params->standardPort, services, now, 0};
			_BRPeerManagerAddPeer(manager,&peer);
        }

        if (addrList) free(addrList);
        ts.tv_sec = 0;
        ts.tv_nsec = 1;

        do {
            pthread_mutex_unlock(&manager->lock);
            nanosleep(&ts, NULL); // pthread_yield() isn't POSIX standard :(
            pthread_mutex_lock(&manager->lock);
        } while (manager->dnsThreadCount > 0 && array_count(manager->peers) < PEER_MAX_CONNECTIONS);
    
        qsort(manager->peers, array_count(manager->peers), sizeof(*manager->peers), _peerTimestampCompare);
    }
}

static void _peerConnected(void *info)
{
    BRPeer *peer = ((BRPeerCallbackInfo *)info)->peer;
    BRPeerManager *manager = ((BRPeerCallbackInfo *)info)->manager;
    BRPeerCallbackInfo *peerInfo;
    time_t now = time(NULL);
    
    pthread_mutex_lock(&manager->lock);
    if (peer->timestamp > now + 2*60*60 || peer->timestamp < now - 2*60*60) peer->timestamp = now; // sanity check
    
    // TODO: XXX does this work with 0.11 pruned nodes?
    if ((peer->services & manager->params->services) != manager->params->services) {
        peer_log(peer, "unsupported node type");
        BRPeerDisconnect(peer);
    }
    else if ((peer->services & SERVICES_NODE_NETWORK) != SERVICES_NODE_NETWORK) {
        peer_log(peer, "node doesn't carry full blocks");
        BRPeerDisconnect(peer);
    }
    else if (BRPeerLastBlock(peer) + 10 < manager->lastBlock->height) {
        peer_log(peer, "node isn't synced");
        BRPeerDisconnect(peer);
    }
    else if (BRPeerVersion(peer) >= 70011 && (peer->services & SERVICES_NODE_BLOOM) != SERVICES_NODE_BLOOM) {
        peer_log(peer, "node doesn't support SPV mode");
        BRPeerDisconnect(peer);
    }
    else if (manager->downloadPeer && // check if we should stick with the existing download peer
             (BRPeerLastBlock(manager->downloadPeer) >= BRPeerLastBlock(peer) ||
              manager->lastBlock->height >= BRPeerLastBlock(peer))) {
        if (manager->lastBlock->height >= BRPeerLastBlock(peer)) { // only load bloom filter if we're done syncing
            manager->connectFailureCount = 0; // also reset connect failure count if we're already synced
            _BRPeerManagerLoadBloomFilter(manager, peer);
            _BRPeerManagerPublishPendingTx(manager, peer);
            peerInfo = calloc(1, sizeof(*peerInfo));
            assert(peerInfo != NULL);
            peerInfo->peer = peer;
            peerInfo->manager = manager;
            BRPeerSendPing(peer, peerInfo, _loadBloomFilterDone);
        }
    }
    else { // select the peer with the lowest ping time to download the chain from if we're behind
        // BUG: XXX a malicious peer can report a higher lastblock to make us select them as the download peer, if
        // two peers agree on lastblock, use one of those two instead
        for (size_t i = array_count(manager->connectedPeers); i > 0; i--) {
            BRPeer *p = manager->connectedPeers[i - 1];
            
            if (BRPeerConnectStatus(p) != BRPeerStatusConnected) continue;
            if ((BRPeerPingTime(p) < BRPeerPingTime(peer) && BRPeerLastBlock(p) >= BRPeerLastBlock(peer)) ||
                BRPeerLastBlock(p) > BRPeerLastBlock(peer)) peer = p;
        }
        
        if (manager->downloadPeer) BRPeerDisconnect(manager->downloadPeer);
        manager->downloadPeer = peer;
        manager->isConnected = 1;
        manager->estimatedHeight = BRPeerLastBlock(peer);
        _BRPeerManagerLoadBloomFilter(manager, peer);
        BRPeerSetCurrentBlockHeight(peer, manager->lastBlock->height);
        _BRPeerManagerPublishPendingTx(manager, peer);
            
        if (manager->lastBlock->height < BRPeerLastBlock(peer)) { // start blockchain sync
            UInt256 locators[_BRPeerManagerBlockLocators(manager, NULL, 0)];
            size_t count = _BRPeerManagerBlockLocators(manager, locators, sizeof(locators)/sizeof(*locators));
            
            BRPeerScheduleDisconnect(peer, PROTOCOL_TIMEOUT); // schedule sync timeout

            // request just block headers up to a week before earliestKeyTime, and then merkleblocks after that
            // we do not reset connect failure count yet incase this request times out
            if (manager->lastBlock->timestamp + 7*24*60*60 >= manager->earliestKeyTime) {
                BRPeerSendGetblocks(peer, locators, count, UINT256_ZERO);
            }
            else BRPeerSendGetheaders(peer, locators, count, UINT256_ZERO);
        }
        else { // we're already synced
            manager->connectFailureCount = 0; // reset connect failure count
            _BRPeerManagerLoadMempools(manager);
        }
    }

    pthread_mutex_unlock(&manager->lock);
}

static void _peerDisconnected(void *info, int error)
{
    BRPeer *peer = ((BRPeerCallbackInfo *)info)->peer;
    BRPeerManager *manager = ((BRPeerCallbackInfo *)info)->manager;
    BRTxPeerList *peerList;
    int willSave = 0, willReconnect = 0, txError = 0;
    size_t txCount = 0;
    
    //free(info);
    pthread_mutex_lock(&manager->lock);

    void *txInfo[array_count(manager->publishedTx)];
    void (*txCallback[array_count(manager->publishedTx)])(void *, int);
    
    if (error == EPROTO) { // if it's protocol error, the peer isn't following standard policy
        _BRPeerManagerPeerMisbehavin(manager, peer);
    }
    else if (error) { // timeout or some non-protocol related network error
        for (size_t i = array_count(manager->peers); i > 0; i--) {
            if (BRPeerEq(&manager->peers[i - 1], peer)) array_rm(manager->peers, i - 1);
        }
        
        manager->connectFailureCount++;
        
        // if it's a timeout and there's pending tx publish callbacks, the tx publish timed out
        // BUG: XXX what if it's a connect timeout and not a publish timeout?
        if (error == ETIMEDOUT && (peer != manager->downloadPeer || manager->syncStartHeight == 0 ||
                                   array_count(manager->connectedPeers) == 1)) txError = ETIMEDOUT;
    }
    
    for (size_t i = array_count(manager->txRelays); i > 0; i--) {
        peerList = &manager->txRelays[i - 1];

        for (size_t j = array_count(peerList->peers); j > 0; j--) {
            if (BRPeerEq(&peerList->peers[j - 1], peer)) array_rm(peerList->peers, j - 1);
        }
    }

    if (peer == manager->downloadPeer) { // download peer disconnected
        manager->isConnected = 0;
        manager->downloadPeer = NULL;
        if (manager->connectFailureCount > MAX_CONNECT_FAILURES) manager->connectFailureCount = MAX_CONNECT_FAILURES;
    }

    if (! manager->isConnected && manager->connectFailureCount == MAX_CONNECT_FAILURES) {
        _BRPeerManagerSyncStopped(manager);
        
        // clear out stored peers so we get a fresh list from DNS on next connect attempt
        array_clear(manager->peers);
        txError = ENOTCONN; // trigger any pending tx publish callbacks
        willSave = 1;
        peer_log(peer, "sync failed");
    }
    else if (manager->connectFailureCount < MAX_CONNECT_FAILURES) willReconnect = 1;
    
    if (txError) {
        for (size_t i = array_count(manager->publishedTx); i > 0; i--) {
            if (manager->publishedTx[i - 1].callback == NULL) continue;
            peer_log(peer, "transaction canceled: %s", strerror(txError));
            txInfo[txCount] = manager->publishedTx[i - 1].info;
            txCallback[txCount] = manager->publishedTx[i - 1].callback;
            txCount++;
            BRTransactionFree(manager->publishedTx[i - 1].tx);
            array_rm(manager->publishedTxHashes, i - 1);
            array_rm(manager->publishedTx, i - 1);
        }
    }
    
    for (size_t i = array_count(manager->connectedPeers); i > 0; i--) {
        if (manager->connectedPeers[i - 1] != peer) continue;
        array_rm(manager->connectedPeers, i - 1);
        break;
    }

    BRPeerFree(peer);
    pthread_mutex_unlock(&manager->lock);
    
    for (size_t i = 0; i < txCount; i++) {
        txCallback[i](txInfo[i], txError);
    }
    
    if (willSave && manager->savePeers) manager->savePeers(manager->info, 1, NULL, 0);
    if (willSave && manager->syncStopped) manager->syncStopped(manager->info, error);
    if (willReconnect) BRPeerManagerConnect(manager); // try connecting to another peer
    if (manager->txStatusUpdate) manager->txStatusUpdate(manager->info);
}

static void _peerRelayedPeers(void *info, const BRPeer peers[], size_t peersCount)
{
    BRPeer *peer = ((BRPeerCallbackInfo *)info)->peer;
    BRPeerManager *manager = ((BRPeerCallbackInfo *)info)->manager;
    time_t now = time(NULL);

    pthread_mutex_lock(&manager->lock);
    peer_log(peer, "relayed %zu peer(s)", peersCount);

    array_add_array(manager->peers, peers, peersCount);
    qsort(manager->peers, array_count(manager->peers), sizeof(*manager->peers), _peerTimestampCompare);

    // limit total to 2500 peers
    if (array_count(manager->peers) > 2500) array_set_count(manager->peers, 2500);
    peersCount = array_count(manager->peers);
    
    // remove peers more than 3 hours old, or until there are only 1000 left
    while (peersCount > 1000 && manager->peers[peersCount - 1].timestamp + 3*60*60 < now) peersCount--;
    array_set_count(manager->peers, peersCount);
    
    BRPeer save[peersCount];

    for (size_t i = 0; i < peersCount; i++) save[i] = manager->peers[i];
    pthread_mutex_unlock(&manager->lock);
    
    // peer relaying is complete when we receive <1000
    if (peersCount > 1 && peersCount < 1000 &&
        manager->savePeers) manager->savePeers(manager->info, 1, save, peersCount);
}

static void _peerRelayedTx(void *info, BRTransaction *tx)
{
    BRPeer *peer = ((BRPeerCallbackInfo *)info)->peer;
    BRPeerManager *manager = ((BRPeerCallbackInfo *)info)->manager;
    void *txInfo = NULL;
    void (*txCallback)(void *, int) = NULL;
    int isWalletTx = 0, hasPendingCallbacks = 0;
    size_t relayCount = 0;
    
    pthread_mutex_lock(&manager->lock);
    peer_log(peer, "relayed tx: %s", u256hex(tx->txHash));
    
    for (size_t i = array_count(manager->publishedTx); i > 0; i--) { // see if tx is in list of published tx
        if (UInt256Eq(manager->publishedTxHashes[i - 1], tx->txHash)) {
            txInfo = manager->publishedTx[i - 1].info;
            txCallback = manager->publishedTx[i - 1].callback;
            manager->publishedTx[i - 1].info = NULL;
            manager->publishedTx[i - 1].callback = NULL;
            relayCount = _BRTxPeerListAddPeer(&manager->txRelays, tx->txHash, peer);
        }
        else if (manager->publishedTx[i - 1].callback != NULL) hasPendingCallbacks = 1;
    }

    // cancel tx publish timeout if no publish callbacks are pending, and syncing is done or this is not downloadPeer
    if (! hasPendingCallbacks && (manager->syncStartHeight == 0 || peer != manager->downloadPeer)) {
        BRPeerScheduleDisconnect(peer, -1); // cancel publish tx timeout
    }

    if (manager->syncStartHeight == 0 || BRWalletContainsTransaction(manager->wallet, tx)) {
        isWalletTx = BRWalletRegisterTransaction(manager->wallet, tx);
        if (isWalletTx) tx = BRWalletTransactionForHash(manager->wallet, tx->txHash);
    }
    else {
        BRTransactionFree(tx);
        tx = NULL;
    }
    
    if (tx && isWalletTx) {
        // reschedule sync timeout
        if (manager->syncStartHeight > 0 && peer == manager->downloadPeer) {
            BRPeerScheduleDisconnect(peer, PROTOCOL_TIMEOUT);
        }
        
        if (BRWalletAmountSentByTx(manager->wallet, tx) > 0 && BRWalletTransactionIsValid(manager->wallet, tx)) {
            _BRPeerManagerAddTxToPublishList(manager, tx, NULL, NULL); // add valid send tx to mempool
        }

        // keep track of how many peers have or relay a tx, this indicates how likely the tx is to confirm
        // (we only need to track this after syncing is complete)
        if (manager->syncStartHeight == 0) relayCount = _BRTxPeerListAddPeer(&manager->txRelays, tx->txHash, peer);
        
        _BRTxPeerListRemovePeer(manager->txRequests, tx->txHash, peer);
        
        if (manager->bloomFilter != NULL) { // check if bloom filter is already being updated
            BRAddress addrs[SEQUENCE_GAP_LIMIT_EXTERNAL + SEQUENCE_GAP_LIMIT_INTERNAL];
            UInt160 hash;

            // the transaction likely consumed one or more wallet addresses, so check that at least the next <gap limit>
            // unused addresses are still matched by the bloom filter
            BRWalletUnusedAddrs(manager->wallet, addrs, SEQUENCE_GAP_LIMIT_EXTERNAL, 0);
            BRWalletUnusedAddrs(manager->wallet, addrs + SEQUENCE_GAP_LIMIT_EXTERNAL, SEQUENCE_GAP_LIMIT_INTERNAL, 1);

            for (size_t i = 0; i < SEQUENCE_GAP_LIMIT_EXTERNAL + SEQUENCE_GAP_LIMIT_INTERNAL; i++) {
                if (! BRAddressHash160(&hash, addrs[i].s) ||
                    BRBloomFilterContainsData(manager->bloomFilter, hash.u8, sizeof(hash))) continue;
                if (manager->bloomFilter) BRBloomFilterFree(manager->bloomFilter);
                manager->bloomFilter = NULL; // reset bloom filter so it's recreated with new wallet addresses
                _BRPeerManagerUpdateFilter(manager);
                break;
            }
        }
    }
    
    // set timestamp when tx is verified
    if (tx && relayCount >= manager->maxConnectCount && tx->blockHeight == TX_UNCONFIRMED && tx->timestamp == 0) {
        _BRPeerManagerUpdateTx(manager, &tx->txHash, 1, TX_UNCONFIRMED, (uint32_t)time(NULL));
    }
    
    pthread_mutex_unlock(&manager->lock);
    if (txCallback) txCallback(txInfo, 0);
}

static void _peerHasTx(void *info, UInt256 txHash)
{
    BRPeer *peer = ((BRPeerCallbackInfo *)info)->peer;
    BRPeerManager *manager = ((BRPeerCallbackInfo *)info)->manager;
    BRTransaction *tx;
    void *txInfo = NULL;
    void (*txCallback)(void *, int) = NULL;
    int isWalletTx = 0, hasPendingCallbacks = 0;
    size_t relayCount = 0;
    
    pthread_mutex_lock(&manager->lock);
    tx = BRWalletTransactionForHash(manager->wallet, txHash);
    peer_log(peer, "has tx: %s", u256hex(txHash));

    for (size_t i = array_count(manager->publishedTx); i > 0; i--) { // see if tx is in list of published tx
        if (UInt256Eq(manager->publishedTxHashes[i - 1], txHash)) {
            if (! tx) tx = manager->publishedTx[i - 1].tx;
            txInfo = manager->publishedTx[i - 1].info;
            txCallback = manager->publishedTx[i - 1].callback;
            manager->publishedTx[i - 1].info = NULL;
            manager->publishedTx[i - 1].callback = NULL;
            relayCount = _BRTxPeerListAddPeer(&manager->txRelays, txHash, peer);
        }
        else if (manager->publishedTx[i - 1].callback != NULL) hasPendingCallbacks = 1;
    }
    
    // cancel tx publish timeout if no publish callbacks are pending, and syncing is done or this is not downloadPeer
    if (! hasPendingCallbacks && (manager->syncStartHeight == 0 || peer != manager->downloadPeer)) {
        BRPeerScheduleDisconnect(peer, -1); // cancel publish tx timeout
    }

    if (tx) {
        isWalletTx = BRWalletRegisterTransaction(manager->wallet, tx);
        if (isWalletTx) tx = BRWalletTransactionForHash(manager->wallet, tx->txHash);

        // reschedule sync timeout
        if (manager->syncStartHeight > 0 && peer == manager->downloadPeer && isWalletTx) {
            BRPeerScheduleDisconnect(peer, PROTOCOL_TIMEOUT);
        }
        
        // keep track of how many peers have or relay a tx, this indicates how likely the tx is to confirm
        // (we only need to track this after syncing is complete)
        if (manager->syncStartHeight == 0) relayCount = _BRTxPeerListAddPeer(&manager->txRelays, txHash, peer);

        // set timestamp when tx is verified
        if (relayCount >= manager->maxConnectCount && tx && tx->blockHeight == TX_UNCONFIRMED && tx->timestamp == 0) {
            _BRPeerManagerUpdateTx(manager, &txHash, 1, TX_UNCONFIRMED, (uint32_t)time(NULL));
        }

        _BRTxPeerListRemovePeer(manager->txRequests, txHash, peer);
    }
    
    pthread_mutex_unlock(&manager->lock);
    if (txCallback) txCallback(txInfo, 0);
}

static void _peerRejectedTx(void *info, UInt256 txHash, uint8_t code)
{
    BRPeer *peer = ((BRPeerCallbackInfo *)info)->peer;
    BRPeerManager *manager = ((BRPeerCallbackInfo *)info)->manager;
    BRTransaction *tx, *t;

    pthread_mutex_lock(&manager->lock);
    peer_log(peer, "rejected tx: %s", u256hex(txHash));
    tx = BRWalletTransactionForHash(manager->wallet, txHash);
    _BRTxPeerListRemovePeer(manager->txRequests, txHash, peer);

    if (tx) {
        if (_BRTxPeerListRemovePeer(manager->txRelays, txHash, peer) && tx->blockHeight == TX_UNCONFIRMED) {
            // set timestamp 0 to mark tx as unverified
            _BRPeerManagerUpdateTx(manager, &txHash, 1, TX_UNCONFIRMED, 0);
        }

        // if we get rejected for any reason other than double-spend, the peer is likely misconfigured
        if (code != REJECT_SPENT && BRWalletAmountSentByTx(manager->wallet, tx) > 0) {
            for (size_t i = 0; i < tx->inCount; i++) { // check that all inputs are confirmed before dropping peer
                t = BRWalletTransactionForHash(manager->wallet, tx->inputs[i].txHash);
                if (! t || t->blockHeight != TX_UNCONFIRMED) continue;
                tx = NULL;
                break;
            }
            
            if (tx) _BRPeerManagerPeerMisbehavin(manager, peer);
        }
    }

    pthread_mutex_unlock(&manager->lock);
    if (manager->txStatusUpdate) manager->txStatusUpdate(manager->info);
}

// reduce memory usage
// clear the tail that comes after 500 blocks.
// checkpoints will remain in the blocks-Set, until we are ahead of them.
static void _BRPeerManagerClearMemory(BRPeerManager* manager) {
    BRMerkleBlock* blockPtr = manager->lastBlock;
    UInt256 prevHash;
    size_t count = BRSetCount(manager->blocks);
    size_t i = 0;
    
    if (count >= CLEAR_MEM_BLOCKS_COUNT_TRIGGER) {
        // find the tail
        while (blockPtr && i++ <= (CLEAR_MEM_BLOCKS_COUNT_TRIGGER - CLEAR_MEM_BLOCKS_COUNT_TAIL_LEN))
            blockPtr = BRSetGet(manager->blocks, &blockPtr->prevBlock);
        
        if (blockPtr) {
            prevHash = blockPtr->prevBlock;
            
            // clear the tail
            while (blockPtr && !UInt256IsZero(prevHash)) {
                
                // get the block
                blockPtr = BRSetGet(manager->blocks, &prevHash);
                if (!blockPtr) break;
                
                // get previous hash
                prevHash = blockPtr->prevBlock;
                
                // remove the current block
                if (BRSetRemove(manager->blocks, blockPtr)) {
                    // free the actual memory
                    BRMerkleBlockFree(blockPtr);
                } else {
                    // nothing to remove
                    break;
                }
            }
            
            debug_log("[MEMORY]: Blocks reduced from %ld to %ld blocks\n", count, BRSetCount(manager->blocks));
        }
    }
}

static int _BRPeerManagerVerifyBlock(BRPeerManager *manager, BRMerkleBlock *block, BRMerkleBlock *prev, BRPeer *peer)
{
    uint32_t transitionTime = 0;
    int r = 1;
    
    // check if we hit a difficulty transition, and find previous transition time
    BRMerkleBlock *b = manager->lastBlock;
    UInt256 prevBlock;

    if (! b) {
        peer_log(peer, "missing previous difficulty tansition time, can't verify blockHash: %s",
                 u256hex(block->blockHash));
        r = 0;
    }
    else {
        transitionTime = b->timestamp;
        prevBlock = b->prevBlock;
    }

    // verify block difficulty
    if (r && ! manager->params->verifyDifficulty(block, prev, transitionTime)) {
        peer_log(peer, "relayed block with invalid difficulty target %x, blockHash: %s", block->target,
                 u256hex(block->blockHash));
        r = 0;
    }
    
    if (r) {
        BRMerkleBlock *checkpoint = BRSetGet(manager->checkpoints, block);

        // verify blockchain checkpoints
        if (checkpoint && ! BRMerkleBlockEq(block, checkpoint)) {
            peer_log(peer, "relayed a block that differs from the checkpoint at height %"PRIu32", blockHash: %s, "
                     "expected: %s", block->height, u256hex(block->blockHash), u256hex(checkpoint->blockHash));
            r = 0;
        }
    }

    return r;
}

static void _peerRelayedBlock(void *info, BRMerkleBlock *block)
{
    BRPeer *peer = ((BRPeerCallbackInfo *)info)->peer;
    BRPeerManager *manager = ((BRPeerCallbackInfo *)info)->manager;
    size_t txCount = BRMerkleBlockTxHashes(block, NULL, 0);
    UInt256 _txHashes[(sizeof(UInt256)*txCount <= 0x1000) ? txCount : 0],
            *txHashes = (sizeof(UInt256)*txCount <= 0x1000) ? _txHashes : malloc(txCount*sizeof(*txHashes));
    size_t i, fpCount = 0, saveCount = 0;
    BRMerkleBlock orphan, *b, *b2, *prev, *next = NULL;
    uint32_t txTime = 0;
    
    assert(txHashes != NULL);
    txCount = BRMerkleBlockTxHashes(block, txHashes, txCount);
    
    pthread_mutex_lock(&manager->lock);
    prev = BRSetGet(manager->blocks, &block->prevBlock);

    if (prev) {
        txTime = block->timestamp/2 + prev->timestamp/2;
        block->height = prev->height + 1;
    }
    
    // track the observed bloom filter false positive rate using a low pass filter to smooth out variance
    if (peer == manager->downloadPeer && block->totalTx > 0) {
        for (i = 0; i < txCount; i++) { // wallet tx are not false-positives
            if (! BRWalletTransactionForHash(manager->wallet, txHashes[i])) fpCount++;
        }
        
        // moving average number of tx-per-block
        manager->averageTxPerBlock = manager->averageTxPerBlock*0.999 + block->totalTx*0.001;
        
        // 1% low pass filter, also weights each block by total transactions, compared to the avarage
        manager->fpRate = manager->fpRate*(1.0 - 0.01*block->totalTx/manager->averageTxPerBlock) +
                          0.01*fpCount/manager->averageTxPerBlock;
        
        // false positive rate sanity check
        if (BRPeerConnectStatus(peer) == BRPeerStatusConnected &&
            manager->fpRate > BLOOM_DEFAULT_FALSEPOSITIVE_RATE*10.0) {
            peer_log(peer, "bloom filter false positive rate %f too high after %"PRIu32" blocks, disconnecting...",
                     manager->fpRate, manager->lastBlock->height + 1 - manager->filterUpdateHeight);
            BRPeerDisconnect(peer);
        }
        else if (manager->lastBlock->height + 500 < BRPeerLastBlock(peer) &&
                 manager->fpRate > BLOOM_REDUCED_FALSEPOSITIVE_RATE*10.0) {
            _BRPeerManagerUpdateFilter(manager); // rebuild bloom filter when it starts to degrade
        }
    }

    // ignore block headers that are newer than one week before earliestKeyTime (it's a header if it has 0 totalTx)
    if (block->totalTx == 0 && block->timestamp + 7*24*60*60 > manager->earliestKeyTime + 2*60*60) {
        BRMerkleBlockFree(block);
        block = NULL;
    }
    else if (manager->bloomFilter == NULL) { // ingore potentially incomplete blocks when a filter update is pending
        BRMerkleBlockFree(block);
        block = NULL;

        if (peer == manager->downloadPeer && manager->lastBlock->height < manager->estimatedHeight) {
            BRPeerScheduleDisconnect(peer, PROTOCOL_TIMEOUT); // reschedule sync timeout
            manager->connectFailureCount = 0; // reset failure count once we know our initial request didn't timeout
        }
    }
    else if (! prev) { // block is an orphan
        peer_log(peer, "relayed orphan block %s, previous %s, last block is %s, height %"PRIu32,
                 log_u256_hex_encode(block->blockHash), log_u256_hex_encode(block->prevBlock), log_u256_hex_encode(manager->lastBlock->blockHash),
                 manager->lastBlock->height);
        
        if (block->timestamp + 7*24*60*60 < time(NULL)) { // ignore orphans older than one week ago
            BRMerkleBlockFree(block);
            block = NULL;
        }
        else {
            // call getblocks, unless we already did with the previous block, or we're still syncing
            if (manager->lastBlock->height >= BRPeerLastBlock(peer) &&
                (! manager->lastOrphan || ! UInt256Eq(manager->lastOrphan->blockHash, block->prevBlock))) {
                UInt256 locators[_BRPeerManagerBlockLocators(manager, NULL, 0)];
                size_t locatorsCount = _BRPeerManagerBlockLocators(manager, locators,
                                                                   sizeof(locators)/sizeof(*locators));
                
                peer_log(peer, "calling getblocks");
                BRPeerSendGetblocks(peer, locators, locatorsCount, UINT256_ZERO);
            }
            
            BRSetAdd(manager->orphans, block); // BUG: limit total orphans to avoid memory exhaustion attack
            manager->lastOrphan = block;
        }
    }
    else if (! _BRPeerManagerVerifyBlock(manager, block, prev, peer)) { // block is invalid
        peer_log(peer, "relayed invalid block");
        BRMerkleBlockFree(block);
        block = NULL;
        _BRPeerManagerPeerMisbehavin(manager, peer);
    }
    else if (UInt256Eq(block->prevBlock, manager->lastBlock->blockHash)) { // new block extends main chain
        if ((block->height % 500) == 0 || txCount > 0 || block->height >= BRPeerLastBlock(peer)) {
            peer_log(peer, "adding block #%"PRIu32", false positive rate: %f", block->height, manager->fpRate);
        }
        
        BRSetAdd(manager->blocks, block);
        manager->lastBlock = block;
        
        // clear some memory
        _BRPeerManagerClearMemory(manager);
        
        if (txCount > 0) _BRPeerManagerUpdateTx(manager, txHashes, txCount, block->height, txTime);
        if (manager->downloadPeer) BRPeerSetCurrentBlockHeight(manager->downloadPeer, block->height);
            
        if (block->height < manager->estimatedHeight && peer == manager->downloadPeer) {
            BRPeerScheduleDisconnect(peer, PROTOCOL_TIMEOUT); // reschedule sync timeout
            manager->connectFailureCount = 0; // reset failure count once we know our initial request didn't timeout
        }
        
        if ((block->height % SAVE_BLOCK_INTERVAL) == 0)
            saveCount = SAVE_BLOCK_COUNT; // save transition block immediately
        
        if (block->height == manager->estimatedHeight) { // chain download is complete
            saveCount = SAVE_BLOCK_COUNT;
            _BRPeerManagerLoadMempools(manager);
        }
    }
    else if (BRSetContains(manager->blocks, block)) { // we already have the block (or at least the header)
        if ((block->height % 500) == 0 || txCount > 0 || block->height >= BRPeerLastBlock(peer)) {
            peer_log(peer, "relayed existing block #%"PRIu32, block->height);
        }
        
        b = manager->lastBlock;
        while (b && b->height > block->height)
            b = BRSetGet(manager->blocks, &b->prevBlock); // is block in main chain?
        
        if (BRMerkleBlockEq(b, block)) { // if it's not on a fork, set block heights for its transactions
            if (txCount > 0) _BRPeerManagerUpdateTx(manager, txHashes, txCount, block->height, txTime);
            if (block->height == manager->lastBlock->height) manager->lastBlock = block;
        }
        
        b = BRSetAdd(manager->blocks, block);
        
        // check if another block with equal hash existed
        if (b != block) {
            // remove the block from orphans, if it exists
            if (BRSetGet(manager->orphans, b) == b) BRSetRemove(manager->orphans, b);
            if (manager->lastOrphan == b) manager->lastOrphan = NULL;
            BRMerkleBlockFree(b);
        }
    }
    else if (manager->lastBlock->height < BRPeerLastBlock(peer) &&
             block->height > manager->lastBlock->height + 1) { // special case, new block mined durring rescan
        peer_log(peer, "marking new block #%"PRIu32" as orphan until rescan completes", block->height);
        BRSetAdd(manager->orphans, block); // mark as orphan til we're caught up
        manager->lastOrphan = block;
    }
    else if (block->height <= manager->params->checkpoints[manager->params->checkpointsCount - 1].height) { // old fork
        peer_log(peer, "ignoring block on fork older than most recent checkpoint, block #%"PRIu32", hash: %s",
                 block->height, u256hex(block->blockHash));
        BRMerkleBlockFree(block);
        block = NULL;
    }
    else { // new block is on a fork
        peer_log(peer, "chain fork reached height %"PRIu32, block->height);
        BRSetAdd(manager->blocks, block);

        if (block->height > manager->lastBlock->height) { // check if fork is now longer than main chain
            b = block;
            b2 = manager->lastBlock;
            
            while (b && b2 && ! BRMerkleBlockEq(b, b2)) { // walk back to where the fork joins the main chain
                b = BRSetGet(manager->blocks, &b->prevBlock);
                if (b && b->height < b2->height) b2 = BRSetGet(manager->blocks, &b2->prevBlock);
            }
            
            peer_log(peer, "reorganizing chain from height %"PRIu32", new height is %"PRIu32, b->height, block->height);
        
            BRWalletSetTxUnconfirmedAfter(manager->wallet, b->height); // mark tx after the join point as unconfirmed

            b = block;
        
            while (b && b2 && b->height > b2->height) { // set transaction heights for new main chain
                size_t count = BRMerkleBlockTxHashes(b, NULL, 0);
                uint32_t height = b->height, timestamp = b->timestamp;
                
                if (count > txCount) {
                    txHashes = (txHashes != _txHashes) ? realloc(txHashes, count*sizeof(*txHashes)) :
                               malloc(count*sizeof(*txHashes));
                    assert(txHashes != NULL);
                    txCount = count;
                }
                
                count = BRMerkleBlockTxHashes(b, txHashes, count);
                b = BRSetGet(manager->blocks, &b->prevBlock);
                if (b) timestamp = timestamp/2 + b->timestamp/2;
                if (count > 0) BRWalletUpdateTransactions(manager->wallet, txHashes, count, height, timestamp);
            }
        
            manager->lastBlock = block;
            
            if (block->height == manager->estimatedHeight) { // chain download is complete
                saveCount = SAVE_BLOCK_COUNT;
                _BRPeerManagerLoadMempools(manager);
            }
        }
    }
   
    if (txHashes != _txHashes) free(txHashes);
   
    if (block && block->height != BLOCK_UNKNOWN_HEIGHT) {
        if (block->height > manager->estimatedHeight) manager->estimatedHeight = block->height;
        
        // check if the next block was received as an orphan
        orphan.prevBlock = block->blockHash;
        next = BRSetRemove(manager->orphans, &orphan);
    }
    
    BRMerkleBlock* saveBlocks[saveCount]; // zero length arrays are allowed in C standard
    memset(&saveBlocks[0], 0, saveCount * sizeof(BRMerkleBlock*));
    
    for (i = 0, b = block; b && i < saveCount; i++) {
        if (b->height != BLOCK_UNKNOWN_HEIGHT) {
            saveBlocks[i] = b;
            b = BRSetGet(manager->blocks, &b->prevBlock);
        }
    }
    
    /* save the blocks */
    pthread_mutex_unlock(&manager->lock);
    
    if (i > 0 && manager->saveBlocks) {
        debug_log("[STATS]: orphan_count = %ld, block_count = %ld\n", BRSetCount(manager->orphans), BRSetCount(manager->blocks));
        manager->saveBlocks(manager->info, REPLACE_SAVED_BLOCKS, saveBlocks, i);
    }
    
    if (block && block->height != BLOCK_UNKNOWN_HEIGHT && block->height >= BRPeerLastBlock(peer) &&
        manager->txStatusUpdate) {
        manager->txStatusUpdate(manager->info); // notify that transaction confirmations may have changed
    }
    
    if (next) _peerRelayedBlock(info, next);
}

static void _peerDataNotfound(void *info, const UInt256 txHashes[], size_t txCount,
                             const UInt256 blockHashes[], size_t blockCount)
{
    BRPeer *peer = ((BRPeerCallbackInfo *)info)->peer;
    BRPeerManager *manager = ((BRPeerCallbackInfo *)info)->manager;

    pthread_mutex_lock(&manager->lock);

    for (size_t i = 0; i < txCount; i++) {
        _BRTxPeerListRemovePeer(manager->txRelays, txHashes[i], peer);
        _BRTxPeerListRemovePeer(manager->txRequests, txHashes[i], peer);
    }

    pthread_mutex_unlock(&manager->lock);
}

static void _peerSetFeePerKb(void *info, uint64_t feePerKb)
{
    BRPeer *p, *peer = ((BRPeerCallbackInfo *)info)->peer;
    BRPeerManager *manager = ((BRPeerCallbackInfo *)info)->manager;
    uint64_t maxFeePerKb = 0, secondFeePerKb = 0;
    
    pthread_mutex_lock(&manager->lock);
    
    for (size_t i = array_count(manager->connectedPeers); i > 0; i--) { // find second highest fee rate
        p = manager->connectedPeers[i - 1];
        if (BRPeerConnectStatus(p) != BRPeerStatusConnected) continue;
        if (BRPeerFeePerKb(p) > maxFeePerKb) secondFeePerKb = maxFeePerKb, maxFeePerKb = BRPeerFeePerKb(p);
    }
    
    if (secondFeePerKb*3/2 > DEFAULT_FEE_PER_KB && secondFeePerKb*3/2 <= MAX_FEE_PER_KB &&
        secondFeePerKb*3/2 > BRWalletFeePerKb(manager->wallet)) {
        peer_log(peer, "increasing feePerKb to %"PRIu64" based on feefilter messages from peers", secondFeePerKb*3/2);
        BRWalletSetFeePerKb(manager->wallet, secondFeePerKb*3/2);
    }

    pthread_mutex_unlock(&manager->lock);
}

//static void _peerRequestedTxPingDone(void *info, int success)
//{
//    BRPeer *peer = ((BRPeerCallbackInfo *)info)->peer;
//    BRPeerManager *manager = ((BRPeerCallbackInfo *)info)->manager;
//    UInt256 txHash = ((BRPeerCallbackInfo *)info)->hash;
//
//    free(info);
//    pthread_mutex_lock(&manager->lock);
//
//    if (success && ! _BRTxPeerListHasPeer(manager->txRequests, txHash, peer)) {
//        _BRTxPeerListAddPeer(&manager->txRequests, txHash, peer);
//        BRPeerSendGetdata(peer, &txHash, 1, NULL, 0); // check if peer will relay the transaction back
//    }
//    
//    pthread_mutex_unlock(&manager->lock);
//}

static BRTransaction *_peerRequestedTx(void *info, UInt256 txHash)
{
    BRPeer *peer = ((BRPeerCallbackInfo *)info)->peer;
    BRPeerManager *manager = ((BRPeerCallbackInfo *)info)->manager;
//    BRPeerCallbackInfo *pingInfo;
    BRTransaction *tx = NULL;
    void *txInfo = NULL;
    void (*txCallback)(void *, int) = NULL;
    int hasPendingCallbacks = 0, error = 0;

    pthread_mutex_lock(&manager->lock);

    for (size_t i = array_count(manager->publishedTx); i > 0; i--) {
        if (UInt256Eq(manager->publishedTxHashes[i - 1], txHash)) {
            tx = manager->publishedTx[i - 1].tx;
            txInfo = manager->publishedTx[i - 1].info;
            txCallback = manager->publishedTx[i - 1].callback;
            manager->publishedTx[i - 1].info = NULL;
            manager->publishedTx[i - 1].callback = NULL;
        
            if (tx && ! BRWalletTransactionIsValid(manager->wallet, tx)) {
                error = EINVAL;
                array_rm(manager->publishedTx, i - 1);
                array_rm(manager->publishedTxHashes, i - 1);
                
                if (! BRWalletTransactionForHash(manager->wallet, txHash)) {
                    BRTransactionFree(tx);
                    tx = NULL;
                }
            }
        }
        else if (manager->publishedTx[i - 1].callback != NULL) hasPendingCallbacks = 1;
    }

    // cancel tx publish timeout if no publish callbacks are pending, and syncing is done or this is not downloadPeer
    if (! hasPendingCallbacks && (manager->syncStartHeight == 0 || peer != manager->downloadPeer)) {
        BRPeerScheduleDisconnect(peer, -1); // cancel publish tx timeout
    }

    if (tx && ! error) {
        _BRTxPeerListAddPeer(&manager->txRelays, txHash, peer);
        BRWalletRegisterTransaction(manager->wallet, tx);
    }
    
//    pingInfo = calloc(1, sizeof(*pingInfo));
//    assert(pingInfo != NULL);
//    pingInfo->peer = peer;
//    pingInfo->manager = manager;
//    pingInfo->hash = txHash;
//    BRPeerSendPing(peer, pingInfo, _peerRequestedTxPingDone);
    pthread_mutex_unlock(&manager->lock);
    if (txCallback) txCallback(txInfo, error);
    return tx;
}

static int _peerNetworkIsReachable(void *info)
{
    BRPeerManager *manager = ((BRPeerCallbackInfo *)info)->manager;

    return (manager->networkIsReachable) ? manager->networkIsReachable(manager->info) : 1;
}

static void _peerThreadCleanup(void *info)
{
    BRPeerManager *manager = ((BRPeerCallbackInfo *)info)->manager;

    free(info);
    if (manager->threadCleanup) manager->threadCleanup(manager->info);
}

static void _dummyThreadCleanup(void *info)
{
}

// returns a newly allocated BRPeerManager struct that must be freed by calling BRPeerManagerFree()
BRPeerManager *BRPeerManagerNew(const BRChainParams *params, BRWallet *wallet, uint32_t earliestKeyTime,
                                  BRMerkleBlock *blocks[], size_t blocksCount, const BRPeer peers[], size_t peersCount)
{
    return BRPeerManagerNewEx(params, wallet, earliestKeyTime, blocks, blocksCount, peers, peersCount, NULL);
}

// returns a newly allocated BRPeerManager struct that must be freed by calling BRPeerManagerFree()
BRPeerManager *BRPeerManagerNewEx(const BRChainParams *params, BRWallet *wallet, uint32_t earliestKeyTime,
                                BRMerkleBlock *blocks[], size_t blocksCount, const BRPeer peers[], size_t peersCount, BRMerkleBlock* startSyncFrom)
{
    BRPeerManager *manager = calloc(1, sizeof(*manager));
    BRMerkleBlock orphan, *block = NULL;
    
    assert(manager != NULL);
    assert(params != NULL);
    assert(wallet != NULL);
    assert(blocks != NULL || blocksCount == 0);
    assert(peers != NULL || peersCount == 0);
    manager->params = params;
    manager->wallet = wallet;
    manager->earliestKeyTime = earliestKeyTime;
    manager->averageTxPerBlock = 1400;
    manager->maxConnectCount = PEER_MAX_CONNECTIONS;
    array_new(manager->peers, peersCount);
    if (peers)
        array_add_array(manager->peers, peers, peersCount);
    qsort(manager->peers, array_count(manager->peers), sizeof(*manager->peers), _peerTimestampCompare);
    array_new(manager->connectedPeers, PEER_MAX_CONNECTIONS);
    
    manager->blocks = BRSetNew(BRMerkleBlockHash, BRMerkleBlockEq, blocksCount);
    manager->orphans = BRSetNew(_BRPrevBlockHash, _BRPrevBlockEq, blocksCount); // orphans are indexed by prevBlock
    manager->checkpoints = BRSetNew(_BRBlockHeightHash, _BRBlockHeightEq, 100); // checkpoints are indexed by height

    if (startSyncFrom) {
        manager->earliestKeyTime = startSyncFrom->timestamp;
        BRSetAdd(manager->checkpoints, startSyncFrom);
        BRSetAdd(manager->blocks, startSyncFrom);
        manager->lastBlock = startSyncFrom;
    }
    
    for (size_t i = 0; i < manager->params->checkpointsCount; i++) {
        block = BRMerkleBlockNew();
        block->height = manager->params->checkpoints[i].height;
        block->blockHash = UInt256Reverse(manager->params->checkpoints[i].hash);
        block->timestamp = manager->params->checkpoints[i].timestamp;
        block->target = manager->params->checkpoints[i].target;
        
        BRSetAdd(manager->checkpoints, block);
        BRSetAdd(manager->blocks, block);
        
        if ((i == 0 && !startSyncFrom) || block->timestamp + 7*24*60*60 < manager->earliestKeyTime)
            manager->lastBlock = block;
    }
    
    block = NULL;
    
    for (size_t i = 0; blocks && i < blocksCount; i++) {
        
        // height must be saved/restored along with serialized block
        assert(blocks[i]->height != BLOCK_UNKNOWN_HEIGHT);
        
        // add to orphans
        BRSetAdd(manager->orphans, blocks[i]);

        // find last transition block
<<<<<<< HEAD
        if (! block || blocks[i]->height > block->height)
=======
        if (!block || blocks[i]->height > block->height)
>>>>>>> b1e045d3
            block = blocks[i];
    }
    
    while (block) {
        BRSetAdd(manager->blocks, block);
        manager->lastBlock = block;
        orphan.prevBlock = block->prevBlock;
        BRSetRemove(manager->orphans, &orphan);
        orphan.prevBlock = block->blockHash;
        block = BRSetGet(manager->orphans, &orphan);
    }
    
    if (startSyncFrom) {
        manager->lastBlock = startSyncFrom;
    }
    
    printf("[START HEIGHT]: %d\n", manager->lastBlock->height);
    
    array_new(manager->txRelays, 10);
    array_new(manager->txRequests, 10);
    array_new(manager->publishedTx, 10);
    array_new(manager->publishedTxHashes, 10);
    pthread_mutex_init(&manager->lock, NULL);
    manager->threadCleanup = _dummyThreadCleanup;
    return manager;
}

// not thread-safe, set callbacks once before calling BRPeerManagerConnect()
// info is a void pointer that will be passed along with each callback call
// void syncStarted(void *) - called when blockchain syncing starts
// void syncStopped(void *, int) - called when blockchain syncing stops, error is an errno.h code
// void txStatusUpdate(void *) - called when transaction status may have changed such as when a new block arrives
// void saveBlocks(void *, int, BRMerkleBlock *[], size_t) - called when blocks should be saved to the persistent store
// - if replace is true, remove any previously saved blocks first
// void savePeers(void *, int, const BRPeer[], size_t) - called when peers should be saved to the persistent store
// - if replace is true, remove any previously saved peers first
// int networkIsReachable(void *) - must return true when networking is available, false otherwise
// void threadCleanup(void *) - called before a thread terminates to faciliate any needed cleanup
void BRPeerManagerSetCallbacks(BRPeerManager *manager, void *info,
                               void (*syncStarted)(void *info),
                               void (*syncStopped)(void *info, int error),
                               void (*txStatusUpdate)(void *info),
                               void (*saveBlocks)(void *info, int replace, BRMerkleBlock *blocks[], size_t blocksCount),
                               void (*savePeers)(void *info, int replace, const BRPeer peers[], size_t peersCount),
                               int (*networkIsReachable)(void *info),
                               void (*threadCleanup)(void *info))
{
    assert(manager != NULL);
    manager->info = info;
    manager->syncStarted = syncStarted;
    manager->syncStopped = syncStopped;
    manager->txStatusUpdate = txStatusUpdate;
    manager->saveBlocks = saveBlocks;
    manager->savePeers = savePeers;
    manager->networkIsReachable = networkIsReachable;
    manager->threadCleanup = (threadCleanup) ? threadCleanup : _dummyThreadCleanup;
}

// specifies a single fixed peer to use when connecting to the bitcoin network
// set address to UINT128_ZERO to revert to default behavior
void BRPeerManagerSetFixedPeer(BRPeerManager *manager, UInt128 address, uint16_t port)
{
    assert(manager != NULL);
    BRPeerManagerDisconnect(manager);
    pthread_mutex_lock(&manager->lock);
    manager->maxConnectCount = UInt128IsZero(address) ? PEER_MAX_CONNECTIONS : 1;
    manager->fixedPeer = ((BRPeer) { address, port, 0, 0, 0 });
    array_clear(manager->peers);
    pthread_mutex_unlock(&manager->lock);
}

// current connect status
BRPeerStatus BRPeerManagerConnectStatus(BRPeerManager *manager)
{
    BRPeerStatus status = BRPeerStatusDisconnected;
    
    assert(manager != NULL);
    pthread_mutex_lock(&manager->lock);
    if (manager->isConnected != 0) status = BRPeerStatusConnected;

    for (size_t i = array_count(manager->connectedPeers); i > 0 && status == BRPeerStatusDisconnected; i--) {
        if (BRPeerConnectStatus(manager->connectedPeers[i - 1]) == BRPeerStatusDisconnected) continue;
        status = BRPeerStatusConnecting;
    }

    pthread_mutex_unlock(&manager->lock);
    return status;
}

// connect to bitcoin peer-to-peer network (also call this whenever networkIsReachable() status changes)
void BRPeerManagerConnect(BRPeerManager *manager)
{
    assert(manager != NULL);
    pthread_mutex_lock(&manager->lock);
    if (manager->connectFailureCount >= MAX_CONNECT_FAILURES) manager->connectFailureCount = 0; //this is a manual retry
    
    if ((! manager->downloadPeer || manager->lastBlock->height < manager->estimatedHeight) &&
        manager->syncStartHeight == 0) {
        manager->syncStartHeight = manager->lastBlock->height + 1;
        pthread_mutex_unlock(&manager->lock);
        if (manager->syncStarted) manager->syncStarted(manager->info);
        pthread_mutex_lock(&manager->lock);
    }
    
    for (size_t i = array_count(manager->connectedPeers); i > 0; i--) {
        BRPeer *p = manager->connectedPeers[i - 1];

        if (BRPeerConnectStatus(p) == BRPeerStatusConnecting) BRPeerConnect(p);
    }
    
    if (array_count(manager->connectedPeers) < manager->maxConnectCount) {
        time_t now = time(NULL);
        BRPeer *peers;

		if ((array_count(manager->peers) < (4 * manager->maxConnectCount)) ||
			((manager->peers[manager->maxConnectCount - 1].timestamp + 3*24*60*60) < now)) {
            _BRPeerManagerFindPeers(manager);
        }
        
        array_new(peers, 100);
        array_add_array(peers, manager->peers,
                        (array_count(manager->peers) < 100) ? array_count(manager->peers) : 100);

        while ((array_count(peers) > 0) && (array_count(manager->connectedPeers) < manager->maxConnectCount)) {
            size_t i = BRRand((uint32_t)array_count(peers)); // index of random peer
            BRPeerCallbackInfo *info;
            
            i = i*i/array_count(peers); // bias random peer selection toward peers with more recent timestamp
        
            for (size_t j = array_count(manager->connectedPeers); i != SIZE_MAX && j > 0; j--) {
                if (! BRPeerEq(&peers[i], manager->connectedPeers[j - 1])) continue;
                array_rm(peers, i); // already in connectedPeers
                i = SIZE_MAX;
            }
            
            if (i != SIZE_MAX) {
                info = calloc(1, sizeof(*info));
                assert(info != NULL);
                info->manager = manager;
                info->peer = BRPeerNew(manager->params->magicNumber);
                *info->peer = peers[i];
                array_rm(peers, i);
                array_add(manager->connectedPeers, info->peer);
                BRPeerSetCallbacks(info->peer, info, _peerConnected, _peerDisconnected, _peerRelayedPeers,
                                   _peerRelayedTx, _peerHasTx, _peerRejectedTx, _peerRelayedBlock, _peerDataNotfound,
                                   _peerSetFeePerKb, _peerRequestedTx, _peerNetworkIsReachable, _peerThreadCleanup);
                BRPeerSetEarliestKeyTime(info->peer, manager->earliestKeyTime);
                BRPeerConnect(info->peer);
            }
        }

        array_free(peers);
    }
    
    if (array_count(manager->connectedPeers) == 0) {
        peer_log(&BR_PEER_NONE, "sync failed");
        _BRPeerManagerSyncStopped(manager);
        pthread_mutex_unlock(&manager->lock);
        if (manager->syncStopped) manager->syncStopped(manager->info, ENETUNREACH);
    }
    else pthread_mutex_unlock(&manager->lock);
}

void BRPeerManagerDisconnect(BRPeerManager *manager)
{
    struct timespec ts;
    size_t peerCount, dnsThreadCount;
    
    assert(manager != NULL);
    pthread_mutex_lock(&manager->lock);
    peerCount = array_count(manager->connectedPeers);
    dnsThreadCount = manager->dnsThreadCount;
    
    for (size_t i = peerCount; i > 0; i--) {
        manager->connectFailureCount = MAX_CONNECT_FAILURES; // prevent futher automatic reconnect attempts
        BRPeerDisconnect(manager->connectedPeers[i - 1]);
    }
    
    pthread_mutex_unlock(&manager->lock);
    ts.tv_sec = 0;
    ts.tv_nsec = 1;
    
    while (peerCount > 0 || dnsThreadCount > 0) {
        nanosleep(&ts, NULL); // pthread_yield() isn't POSIX standard :(
        pthread_mutex_lock(&manager->lock);
        peerCount = array_count(manager->connectedPeers);
        dnsThreadCount = manager->dnsThreadCount;
        pthread_mutex_unlock(&manager->lock);
    }
}

// rescans blocks and transactions after earliestKeyTime (a new random download peer is also selected due to the
// possibility that a malicious node might lie by omitting transactions that match the bloom filter)
void BRPeerManagerRescan(BRPeerManager *manager)
{
    assert(manager != NULL);
    pthread_mutex_lock(&manager->lock);
    
    if (manager->isConnected) {
        // start the chain download from the most recent checkpoint that's at least a week older than earliestKeyTime
        for (size_t i = manager->params->checkpointsCount; i > 0; i--) {
            if (i - 1 == 0 || manager->params->checkpoints[i - 1].timestamp + 7*24*60*60 < manager->earliestKeyTime) {
                UInt256 hash = UInt256Reverse(manager->params->checkpoints[i - 1].hash);

                manager->lastBlock = BRSetGet(manager->blocks, &hash);
                break;
            }
        }
        
        if (manager->downloadPeer) { // disconnect the current download peer so a new random one will be selected
            for (size_t i = array_count(manager->peers); i > 0; i--) {
                if (BRPeerEq(&manager->peers[i - 1], manager->downloadPeer)) array_rm(manager->peers, i - 1);
            }
            
            BRPeerDisconnect(manager->downloadPeer);
        }

        manager->syncStartHeight = 0; // a syncStartHeight of 0 indicates that syncing hasn't started yet
        pthread_mutex_unlock(&manager->lock);
        BRPeerManagerConnect(manager);
    }
    else pthread_mutex_unlock(&manager->lock);
}

// the (unverified) best block height reported by connected peers
uint32_t BRPeerManagerEstimatedBlockHeight(BRPeerManager *manager)
{
    uint32_t height;
    
    assert(manager != NULL);
    pthread_mutex_lock(&manager->lock);
    height = (manager->lastBlock->height < manager->estimatedHeight) ? manager->estimatedHeight :
             manager->lastBlock->height;
    pthread_mutex_unlock(&manager->lock);
    return height;
}

// current proof-of-work verified best block height
uint32_t BRPeerManagerLastBlockHeight(BRPeerManager *manager)
{
    uint32_t height;
    
    assert(manager != NULL);
    pthread_mutex_lock(&manager->lock);
    height = manager->lastBlock->height;
    pthread_mutex_unlock(&manager->lock);
    return height;
}

// current proof-of-work verified best block timestamp (time interval since unix epoch)
uint32_t BRPeerManagerLastBlockTimestamp(BRPeerManager *manager)
{
    uint32_t timestamp;
    
    assert(manager != NULL);
    pthread_mutex_lock(&manager->lock);
    timestamp = manager->lastBlock->timestamp;
    pthread_mutex_unlock(&manager->lock);
    return timestamp;
}

// current network sync progress from 0 to 1
// startHeight is the block height of the most recent fully completed sync
double BRPeerManagerSyncProgress(BRPeerManager *manager, uint32_t startHeight)
{
    double progress;
    
    assert(manager != NULL);
    pthread_mutex_lock(&manager->lock);
    if (startHeight == 0) startHeight = manager->syncStartHeight;
    
    if (! manager->downloadPeer && manager->syncStartHeight == 0) {
        progress = 0.0;
    }
    else if (! manager->downloadPeer || manager->lastBlock->height < manager->estimatedHeight) {
        if (manager->lastBlock->height > startHeight && manager->estimatedHeight > startHeight) {
            progress = 0.1 + 0.9*(manager->lastBlock->height - startHeight)/(manager->estimatedHeight - startHeight);
        }
        else progress = 0.05;
    }
    else progress = 1.0;

    pthread_mutex_unlock(&manager->lock);
    return progress;
}

// returns the number of currently connected peers
size_t BRPeerManagerPeerCount(BRPeerManager *manager)
{
    size_t count = 0;
    
    assert(manager != NULL);
    pthread_mutex_lock(&manager->lock);
    
    for (size_t i = array_count(manager->connectedPeers); i > 0; i--) {
        if (BRPeerConnectStatus(manager->connectedPeers[i - 1]) != BRPeerStatusDisconnected) count++;
    }
    
    pthread_mutex_unlock(&manager->lock);
    return count;
}

// description of the peer most recently used to sync blockchain data
const char *BRPeerManagerDownloadPeerName(BRPeerManager *manager)
{
    assert(manager != NULL);
    pthread_mutex_lock(&manager->lock);

    if (manager->downloadPeer) {
        sprintf(manager->downloadPeerName, "%s:%d", BRPeerHost(manager->downloadPeer), manager->downloadPeer->port);
    }
    else manager->downloadPeerName[0] = '\0';
    
    pthread_mutex_unlock(&manager->lock);
    return manager->downloadPeerName;
}

static void _publishTxInvDone(void *info, int success)
{
    BRPeer *peer = ((BRPeerCallbackInfo *)info)->peer;
    BRPeerManager *manager = ((BRPeerCallbackInfo *)info)->manager;
    
    free(info);
    pthread_mutex_lock(&manager->lock);
    _BRPeerManagerRequestUnrelayedTx(manager, peer);
    pthread_mutex_unlock(&manager->lock);
}

// publishes tx to bitcoin network (do not call BRTransactionFree() on tx afterward)
void BRPeerManagerPublishTx(BRPeerManager *manager, BRTransaction *tx, void *info,
                            void (*callback)(void *info, int error))
{
    assert(manager != NULL);
    assert(tx != NULL && BRTransactionIsSigned(tx));
    if (tx) pthread_mutex_lock(&manager->lock);
    
    if (tx && ! BRTransactionIsSigned(tx)) {
        pthread_mutex_unlock(&manager->lock);
        BRTransactionFree(tx);
        tx = NULL;
        if (callback) callback(info, EINVAL); // transaction not signed
    }
    else if (tx && ! manager->isConnected) {
        int connectFailureCount = manager->connectFailureCount;

        pthread_mutex_unlock(&manager->lock);

        if (connectFailureCount >= MAX_CONNECT_FAILURES ||
            (manager->networkIsReachable && ! manager->networkIsReachable(manager->info))) {
            BRTransactionFree(tx);
            tx = NULL;
            if (callback) callback(info, ENOTCONN); // not connected to bitcoin network
        }
        else pthread_mutex_lock(&manager->lock);
    }
    
    if (tx) {
        size_t i, count = 0;
        
        tx->timestamp = (uint32_t)time(NULL); // set timestamp to publish time
        _BRPeerManagerAddTxToPublishList(manager, tx, info, callback);

        for (i = array_count(manager->connectedPeers); i > 0; i--) {
            if (BRPeerConnectStatus(manager->connectedPeers[i - 1]) == BRPeerStatusConnected) count++;
        }

        for (i = array_count(manager->connectedPeers); i > 0; i--) {
            BRPeer *peer = manager->connectedPeers[i - 1];
            BRPeerCallbackInfo *peerInfo;

            if (BRPeerConnectStatus(peer) != BRPeerStatusConnected) continue;
            
            // instead of publishing to all peers, leave out downloadPeer to see if tx propogates/gets relayed back
            // TODO: XXX connect to a random peer with an empty or fake bloom filter just for publishing
            if (peer != manager->downloadPeer || count == 1) {
                _BRPeerManagerPublishPendingTx(manager, peer);
                peerInfo = calloc(1, sizeof(*peerInfo));
                assert(peerInfo != NULL);
                peerInfo->peer = peer;
                peerInfo->manager = manager;
                BRPeerSendPing(peer, peerInfo, _publishTxInvDone);
            }
        }

        pthread_mutex_unlock(&manager->lock);
    }
}

// number of connected peers that have relayed the given unconfirmed transaction
size_t BRPeerManagerRelayCount(BRPeerManager *manager, UInt256 txHash)
{
    size_t count = 0;

    assert(manager != NULL);
    assert(! UInt256IsZero(txHash));
    pthread_mutex_lock(&manager->lock);
    
    for (size_t i = array_count(manager->txRelays); i > 0; i--) {
        if (! UInt256Eq(manager->txRelays[i - 1].txHash, txHash)) continue;
        count = array_count(manager->txRelays[i - 1].peers);
        break;
    }
    
    pthread_mutex_unlock(&manager->lock);
    return count;
}

// frees memory allocated for manager
void BRPeerManagerFree(BRPeerManager *manager)
{
    assert(manager != NULL);
    pthread_mutex_lock(&manager->lock);
    array_free(manager->peers);
    for (size_t i = array_count(manager->connectedPeers); i > 0; i--) BRPeerFree(manager->connectedPeers[i - 1]);
    array_free(manager->connectedPeers);
    BRSetApply(manager->blocks, NULL, _setApplyFreeBlock);
    BRSetFree(manager->blocks);
    BRSetApply(manager->orphans, NULL, _setApplyFreeBlock);
    BRSetFree(manager->orphans);
    BRSetFree(manager->checkpoints);
    for (size_t i = array_count(manager->txRelays); i > 0; i--) free(manager->txRelays[i - 1].peers);
    array_free(manager->txRelays);
    for (size_t i = array_count(manager->txRequests); i > 0; i--) free(manager->txRequests[i - 1].peers);
    array_free(manager->txRequests);
    array_free(manager->publishedTx);
    array_free(manager->publishedTxHashes);
    pthread_mutex_unlock(&manager->lock);
    pthread_mutex_destroy(&manager->lock);
    free(manager);
}

/*
 * The following two methods sync the blockchain beginning from startBlock.
 *
 * Usage: Create a custom merkle block and pass it to BPPeerManagerMainNetNewEx()
 *     BRMerkleBlock* test = BRMerkleBlockNew();
 *     test->blockHash = UInt256Reverse(uint256("7497ea1b465eb39f1c8f507bc877078fe016d6fcb6dfad3a64c98dcc6e1e8496"));
 *     test->height = 0;
 *     test->timestamp = 1389388394;
 *     test->target = 0x1e0ffff0;
 */

BRPeerManager* BPPeerManagerMainNetNewEx(BRWallet *wallet, uint32_t earliestKeyTime, BRMerkleBlock *blocks[], size_t blocksCount, const BRPeer peers[], size_t peersCount, BRMerkleBlock* startBlock) {
    return BRPeerManagerNewEx(&BRMainNetParams, wallet, earliestKeyTime, blocks, blocksCount, peers, peersCount, startBlock);
}
BRPeerManager* BPPeerManagerTestNetNewEx(BRWallet *wallet, uint32_t earliestKeyTime, BRMerkleBlock *blocks[], size_t blocksCount, const BRPeer peers[], size_t peersCount, BRMerkleBlock* startBlock) {
    return BRPeerManagerNewEx(&BRTestNetParams, wallet, earliestKeyTime,blocks, blocksCount, peers, peersCount, startBlock);
}

// function to create Peermanager under for the mainnet directly
BRPeerManager *BPPeerManagerMainNetNew(BRWallet *wallet, uint32_t earliestKeyTime,
									   BRMerkleBlock *blocks[], size_t blocksCount, const BRPeer peers[], size_t peersCount) {


    
    return BRPeerManagerNew(&BRMainNetParams, wallet, earliestKeyTime, blocks, blocksCount, peers, peersCount);
}

// function to create Peermanager under for the testnet directly
BRPeerManager *BPPeerManagerTestNetNew(BRWallet *wallet, uint32_t earliestKeyTime,
									   BRMerkleBlock *blocks[], size_t blocksCount, const BRPeer peers[], size_t peersCount) {
	return BRPeerManagerNew(&BRTestNetParams, wallet, earliestKeyTime,blocks, blocksCount, peers,peersCount);
}
<|MERGE_RESOLUTION|>--- conflicted
+++ resolved
@@ -1634,11 +1634,7 @@
         BRSetAdd(manager->orphans, blocks[i]);
 
         // find last transition block
-<<<<<<< HEAD
-        if (! block || blocks[i]->height > block->height)
-=======
         if (!block || blocks[i]->height > block->height)
->>>>>>> b1e045d3
             block = blocks[i];
     }
     
