--- conflicted
+++ resolved
@@ -509,20 +509,11 @@
                     manager->publishedTx[j - 1].callback != NULL) isPublishing = 1;
             }
             
-<<<<<<< HEAD
-            if (! isPublishing && _BRTxPeerListCount(manager->txRelays, tx[i]->txHash) == 0 &&
-                _BRTxPeerListCount(manager->txRequests, tx[i]->txHash) == 0) {
-                peer_log(peer, "removing tx (%p) unconfirmed at height: %d, txHash: %s", tx[i], manager->lastBlock->height,
-                         u256hex(tx[i]->txHash));
-                assert(tx[i]->blockHeight == TX_UNCONFIRMED);
-                BRWalletRemoveTransaction(manager->wallet, tx[i]->txHash);
-=======
             if (! isPublishing && _BRTxPeerListCount(manager->txRelays, hash) == 0 &&
                 _BRTxPeerListCount(manager->txRequests, hash) == 0) {
                 peer_log(peer, "removing tx unconfirmed at: %d, txHash: %s", manager->lastBlock->height, u256hex(hash));
                 assert(tx[i - 1]->blockHeight == TX_UNCONFIRMED);
                 BRWalletRemoveTransaction(manager->wallet, hash);
->>>>>>> 184b2995
             }
             else if (! isPublishing && _BRTxPeerListCount(manager->txRelays, hash) < manager->maxConnectCount) {
                 // set timestamp 0 to mark as unverified
