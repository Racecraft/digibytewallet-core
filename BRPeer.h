--- conflicted
+++ resolved
@@ -52,26 +52,12 @@
 extern "C" {
 #endif
 
-<<<<<<< HEAD
-#if BITCOIN_TESTNET
-#define STANDARD_PORT 12024 //TODO: Update this value when the testnet becomes available.
-#else
-#define STANDARD_PORT 12024
-#endif
-
-=======
->>>>>>> 7eef2be6
 #define SERVICES_NODE_NETWORK 0x01 // services value indicating a node carries full blocks, not just headers
 #define SERVICES_NODE_BLOOM   0x04 // BIP111: https://github.com/bitcoin/bips/blob/master/bip-0111.mediawiki
 #define SERVICES_NODE_BCASH   0x20 // https://github.com/Bitcoin-UAHF/spec/blob/master/uahf-technical-spec.md
     
-<<<<<<< HEAD
 #define BR_VERSION "1.0.0"
 #define USER_AGENT "/digiwallet:" BR_VERSION "/"
-=======
-#define BR_VERSION "2.1"
-#define USER_AGENT "/bread:" BR_VERSION "/"
->>>>>>> 7eef2be6
 
 // explanation of message types at: https://en.bitcoin.it/wiki/Protocol_specification
 #define MSG_VERSION     "version"
