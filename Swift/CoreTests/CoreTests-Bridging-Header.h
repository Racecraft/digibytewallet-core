//
//  CoreTests-Bridging-Header.h
//  BRCore
//
//  Created by Ed Gamble on 3/19/19.
//  Copyright © 2019 breadwallet. All rights reserved.
//
//  See the LICENSE file at the project root for license information.
//  See the CONTRIBUTORS file at the project root for a list of contributors.


//
//  Use this file to import your target's public headers that you would like to expose to Swift.
//
<<<<<<< HEAD
#include "crypto/BRCryptoAccount.h"
#include "crypto/BRCryptoAmount.h"
#include "crypto/BRCryptoCurrency.h"
#include "crypto/BRCryptoNetwork.h"
#include "crypto/BRCryptoPrivate.h"
#include "crypto/BRCryptoUnit.h"
=======
#include "ethereum/BREthereum.h"

#include "BRCryptoAccount.h"
#include "BRCryptoAmount.h"
#include "BRCryptoCurrency.h"
#include "BRCryptoNetwork.h"
#include "BRCryptoPrivate.h"
#include "BRCryptoUnit.h"
>>>>>>> 61e0c532

// Bitcoin
extern int BRRunSupTests (void);

extern int BRRunTests();

extern int BRRunTestsSync (const char *paperKey,
                           int isBTC,
                           int isMainnet);

extern int BRRunTestWalletManagerSync (const char *paperKey,
                                       const char *storagePath,
                                       int isBTC,
                                       int isMainnet);

extern int BRRunTestWalletManagerSyncStress(const char *paperKey,
                                            const char *storagePath,
                                            uint32_t earliestKeyTime,
                                            uint64_t blockHeight,
                                            int isBTC,
                                            int isMainnet);

extern int BRRunTestsBWM (const char *paperKey,
                          const char *storagePath,
                          int isBTC,
                          int isMainnet);

extern void BRRandInit (void);

// testCrypto.c
extern void runCryptoTests (void);

extern BRCryptoBoolean runCryptoTestsWithAccountAndNetwork (BRCryptoAccount account,
                                                            BRCryptoNetwork network,
                                                            const char *storagePath);

// Ripple
extern void
runRippleTest (void /* ... */);

#include "test.h"
<|MERGE_RESOLUTION|>--- conflicted
+++ resolved
@@ -12,14 +12,6 @@
 //
 //  Use this file to import your target's public headers that you would like to expose to Swift.
 //
-<<<<<<< HEAD
-#include "crypto/BRCryptoAccount.h"
-#include "crypto/BRCryptoAmount.h"
-#include "crypto/BRCryptoCurrency.h"
-#include "crypto/BRCryptoNetwork.h"
-#include "crypto/BRCryptoPrivate.h"
-#include "crypto/BRCryptoUnit.h"
-=======
 #include "ethereum/BREthereum.h"
 
 #include "BRCryptoAccount.h"
@@ -28,7 +20,6 @@
 #include "BRCryptoNetwork.h"
 #include "BRCryptoPrivate.h"
 #include "BRCryptoUnit.h"
->>>>>>> 61e0c532
 
 // Bitcoin
 extern int BRRunSupTests (void);
