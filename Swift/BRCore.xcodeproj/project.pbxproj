--- conflicted
+++ resolved
@@ -620,11 +620,8 @@
 		3C7BE5AF230F0BFB005FD4CD /* WalletManagerViewController.swift */ = {isa = PBXFileReference; lastKnownFileType = sourcecode.swift; path = WalletManagerViewController.swift; sourceTree = "<group>"; };
 		3C812EBE2266675E0007D335 /* BRRipple.h */ = {isa = PBXFileReference; lastKnownFileType = sourcecode.c.h; path = BRRipple.h; sourceTree = "<group>"; };
 		3C812EC12266721E0007D335 /* testRipple.c */ = {isa = PBXFileReference; lastKnownFileType = sourcecode.c.c; path = testRipple.c; sourceTree = "<group>"; };
-<<<<<<< HEAD
+		3C8380A523A0381800CC3674 /* BRCryptoBaseP.h */ = {isa = PBXFileReference; lastKnownFileType = sourcecode.c.h; path = BRCryptoBaseP.h; sourceTree = "<group>"; };
 		3C8F6C6B2399709100A1CFA7 /* BRCryptoAddressP.h */ = {isa = PBXFileReference; fileEncoding = 4; lastKnownFileType = sourcecode.c.h; path = BRCryptoAddressP.h; sourceTree = "<group>"; };
-=======
-		3C8380A523A0381800CC3674 /* BRCryptoBaseP.h */ = {isa = PBXFileReference; lastKnownFileType = sourcecode.c.h; path = BRCryptoBaseP.h; sourceTree = "<group>"; };
->>>>>>> 81027408
 		3C9025EE21063AD200143B69 /* testUtil.c */ = {isa = PBXFileReference; lastKnownFileType = sourcecode.c.c; path = testUtil.c; sourceTree = "<group>"; };
 		3C9025F021063BDC00143B69 /* testRlp.c */ = {isa = PBXFileReference; lastKnownFileType = sourcecode.c.c; path = testRlp.c; sourceTree = "<group>"; };
 		3C9025F221064B6700143B69 /* testEvent.c */ = {isa = PBXFileReference; lastKnownFileType = sourcecode.c.c; path = testEvent.c; sourceTree = "<group>"; };
