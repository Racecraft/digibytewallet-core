--- conflicted
+++ resolved
@@ -1042,7 +1042,6 @@
 			path = CoreExplore;
 			sourceTree = "<group>";
 		};
-<<<<<<< HEAD
 		3C812EBD226666C50007D335 /* ripple */ = {
 			isa = PBXGroup;
 			children = (
@@ -1067,7 +1066,8 @@
 			);
 			name = ripple;
 			path = ../../ripple;
-=======
+			sourceTree = "<group>";
+		};
 		3C77C7CD226A6AFE00BB5FFB /* pending */ = {
 			isa = PBXGroup;
 			children = (
@@ -1085,7 +1085,6 @@
 				3C97E2632245610E003FD88F /* BRCryptoSystem.c */,
 			);
 			path = pending;
->>>>>>> a2cceffa
 			sourceTree = "<group>";
 		};
 		3C97E231224164ED003FD88F /* generic */ = {
