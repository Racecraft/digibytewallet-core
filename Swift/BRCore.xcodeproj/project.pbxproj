// !$*UTF8*$!
{
	archiveVersion = 1;
	classes = {
	};
	objectVersion = 50;
	objects = {

/* Begin PBXBuildFile section */
		3C386DC420C6F4AF0065E355 /* BREthereumP2PCoder.c in Sources */ = {isa = PBXBuildFile; fileRef = 3C386DBB20C6F4AD0065E355 /* BREthereumP2PCoder.c */; };
		3C386DC520C6F4AF0065E355 /* BREthereumLESCoder.c in Sources */ = {isa = PBXBuildFile; fileRef = 3C386DBC20C6F4AD0065E355 /* BREthereumLESCoder.c */; };
		3C386DC620C6F4AF0065E355 /* BREthereumNodeDiscovery.c in Sources */ = {isa = PBXBuildFile; fileRef = 3C386DC020C6F4AE0065E355 /* BREthereumNodeDiscovery.c */; };
		3C386DC720C6F4AF0065E355 /* BREthereumRandom.c in Sources */ = {isa = PBXBuildFile; fileRef = 3C386DC120C6F4AE0065E355 /* BREthereumRandom.c */; };
		3C386DC820C6F4AF0065E355 /* BREthereumEndpoint.c in Sources */ = {isa = PBXBuildFile; fileRef = 3C386DC320C6F4AF0065E355 /* BREthereumEndpoint.c */; };
		3CAB60A920AF8C8500810CE4 /* CoreTests.swift in Sources */ = {isa = PBXBuildFile; fileRef = 3CAB60A820AF8C8500810CE4 /* CoreTests.swift */; };
		3CAB60AB20AF8C8500810CE4 /* libCore.a in Frameworks */ = {isa = PBXBuildFile; fileRef = 3CAB609B20AF8C5D00810CE4 /* libCore.a */; };
		3CAB60B120AF8D1A00810CE4 /* BREthereumEther.c in Sources */ = {isa = PBXBuildFile; fileRef = 3C2A53B320AF595400C430F6 /* BREthereumEther.c */; };
		3CAB60B220AF8D1A00810CE4 /* BREthereumGas.c in Sources */ = {isa = PBXBuildFile; fileRef = 3C2A53B520AF595400C430F6 /* BREthereumGas.c */; };
		3CAB60B320AF8D1A00810CE4 /* BREthereumHash.c in Sources */ = {isa = PBXBuildFile; fileRef = 3C2A53B020AF595400C430F6 /* BREthereumHash.c */; };
		3CAB60B420AF8D1A00810CE4 /* BREthereumAddress.c in Sources */ = {isa = PBXBuildFile; fileRef = 3C2A53B920AF595400C430F6 /* BREthereumAddress.c */; };
		3CAB60B520AF8D1A00810CE4 /* BREthereumSignature.c in Sources */ = {isa = PBXBuildFile; fileRef = 3C2A53AE20AF595400C430F6 /* BREthereumSignature.c */; };
		3CAB60B620AF8D1A00810CE4 /* BREthereumTransaction.c in Sources */ = {isa = PBXBuildFile; fileRef = 3C2A53BB20AF595500C430F6 /* BREthereumTransaction.c */; };
		3CAB60B720AF8D1A00810CE4 /* BREthereumBloomFilter.c in Sources */ = {isa = PBXBuildFile; fileRef = 3C2A53BF20AF595500C430F6 /* BREthereumBloomFilter.c */; };
		3CAB60B820AF8D1A00810CE4 /* BREthereumNetwork.c in Sources */ = {isa = PBXBuildFile; fileRef = 3C2A53C120AF595500C430F6 /* BREthereumNetwork.c */; };
		3CAB60B920AF8D1A00810CE4 /* BREthereumTransactionReceipt.c in Sources */ = {isa = PBXBuildFile; fileRef = 3C2A53C220AF595500C430F6 /* BREthereumTransactionReceipt.c */; };
		3CAB60BA20AF8D1A00810CE4 /* BREthereumAccountState.c in Sources */ = {isa = PBXBuildFile; fileRef = 3C2A53C520AF595500C430F6 /* BREthereumAccountState.c */; };
		3CAB60BB20AF8D1A00810CE4 /* BREthereumLog.c in Sources */ = {isa = PBXBuildFile; fileRef = 3C2A53C620AF595500C430F6 /* BREthereumLog.c */; };
		3CAB60BC20AF8D1A00810CE4 /* BREthereumTransactionStatus.c in Sources */ = {isa = PBXBuildFile; fileRef = 3C2A53C920AF595500C430F6 /* BREthereumTransactionStatus.c */; };
		3CAB60BD20AF8D1A00810CE4 /* BREthereumBlock.c in Sources */ = {isa = PBXBuildFile; fileRef = 3C2A53CB20AF595500C430F6 /* BREthereumBlock.c */; };
		3CAB60BE20AF8D1A00810CE4 /* BREthereumAmount.c in Sources */ = {isa = PBXBuildFile; fileRef = 3C2A53CD20AF595500C430F6 /* BREthereumAmount.c */; };
		3CAB60BF20AF8D1A00810CE4 /* BREthereum.c in Sources */ = {isa = PBXBuildFile; fileRef = 3C2A539B20AF595400C430F6 /* BREthereum.c */; };
		3CAB60C020AF8D1A00810CE4 /* BREthereumAccount.c in Sources */ = {isa = PBXBuildFile; fileRef = 3C2A537720AF595400C430F6 /* BREthereumAccount.c */; };
		3CAB60C120AF8D1A00810CE4 /* BREthereumWallet.c in Sources */ = {isa = PBXBuildFile; fileRef = 3C2A539C20AF595400C430F6 /* BREthereumWallet.c */; };
		3CAB60C220AF8D1A00810CE4 /* BREthereumToken.c in Sources */ = {isa = PBXBuildFile; fileRef = 3C2A53AA20AF595400C430F6 /* BREthereumToken.c */; };
		3CAB60C320AF8D1A00810CE4 /* BREthereumContract.c in Sources */ = {isa = PBXBuildFile; fileRef = 3C2A53A920AF595400C430F6 /* BREthereumContract.c */; };
		3CAB60C420AF8D1A00810CE4 /* BREvent.c in Sources */ = {isa = PBXBuildFile; fileRef = 3C2A539220AF595400C430F6 /* BREvent.c */; };
		3CAB60C520AF8D1A00810CE4 /* BREventQueue.c in Sources */ = {isa = PBXBuildFile; fileRef = 3C2A539520AF595400C430F6 /* BREventQueue.c */; };
		3CAB60C620AF8D1A00810CE4 /* BREthereumHandshake.c in Sources */ = {isa = PBXBuildFile; fileRef = 3C2A538020AF595400C430F6 /* BREthereumHandshake.c */; };
		3CAB60C720AF8D1A00810CE4 /* BREthereumNodeManager.c in Sources */ = {isa = PBXBuildFile; fileRef = 3C2A538520AF595400C430F6 /* BREthereumNodeManager.c */; };
		3CAB60C820AF8D1A00810CE4 /* BREthereumLES.c in Sources */ = {isa = PBXBuildFile; fileRef = 3C2A538620AF595400C430F6 /* BREthereumLES.c */; };
		3CAB60C920AF8D1A00810CE4 /* BREthereumNodeEventHandler.c in Sources */ = {isa = PBXBuildFile; fileRef = 3C2A538A20AF595400C430F6 /* BREthereumNodeEventHandler.c */; };
		3CAB60CA20AF8D1A00810CE4 /* BREthereumFrameCoder.c in Sources */ = {isa = PBXBuildFile; fileRef = 3C2A538B20AF595400C430F6 /* BREthereumFrameCoder.c */; };
		3CAB60CB20AF8D1A00810CE4 /* BREthereumNode.c in Sources */ = {isa = PBXBuildFile; fileRef = 3C2A538C20AF595400C430F6 /* BREthereumNode.c */; };
		3CAB60CC20AF8D1A00810CE4 /* BREthereumLESBase.c in Sources */ = {isa = PBXBuildFile; fileRef = 3C2A538D20AF595400C430F6 /* BREthereumLESBase.c */; };
		3CAB60CD20AF8D1A00810CE4 /* BREthereumLightNode.c in Sources */ = {isa = PBXBuildFile; fileRef = 3C2A53A220AF595400C430F6 /* BREthereumLightNode.c */; };
		3CAB60CE20AF8D1A00810CE4 /* BREthereumLightNodeClient.c in Sources */ = {isa = PBXBuildFile; fileRef = 3C2A539F20AF595400C430F6 /* BREthereumLightNodeClient.c */; };
		3CAB60CF20AF8D1A00810CE4 /* BREthereumLightNodeEvent.c in Sources */ = {isa = PBXBuildFile; fileRef = 3C2A53A120AF595400C430F6 /* BREthereumLightNodeEvent.c */; };
		3CAB60D120AF8D1A00810CE4 /* BRRlpCoder.c in Sources */ = {isa = PBXBuildFile; fileRef = 3C2A539A20AF595400C430F6 /* BRRlpCoder.c */; };
		3CAB60D220AF8D1A00810CE4 /* BRUtilMath.c in Sources */ = {isa = PBXBuildFile; fileRef = 3C2A537B20AF595400C430F6 /* BRUtilMath.c */; };
		3CAB60D320AF8D1A00810CE4 /* BRUtilMathParse.c in Sources */ = {isa = PBXBuildFile; fileRef = 3C2A537C20AF595400C430F6 /* BRUtilMathParse.c */; };
		3CAB60D420AF8D1A00810CE4 /* BRUtilHex.c in Sources */ = {isa = PBXBuildFile; fileRef = 3C2A537E20AF595400C430F6 /* BRUtilHex.c */; };
		3CAB60D520AF8D1A00810CE4 /* BRBCashAddr.c in Sources */ = {isa = PBXBuildFile; fileRef = 3C590F3D20950C720005597B /* BRBCashAddr.c */; };
		3CAB60D620AF8D1A00810CE4 /* BRAddress.c in Sources */ = {isa = PBXBuildFile; fileRef = 3C590F3420950C720005597B /* BRAddress.c */; };
		3CAB60D720AF8D1A00810CE4 /* BRBase58.c in Sources */ = {isa = PBXBuildFile; fileRef = 3C590F4A20950C730005597B /* BRBase58.c */; };
		3CAB60D820AF8D1A00810CE4 /* BRBech32.c in Sources */ = {isa = PBXBuildFile; fileRef = 3C590F4420950C730005597B /* BRBech32.c */; };
		3CAB60D920AF8D1A00810CE4 /* BRBIP32Sequence.c in Sources */ = {isa = PBXBuildFile; fileRef = 3C590F3220950C720005597B /* BRBIP32Sequence.c */; };
		3CAB60DA20AF8D1A00810CE4 /* BRBIP38Key.c in Sources */ = {isa = PBXBuildFile; fileRef = 3C590F5820950C750005597B /* BRBIP38Key.c */; };
		3CAB60DB20AF8D1A00810CE4 /* BRBIP39Mnemonic.c in Sources */ = {isa = PBXBuildFile; fileRef = 3C590F5920950C750005597B /* BRBIP39Mnemonic.c */; };
		3CAB60DC20AF8D1A00810CE4 /* BRBloomFilter.c in Sources */ = {isa = PBXBuildFile; fileRef = 3C590F4E20950C730005597B /* BRBloomFilter.c */; };
		3CAB60DD20AF8D1A00810CE4 /* BRCrypto.c in Sources */ = {isa = PBXBuildFile; fileRef = 3C590F5520950C740005597B /* BRCrypto.c */; };
		3CAB60DE20AF8D1A00810CE4 /* BRKeyECIES.c in Sources */ = {isa = PBXBuildFile; fileRef = 3CA74EA920AF622D00EDF3E7 /* BRKeyECIES.c */; };
		3CAB60DF20AF8D1A00810CE4 /* BRKey.c in Sources */ = {isa = PBXBuildFile; fileRef = 3C590F5420950C740005597B /* BRKey.c */; };
		3CAB60E020AF8D1A00810CE4 /* BRMerkleBlock.c in Sources */ = {isa = PBXBuildFile; fileRef = 3C590F3520950C720005597B /* BRMerkleBlock.c */; };
		3CAB60E120AF8D1A00810CE4 /* BRPaymentProtocol.c in Sources */ = {isa = PBXBuildFile; fileRef = 3C590F3A20950C720005597B /* BRPaymentProtocol.c */; };
		3CAB60E220AF8D1A00810CE4 /* BRPeer.c in Sources */ = {isa = PBXBuildFile; fileRef = 3C590F5120950C740005597B /* BRPeer.c */; };
		3CAB60E320AF8D1A00810CE4 /* BRPeerManager.c in Sources */ = {isa = PBXBuildFile; fileRef = 3C590F4B20950C730005597B /* BRPeerManager.c */; };
		3CAB60E420AF8D1A00810CE4 /* BRSet.c in Sources */ = {isa = PBXBuildFile; fileRef = 3C590F4D20950C730005597B /* BRSet.c */; };
		3CAB60E520AF8D1A00810CE4 /* BRTransaction.c in Sources */ = {isa = PBXBuildFile; fileRef = 3C590F5320950C740005597B /* BRTransaction.c */; };
		3CAB60E620AF8D1A00810CE4 /* BRWallet.c in Sources */ = {isa = PBXBuildFile; fileRef = 3C590F5720950C740005597B /* BRWallet.c */; };
		3CAB60E720AF8ED800810CE4 /* test.c in Sources */ = {isa = PBXBuildFile; fileRef = 3C2A53A620AF595400C430F6 /* test.c */; };
		3CAB60E820AF8EE000810CE4 /* test.c in Sources */ = {isa = PBXBuildFile; fileRef = 3C42EF8E209763AB000E58E0 /* test.c */; };
		3CAB60F820AF936200810CE4 /* BRCore.framework in Frameworks */ = {isa = PBXBuildFile; fileRef = 3CAB60EF20AF936200810CE4 /* BRCore.framework */; };
		3CAB60FD20AF936200810CE4 /* BRCoreTests.swift in Sources */ = {isa = PBXBuildFile; fileRef = 3CAB60FC20AF936200810CE4 /* BRCoreTests.swift */; };
		3CAB60FF20AF936300810CE4 /* BRCore.h in Headers */ = {isa = PBXBuildFile; fileRef = 3CAB60F120AF936200810CE4 /* BRCore.h */; settings = {ATTRIBUTES = (Public, ); }; };
		3CAB610B20AF938E00810CE4 /* libCore.a in Frameworks */ = {isa = PBXBuildFile; fileRef = 3CAB609B20AF8C5D00810CE4 /* libCore.a */; };
		3CAB611D20B347A200810CE4 /* BRCore.swift in Sources */ = {isa = PBXBuildFile; fileRef = 3CAB611B20B347A200810CE4 /* BRCore.swift */; };
		3CAB611E20B347A200810CE4 /* BREthereum.swift in Sources */ = {isa = PBXBuildFile; fileRef = 3CAB611C20B347A200810CE4 /* BREthereum.swift */; };
		3CAB612820B347B300810CE4 /* UserDefaults+Additions.swift in Sources */ = {isa = PBXBuildFile; fileRef = 3CAB611F20B347B200810CE4 /* UserDefaults+Additions.swift */; };
		3CAB612920B347B300810CE4 /* FeeUpdater.swift in Sources */ = {isa = PBXBuildFile; fileRef = 3CAB612020B347B200810CE4 /* FeeUpdater.swift */; };
		3CAB612A20B347B300810CE4 /* Environment.swift in Sources */ = {isa = PBXBuildFile; fileRef = 3CAB612120B347B200810CE4 /* Environment.swift */; };
		3CAB612B20B347B300810CE4 /* Currency.swift in Sources */ = {isa = PBXBuildFile; fileRef = 3CAB612220B347B200810CE4 /* Currency.swift */; };
		3CAB612C20B347B300810CE4 /* Rate.swift in Sources */ = {isa = PBXBuildFile; fileRef = 3CAB612320B347B200810CE4 /* Rate.swift */; };
		3CAB612D20B347B300810CE4 /* Strings.swift in Sources */ = {isa = PBXBuildFile; fileRef = 3CAB612420B347B200810CE4 /* Strings.swift */; };
		3CAB612E20B347B300810CE4 /* Support.swift in Sources */ = {isa = PBXBuildFile; fileRef = 3CAB612520B347B200810CE4 /* Support.swift */; };
		3CAB613020B347B300810CE4 /* Constants.swift in Sources */ = {isa = PBXBuildFile; fileRef = 3CAB612720B347B200810CE4 /* Constants.swift */; };
		3CAB613220B34EFF00810CE4 /* BREthereumEther.h in Headers */ = {isa = PBXBuildFile; fileRef = 3C2A53AD20AF595400C430F6 /* BREthereumEther.h */; settings = {ATTRIBUTES = (Public, ); }; };
		3CAB613320B3536000810CE4 /* test-les.c in Sources */ = {isa = PBXBuildFile; fileRef = 3C2A538920AF595400C430F6 /* test-les.c */; };
		3CB8DF4F20B5F13600E92316 /* BREthereumLESInterface.c in Sources */ = {isa = PBXBuildFile; fileRef = 3CB8DF4E20B5F13600E92316 /* BREthereumLESInterface.c */; };
		3CB8DF5520B7733500E92316 /* BREthereumBCS.c in Sources */ = {isa = PBXBuildFile; fileRef = 3CB8DF5420B7733500E92316 /* BREthereumBCS.c */; };
		3CB8DF5820B78DE300E92316 /* BREthereumBCSEvent.c in Sources */ = {isa = PBXBuildFile; fileRef = 3CB8DF5720B78DE300E92316 /* BREthereumBCSEvent.c */; };
/* End PBXBuildFile section */

/* Begin PBXContainerItemProxy section */
		3CAB60AC20AF8C8500810CE4 /* PBXContainerItemProxy */ = {
			isa = PBXContainerItemProxy;
			containerPortal = 3C590F0E20950C160005597B /* Project object */;
			proxyType = 1;
			remoteGlobalIDString = 3CAB609A20AF8C5D00810CE4;
			remoteInfo = Core;
		};
		3CAB60F920AF936200810CE4 /* PBXContainerItemProxy */ = {
			isa = PBXContainerItemProxy;
			containerPortal = 3C590F0E20950C160005597B /* Project object */;
			proxyType = 1;
			remoteGlobalIDString = 3CAB60EE20AF936200810CE4;
			remoteInfo = BRCore2;
		};
		3CAB610820AF938500810CE4 /* PBXContainerItemProxy */ = {
			isa = PBXContainerItemProxy;
			containerPortal = 3C590F0E20950C160005597B /* Project object */;
			proxyType = 1;
			remoteGlobalIDString = 3CAB609A20AF8C5D00810CE4;
			remoteInfo = Core;
		};
/* End PBXContainerItemProxy section */

/* Begin PBXCopyFilesBuildPhase section */
		3CAB609920AF8C5D00810CE4 /* CopyFiles */ = {
			isa = PBXCopyFilesBuildPhase;
			buildActionMask = 2147483647;
			dstPath = "include/$(PRODUCT_NAME)";
			dstSubfolderSpec = 16;
			files = (
			);
			runOnlyForDeploymentPostprocessing = 0;
		};
/* End PBXCopyFilesBuildPhase section */

/* Begin PBXFileReference section */
		3C2A537720AF595400C430F6 /* BREthereumAccount.c */ = {isa = PBXFileReference; fileEncoding = 4; lastKnownFileType = sourcecode.c.c; name = BREthereumAccount.c; path = ../../ethereum/BREthereumAccount.c; sourceTree = "<group>"; };
		3C2A537920AF595400C430F6 /* BRUtilMath.h */ = {isa = PBXFileReference; fileEncoding = 4; lastKnownFileType = sourcecode.c.h; path = BRUtilMath.h; sourceTree = "<group>"; };
		3C2A537A20AF595400C430F6 /* BRUtilHex.h */ = {isa = PBXFileReference; fileEncoding = 4; lastKnownFileType = sourcecode.c.h; path = BRUtilHex.h; sourceTree = "<group>"; };
		3C2A537B20AF595400C430F6 /* BRUtilMath.c */ = {isa = PBXFileReference; fileEncoding = 4; lastKnownFileType = sourcecode.c.c; path = BRUtilMath.c; sourceTree = "<group>"; };
		3C2A537C20AF595400C430F6 /* BRUtilMathParse.c */ = {isa = PBXFileReference; fileEncoding = 4; lastKnownFileType = sourcecode.c.c; path = BRUtilMathParse.c; sourceTree = "<group>"; };
		3C2A537D20AF595400C430F6 /* BRUtil.h */ = {isa = PBXFileReference; fileEncoding = 4; lastKnownFileType = sourcecode.c.h; path = BRUtil.h; sourceTree = "<group>"; };
		3C2A537E20AF595400C430F6 /* BRUtilHex.c */ = {isa = PBXFileReference; fileEncoding = 4; lastKnownFileType = sourcecode.c.c; path = BRUtilHex.c; sourceTree = "<group>"; };
		3C2A538020AF595400C430F6 /* BREthereumHandshake.c */ = {isa = PBXFileReference; fileEncoding = 4; lastKnownFileType = sourcecode.c.c; path = BREthereumHandshake.c; sourceTree = "<group>"; };
		3C2A538120AF595400C430F6 /* BREthereumNodeEventHandler.h */ = {isa = PBXFileReference; fileEncoding = 4; lastKnownFileType = sourcecode.c.h; path = BREthereumNodeEventHandler.h; sourceTree = "<group>"; };
		3C2A538220AF595400C430F6 /* test-les.h */ = {isa = PBXFileReference; fileEncoding = 4; lastKnownFileType = sourcecode.c.h; path = "test-les.h"; sourceTree = "<group>"; };
		3C2A538320AF595400C430F6 /* BREthereumNode.h */ = {isa = PBXFileReference; fileEncoding = 4; lastKnownFileType = sourcecode.c.h; path = BREthereumNode.h; sourceTree = "<group>"; };
		3C2A538420AF595400C430F6 /* BREthereumFrameCoder.h */ = {isa = PBXFileReference; fileEncoding = 4; lastKnownFileType = sourcecode.c.h; path = BREthereumFrameCoder.h; sourceTree = "<group>"; };
		3C2A538520AF595400C430F6 /* BREthereumNodeManager.c */ = {isa = PBXFileReference; fileEncoding = 4; lastKnownFileType = sourcecode.c.c; path = BREthereumNodeManager.c; sourceTree = "<group>"; };
		3C2A538620AF595400C430F6 /* BREthereumLES.c */ = {isa = PBXFileReference; fileEncoding = 4; lastKnownFileType = sourcecode.c.c; path = BREthereumLES.c; sourceTree = "<group>"; };
		3C2A538720AF595400C430F6 /* BREthereumLESBase.h */ = {isa = PBXFileReference; fileEncoding = 4; lastKnownFileType = sourcecode.c.h; path = BREthereumLESBase.h; sourceTree = "<group>"; };
		3C2A538820AF595400C430F6 /* BREthereumHandshake.h */ = {isa = PBXFileReference; fileEncoding = 4; lastKnownFileType = sourcecode.c.h; path = BREthereumHandshake.h; sourceTree = "<group>"; };
		3C2A538920AF595400C430F6 /* test-les.c */ = {isa = PBXFileReference; fileEncoding = 4; lastKnownFileType = sourcecode.c.c; path = "test-les.c"; sourceTree = "<group>"; };
		3C2A538A20AF595400C430F6 /* BREthereumNodeEventHandler.c */ = {isa = PBXFileReference; fileEncoding = 4; lastKnownFileType = sourcecode.c.c; path = BREthereumNodeEventHandler.c; sourceTree = "<group>"; };
		3C2A538B20AF595400C430F6 /* BREthereumFrameCoder.c */ = {isa = PBXFileReference; fileEncoding = 4; lastKnownFileType = sourcecode.c.c; path = BREthereumFrameCoder.c; sourceTree = "<group>"; };
		3C2A538C20AF595400C430F6 /* BREthereumNode.c */ = {isa = PBXFileReference; fileEncoding = 4; lastKnownFileType = sourcecode.c.c; path = BREthereumNode.c; sourceTree = "<group>"; };
		3C2A538D20AF595400C430F6 /* BREthereumLESBase.c */ = {isa = PBXFileReference; fileEncoding = 4; lastKnownFileType = sourcecode.c.c; path = BREthereumLESBase.c; sourceTree = "<group>"; };
		3C2A538E20AF595400C430F6 /* BREthereumLES.h */ = {isa = PBXFileReference; fileEncoding = 4; lastKnownFileType = sourcecode.c.h; path = BREthereumLES.h; sourceTree = "<group>"; };
		3C2A538F20AF595400C430F6 /* BREthereumNodeManager.h */ = {isa = PBXFileReference; fileEncoding = 4; lastKnownFileType = sourcecode.c.h; path = BREthereumNodeManager.h; sourceTree = "<group>"; };
		3C2A539020AF595400C430F6 /* BREthereumWallet.h */ = {isa = PBXFileReference; fileEncoding = 4; lastKnownFileType = sourcecode.c.h; name = BREthereumWallet.h; path = ../../ethereum/BREthereumWallet.h; sourceTree = "<group>"; };
		3C2A539220AF595400C430F6 /* BREvent.c */ = {isa = PBXFileReference; fileEncoding = 4; lastKnownFileType = sourcecode.c.c; path = BREvent.c; sourceTree = "<group>"; };
		3C2A539320AF595400C430F6 /* BREventQueue.h */ = {isa = PBXFileReference; fileEncoding = 4; lastKnownFileType = sourcecode.c.h; path = BREventQueue.h; sourceTree = "<group>"; };
		3C2A539420AF595400C430F6 /* BREvent.h */ = {isa = PBXFileReference; fileEncoding = 4; lastKnownFileType = sourcecode.c.h; path = BREvent.h; sourceTree = "<group>"; };
		3C2A539520AF595400C430F6 /* BREventQueue.c */ = {isa = PBXFileReference; fileEncoding = 4; lastKnownFileType = sourcecode.c.c; path = BREventQueue.c; sourceTree = "<group>"; };
		3C2A539620AF595400C430F6 /* BREthereum.h */ = {isa = PBXFileReference; fileEncoding = 4; lastKnownFileType = sourcecode.c.h; name = BREthereum.h; path = ../../ethereum/BREthereum.h; sourceTree = "<group>"; };
		3C2A539820AF595400C430F6 /* BRRlp.h */ = {isa = PBXFileReference; fileEncoding = 4; lastKnownFileType = sourcecode.c.h; path = BRRlp.h; sourceTree = "<group>"; };
		3C2A539920AF595400C430F6 /* BRRlpCoder.h */ = {isa = PBXFileReference; fileEncoding = 4; lastKnownFileType = sourcecode.c.h; path = BRRlpCoder.h; sourceTree = "<group>"; };
		3C2A539A20AF595400C430F6 /* BRRlpCoder.c */ = {isa = PBXFileReference; fileEncoding = 4; lastKnownFileType = sourcecode.c.c; path = BRRlpCoder.c; sourceTree = "<group>"; };
		3C2A539B20AF595400C430F6 /* BREthereum.c */ = {isa = PBXFileReference; fileEncoding = 4; lastKnownFileType = sourcecode.c.c; name = BREthereum.c; path = ../../ethereum/BREthereum.c; sourceTree = "<group>"; };
		3C2A539C20AF595400C430F6 /* BREthereumWallet.c */ = {isa = PBXFileReference; fileEncoding = 4; lastKnownFileType = sourcecode.c.c; name = BREthereumWallet.c; path = ../../ethereum/BREthereumWallet.c; sourceTree = "<group>"; };
		3C2A539D20AF595400C430F6 /* BREthereumPrivate.h */ = {isa = PBXFileReference; fileEncoding = 4; lastKnownFileType = sourcecode.c.h; name = BREthereumPrivate.h; path = ../../ethereum/BREthereumPrivate.h; sourceTree = "<group>"; };
		3C2A539F20AF595400C430F6 /* BREthereumLightNodeClient.c */ = {isa = PBXFileReference; fileEncoding = 4; lastKnownFileType = sourcecode.c.c; path = BREthereumLightNodeClient.c; sourceTree = "<group>"; };
		3C2A53A020AF595400C430F6 /* BREthereumLightNode.h */ = {isa = PBXFileReference; fileEncoding = 4; lastKnownFileType = sourcecode.c.h; path = BREthereumLightNode.h; sourceTree = "<group>"; };
		3C2A53A120AF595400C430F6 /* BREthereumLightNodeEvent.c */ = {isa = PBXFileReference; fileEncoding = 4; lastKnownFileType = sourcecode.c.c; path = BREthereumLightNodeEvent.c; sourceTree = "<group>"; };
		3C2A53A220AF595400C430F6 /* BREthereumLightNode.c */ = {isa = PBXFileReference; fileEncoding = 4; lastKnownFileType = sourcecode.c.c; path = BREthereumLightNode.c; sourceTree = "<group>"; };
		3C2A53A320AF595400C430F6 /* BREthereumLightNodePrivate.h */ = {isa = PBXFileReference; fileEncoding = 4; lastKnownFileType = sourcecode.c.h; path = BREthereumLightNodePrivate.h; sourceTree = "<group>"; };
		3C2A53A520AF595400C430F6 /* BREthereumAccount.h */ = {isa = PBXFileReference; fileEncoding = 4; lastKnownFileType = sourcecode.c.h; name = BREthereumAccount.h; path = ../../ethereum/BREthereumAccount.h; sourceTree = "<group>"; };
		3C2A53A620AF595400C430F6 /* test.c */ = {isa = PBXFileReference; fileEncoding = 4; lastKnownFileType = sourcecode.c.c; name = test.c; path = ../../ethereum/test.c; sourceTree = "<group>"; };
		3C2A53A820AF595400C430F6 /* BREthereumToken.h */ = {isa = PBXFileReference; fileEncoding = 4; lastKnownFileType = sourcecode.c.h; path = BREthereumToken.h; sourceTree = "<group>"; };
		3C2A53A920AF595400C430F6 /* BREthereumContract.c */ = {isa = PBXFileReference; fileEncoding = 4; lastKnownFileType = sourcecode.c.c; path = BREthereumContract.c; sourceTree = "<group>"; };
		3C2A53AA20AF595400C430F6 /* BREthereumToken.c */ = {isa = PBXFileReference; fileEncoding = 4; lastKnownFileType = sourcecode.c.c; path = BREthereumToken.c; sourceTree = "<group>"; };
		3C2A53AB20AF595400C430F6 /* BREthereumContract.h */ = {isa = PBXFileReference; fileEncoding = 4; lastKnownFileType = sourcecode.c.h; path = BREthereumContract.h; sourceTree = "<group>"; };
		3C2A53AD20AF595400C430F6 /* BREthereumEther.h */ = {isa = PBXFileReference; fileEncoding = 4; lastKnownFileType = sourcecode.c.h; path = BREthereumEther.h; sourceTree = "<group>"; };
		3C2A53AE20AF595400C430F6 /* BREthereumSignature.c */ = {isa = PBXFileReference; fileEncoding = 4; lastKnownFileType = sourcecode.c.c; path = BREthereumSignature.c; sourceTree = "<group>"; };
		3C2A53AF20AF595400C430F6 /* BREthereumGas.h */ = {isa = PBXFileReference; fileEncoding = 4; lastKnownFileType = sourcecode.c.h; path = BREthereumGas.h; sourceTree = "<group>"; };
		3C2A53B020AF595400C430F6 /* BREthereumHash.c */ = {isa = PBXFileReference; fileEncoding = 4; lastKnownFileType = sourcecode.c.c; path = BREthereumHash.c; sourceTree = "<group>"; };
		3C2A53B120AF595400C430F6 /* BREthereumLogic.h */ = {isa = PBXFileReference; fileEncoding = 4; lastKnownFileType = sourcecode.c.h; path = BREthereumLogic.h; sourceTree = "<group>"; };
		3C2A53B220AF595400C430F6 /* BREthereumAddress.h */ = {isa = PBXFileReference; fileEncoding = 4; lastKnownFileType = sourcecode.c.h; path = BREthereumAddress.h; sourceTree = "<group>"; };
		3C2A53B320AF595400C430F6 /* BREthereumEther.c */ = {isa = PBXFileReference; fileEncoding = 4; lastKnownFileType = sourcecode.c.c; path = BREthereumEther.c; sourceTree = "<group>"; };
		3C2A53B420AF595400C430F6 /* BREthereumHash.h */ = {isa = PBXFileReference; fileEncoding = 4; lastKnownFileType = sourcecode.c.h; path = BREthereumHash.h; sourceTree = "<group>"; };
		3C2A53B520AF595400C430F6 /* BREthereumGas.c */ = {isa = PBXFileReference; fileEncoding = 4; lastKnownFileType = sourcecode.c.c; path = BREthereumGas.c; sourceTree = "<group>"; };
		3C2A53B620AF595400C430F6 /* BREthereumBase.h */ = {isa = PBXFileReference; fileEncoding = 4; lastKnownFileType = sourcecode.c.h; path = BREthereumBase.h; sourceTree = "<group>"; };
		3C2A53B720AF595400C430F6 /* BREthereumSignature.h */ = {isa = PBXFileReference; fileEncoding = 4; lastKnownFileType = sourcecode.c.h; path = BREthereumSignature.h; sourceTree = "<group>"; };
		3C2A53B920AF595400C430F6 /* BREthereumAddress.c */ = {isa = PBXFileReference; fileEncoding = 4; lastKnownFileType = sourcecode.c.c; path = BREthereumAddress.c; sourceTree = "<group>"; };
		3C2A53BB20AF595500C430F6 /* BREthereumTransaction.c */ = {isa = PBXFileReference; fileEncoding = 4; lastKnownFileType = sourcecode.c.c; path = BREthereumTransaction.c; sourceTree = "<group>"; };
		3C2A53BC20AF595500C430F6 /* BREthereumBlockChain.h */ = {isa = PBXFileReference; fileEncoding = 4; lastKnownFileType = sourcecode.c.h; path = BREthereumBlockChain.h; sourceTree = "<group>"; };
		3C2A53BD20AF595500C430F6 /* BREthereumLog.h */ = {isa = PBXFileReference; fileEncoding = 4; lastKnownFileType = sourcecode.c.h; path = BREthereumLog.h; sourceTree = "<group>"; };
		3C2A53BE20AF595500C430F6 /* BREthereumAccountState.h */ = {isa = PBXFileReference; fileEncoding = 4; lastKnownFileType = sourcecode.c.h; path = BREthereumAccountState.h; sourceTree = "<group>"; };
		3C2A53BF20AF595500C430F6 /* BREthereumBloomFilter.c */ = {isa = PBXFileReference; fileEncoding = 4; lastKnownFileType = sourcecode.c.c; path = BREthereumBloomFilter.c; sourceTree = "<group>"; };
		3C2A53C020AF595500C430F6 /* BREthereumTransactionStatus.h */ = {isa = PBXFileReference; fileEncoding = 4; lastKnownFileType = sourcecode.c.h; path = BREthereumTransactionStatus.h; sourceTree = "<group>"; };
		3C2A53C120AF595500C430F6 /* BREthereumNetwork.c */ = {isa = PBXFileReference; fileEncoding = 4; lastKnownFileType = sourcecode.c.c; path = BREthereumNetwork.c; sourceTree = "<group>"; };
		3C2A53C220AF595500C430F6 /* BREthereumTransactionReceipt.c */ = {isa = PBXFileReference; fileEncoding = 4; lastKnownFileType = sourcecode.c.c; path = BREthereumTransactionReceipt.c; sourceTree = "<group>"; };
		3C2A53C320AF595500C430F6 /* BREthereumBlock.h */ = {isa = PBXFileReference; fileEncoding = 4; lastKnownFileType = sourcecode.c.h; path = BREthereumBlock.h; sourceTree = "<group>"; };
		3C2A53C420AF595500C430F6 /* BREthereumAmount.h */ = {isa = PBXFileReference; fileEncoding = 4; lastKnownFileType = sourcecode.c.h; path = BREthereumAmount.h; sourceTree = "<group>"; };
		3C2A53C520AF595500C430F6 /* BREthereumAccountState.c */ = {isa = PBXFileReference; fileEncoding = 4; lastKnownFileType = sourcecode.c.c; path = BREthereumAccountState.c; sourceTree = "<group>"; };
		3C2A53C620AF595500C430F6 /* BREthereumLog.c */ = {isa = PBXFileReference; fileEncoding = 4; lastKnownFileType = sourcecode.c.c; path = BREthereumLog.c; sourceTree = "<group>"; };
		3C2A53C720AF595500C430F6 /* BREthereumTransaction.h */ = {isa = PBXFileReference; fileEncoding = 4; lastKnownFileType = sourcecode.c.h; path = BREthereumTransaction.h; sourceTree = "<group>"; };
		3C2A53C820AF595500C430F6 /* BREthereumNetwork.h */ = {isa = PBXFileReference; fileEncoding = 4; lastKnownFileType = sourcecode.c.h; path = BREthereumNetwork.h; sourceTree = "<group>"; };
		3C2A53C920AF595500C430F6 /* BREthereumTransactionStatus.c */ = {isa = PBXFileReference; fileEncoding = 4; lastKnownFileType = sourcecode.c.c; path = BREthereumTransactionStatus.c; sourceTree = "<group>"; };
		3C2A53CA20AF595500C430F6 /* BREthereumBloomFilter.h */ = {isa = PBXFileReference; fileEncoding = 4; lastKnownFileType = sourcecode.c.h; path = BREthereumBloomFilter.h; sourceTree = "<group>"; };
		3C2A53CB20AF595500C430F6 /* BREthereumBlock.c */ = {isa = PBXFileReference; fileEncoding = 4; lastKnownFileType = sourcecode.c.c; path = BREthereumBlock.c; sourceTree = "<group>"; };
		3C2A53CC20AF595500C430F6 /* BREthereumTransactionReceipt.h */ = {isa = PBXFileReference; fileEncoding = 4; lastKnownFileType = sourcecode.c.h; path = BREthereumTransactionReceipt.h; sourceTree = "<group>"; };
		3C2A53CD20AF595500C430F6 /* BREthereumAmount.c */ = {isa = PBXFileReference; fileEncoding = 4; lastKnownFileType = sourcecode.c.c; path = BREthereumAmount.c; sourceTree = "<group>"; };
		3C386DBA20C6F4AD0065E355 /* BREthereumP2PCoder.h */ = {isa = PBXFileReference; fileEncoding = 4; lastKnownFileType = sourcecode.c.h; path = BREthereumP2PCoder.h; sourceTree = "<group>"; };
		3C386DBB20C6F4AD0065E355 /* BREthereumP2PCoder.c */ = {isa = PBXFileReference; fileEncoding = 4; lastKnownFileType = sourcecode.c.c; path = BREthereumP2PCoder.c; sourceTree = "<group>"; };
		3C386DBC20C6F4AD0065E355 /* BREthereumLESCoder.c */ = {isa = PBXFileReference; fileEncoding = 4; lastKnownFileType = sourcecode.c.c; path = BREthereumLESCoder.c; sourceTree = "<group>"; };
		3C386DBD20C6F4AE0065E355 /* BREthereumRandom.h */ = {isa = PBXFileReference; fileEncoding = 4; lastKnownFileType = sourcecode.c.h; path = BREthereumRandom.h; sourceTree = "<group>"; };
		3C386DBE20C6F4AE0065E355 /* BREthereumEndpoint.h */ = {isa = PBXFileReference; fileEncoding = 4; lastKnownFileType = sourcecode.c.h; path = BREthereumEndpoint.h; sourceTree = "<group>"; };
		3C386DBF20C6F4AE0065E355 /* BREthereumLESCoder.h */ = {isa = PBXFileReference; fileEncoding = 4; lastKnownFileType = sourcecode.c.h; path = BREthereumLESCoder.h; sourceTree = "<group>"; };
		3C386DC020C6F4AE0065E355 /* BREthereumNodeDiscovery.c */ = {isa = PBXFileReference; fileEncoding = 4; lastKnownFileType = sourcecode.c.c; path = BREthereumNodeDiscovery.c; sourceTree = "<group>"; };
		3C386DC120C6F4AE0065E355 /* BREthereumRandom.c */ = {isa = PBXFileReference; fileEncoding = 4; lastKnownFileType = sourcecode.c.c; path = BREthereumRandom.c; sourceTree = "<group>"; };
		3C386DC220C6F4AE0065E355 /* BREthereumNodeDiscovery.h */ = {isa = PBXFileReference; fileEncoding = 4; lastKnownFileType = sourcecode.c.h; path = BREthereumNodeDiscovery.h; sourceTree = "<group>"; };
		3C386DC320C6F4AF0065E355 /* BREthereumEndpoint.c */ = {isa = PBXFileReference; fileEncoding = 4; lastKnownFileType = sourcecode.c.c; path = BREthereumEndpoint.c; sourceTree = "<group>"; };
		3C42EF512095143D000E58E0 /* module.modulemap */ = {isa = PBXFileReference; fileEncoding = 4; lastKnownFileType = "sourcecode.module-map"; path = module.modulemap; sourceTree = "<group>"; };
		3C42EF8D209763AB000E58E0 /* BRDcoreTests-Bridging-Header.h */ = {isa = PBXFileReference; lastKnownFileType = sourcecode.c.h; path = "BRDcoreTests-Bridging-Header.h"; sourceTree = "<group>"; };
		3C42EF8E209763AB000E58E0 /* test.c */ = {isa = PBXFileReference; fileEncoding = 4; lastKnownFileType = sourcecode.c.c; name = test.c; path = ../../test.c; sourceTree = "<group>"; };
		3C590F2520950C160005597B /* BRDcoreTests.swift */ = {isa = PBXFileReference; lastKnownFileType = sourcecode.swift; path = BRDcoreTests.swift; sourceTree = "<group>"; };
		3C590F3220950C720005597B /* BRBIP32Sequence.c */ = {isa = PBXFileReference; fileEncoding = 4; lastKnownFileType = sourcecode.c.c; name = BRBIP32Sequence.c; path = ../../BRBIP32Sequence.c; sourceTree = "<group>"; };
		3C590F3320950C720005597B /* BRBIP39Mnemonic.h */ = {isa = PBXFileReference; fileEncoding = 4; lastKnownFileType = sourcecode.c.h; name = BRBIP39Mnemonic.h; path = ../../BRBIP39Mnemonic.h; sourceTree = "<group>"; };
		3C590F3420950C720005597B /* BRAddress.c */ = {isa = PBXFileReference; fileEncoding = 4; lastKnownFileType = sourcecode.c.c; name = BRAddress.c; path = ../../BRAddress.c; sourceTree = "<group>"; };
		3C590F3520950C720005597B /* BRMerkleBlock.c */ = {isa = PBXFileReference; fileEncoding = 4; lastKnownFileType = sourcecode.c.c; name = BRMerkleBlock.c; path = ../../BRMerkleBlock.c; sourceTree = "<group>"; };
		3C590F3620950C720005597B /* BRCrypto.h */ = {isa = PBXFileReference; fileEncoding = 4; lastKnownFileType = sourcecode.c.h; name = BRCrypto.h; path = ../../BRCrypto.h; sourceTree = "<group>"; };
		3C590F3720950C720005597B /* BRAddress.h */ = {isa = PBXFileReference; fileEncoding = 4; lastKnownFileType = sourcecode.c.h; name = BRAddress.h; path = ../../BRAddress.h; sourceTree = "<group>"; };
		3C590F3820950C720005597B /* BRArray.h */ = {isa = PBXFileReference; fileEncoding = 4; lastKnownFileType = sourcecode.c.h; name = BRArray.h; path = ../../BRArray.h; sourceTree = "<group>"; };
		3C590F3920950C720005597B /* BRBech32.h */ = {isa = PBXFileReference; fileEncoding = 4; lastKnownFileType = sourcecode.c.h; name = BRBech32.h; path = ../../BRBech32.h; sourceTree = "<group>"; };
		3C590F3A20950C720005597B /* BRPaymentProtocol.c */ = {isa = PBXFileReference; fileEncoding = 4; lastKnownFileType = sourcecode.c.c; name = BRPaymentProtocol.c; path = ../../BRPaymentProtocol.c; sourceTree = "<group>"; };
		3C590F3C20950C720005597B /* BRBCashParams.h */ = {isa = PBXFileReference; fileEncoding = 4; lastKnownFileType = sourcecode.c.h; path = BRBCashParams.h; sourceTree = "<group>"; };
		3C590F3D20950C720005597B /* BRBCashAddr.c */ = {isa = PBXFileReference; fileEncoding = 4; lastKnownFileType = sourcecode.c.c; path = BRBCashAddr.c; sourceTree = "<group>"; };
		3C590F3E20950C720005597B /* BRBCashAddr.h */ = {isa = PBXFileReference; fileEncoding = 4; lastKnownFileType = sourcecode.c.h; path = BRBCashAddr.h; sourceTree = "<group>"; };
		3C590F3F20950C720005597B /* BRBIP39WordsEn.h */ = {isa = PBXFileReference; fileEncoding = 4; lastKnownFileType = sourcecode.c.h; name = BRBIP39WordsEn.h; path = ../../BRBIP39WordsEn.h; sourceTree = "<group>"; };
		3C590F4020950C720005597B /* BRBloomFilter.h */ = {isa = PBXFileReference; fileEncoding = 4; lastKnownFileType = sourcecode.c.h; name = BRBloomFilter.h; path = ../../BRBloomFilter.h; sourceTree = "<group>"; };
		3C590F4120950C720005597B /* BRPaymentProtocol.h */ = {isa = PBXFileReference; fileEncoding = 4; lastKnownFileType = sourcecode.c.h; name = BRPaymentProtocol.h; path = ../../BRPaymentProtocol.h; sourceTree = "<group>"; };
		3C590F4220950C720005597B /* BRKey.h */ = {isa = PBXFileReference; fileEncoding = 4; lastKnownFileType = sourcecode.c.h; name = BRKey.h; path = ../../BRKey.h; sourceTree = "<group>"; };
		3C590F4320950C730005597B /* BRBIP38Key.h */ = {isa = PBXFileReference; fileEncoding = 4; lastKnownFileType = sourcecode.c.h; name = BRBIP38Key.h; path = ../../BRBIP38Key.h; sourceTree = "<group>"; };
		3C590F4420950C730005597B /* BRBech32.c */ = {isa = PBXFileReference; fileEncoding = 4; lastKnownFileType = sourcecode.c.c; name = BRBech32.c; path = ../../BRBech32.c; sourceTree = "<group>"; };
		3C590F4520950C730005597B /* BRBIP32Sequence.h */ = {isa = PBXFileReference; fileEncoding = 4; lastKnownFileType = sourcecode.c.h; name = BRBIP32Sequence.h; path = ../../BRBIP32Sequence.h; sourceTree = "<group>"; };
		3C590F4620950C730005597B /* BRWallet.h */ = {isa = PBXFileReference; fileEncoding = 4; lastKnownFileType = sourcecode.c.h; name = BRWallet.h; path = ../../BRWallet.h; sourceTree = "<group>"; };
		3C590F4720950C730005597B /* BRTransaction.h */ = {isa = PBXFileReference; fileEncoding = 4; lastKnownFileType = sourcecode.c.h; name = BRTransaction.h; path = ../../BRTransaction.h; sourceTree = "<group>"; };
		3C590F4820950C730005597B /* BRInt.h */ = {isa = PBXFileReference; fileEncoding = 4; lastKnownFileType = sourcecode.c.h; name = BRInt.h; path = ../../BRInt.h; sourceTree = "<group>"; };
		3C590F4920950C730005597B /* BRMerkleBlock.h */ = {isa = PBXFileReference; fileEncoding = 4; lastKnownFileType = sourcecode.c.h; name = BRMerkleBlock.h; path = ../../BRMerkleBlock.h; sourceTree = "<group>"; };
		3C590F4A20950C730005597B /* BRBase58.c */ = {isa = PBXFileReference; fileEncoding = 4; lastKnownFileType = sourcecode.c.c; name = BRBase58.c; path = ../../BRBase58.c; sourceTree = "<group>"; };
		3C590F4B20950C730005597B /* BRPeerManager.c */ = {isa = PBXFileReference; fileEncoding = 4; lastKnownFileType = sourcecode.c.c; name = BRPeerManager.c; path = ../../BRPeerManager.c; sourceTree = "<group>"; };
		3C590F4C20950C730005597B /* BRPeerManager.h */ = {isa = PBXFileReference; fileEncoding = 4; lastKnownFileType = sourcecode.c.h; name = BRPeerManager.h; path = ../../BRPeerManager.h; sourceTree = "<group>"; };
		3C590F4D20950C730005597B /* BRSet.c */ = {isa = PBXFileReference; fileEncoding = 4; lastKnownFileType = sourcecode.c.c; name = BRSet.c; path = ../../BRSet.c; sourceTree = "<group>"; };
		3C590F4E20950C730005597B /* BRBloomFilter.c */ = {isa = PBXFileReference; fileEncoding = 4; lastKnownFileType = sourcecode.c.c; name = BRBloomFilter.c; path = ../../BRBloomFilter.c; sourceTree = "<group>"; };
		3C590F4F20950C740005597B /* BRSet.h */ = {isa = PBXFileReference; fileEncoding = 4; lastKnownFileType = sourcecode.c.h; name = BRSet.h; path = ../../BRSet.h; sourceTree = "<group>"; };
		3C590F5020950C740005597B /* BRPeer.h */ = {isa = PBXFileReference; fileEncoding = 4; lastKnownFileType = sourcecode.c.h; name = BRPeer.h; path = ../../BRPeer.h; sourceTree = "<group>"; };
		3C590F5120950C740005597B /* BRPeer.c */ = {isa = PBXFileReference; fileEncoding = 4; lastKnownFileType = sourcecode.c.c; name = BRPeer.c; path = ../../BRPeer.c; sourceTree = "<group>"; };
		3C590F5220950C740005597B /* BRChainParams.h */ = {isa = PBXFileReference; fileEncoding = 4; lastKnownFileType = sourcecode.c.h; name = BRChainParams.h; path = ../../BRChainParams.h; sourceTree = "<group>"; };
		3C590F5320950C740005597B /* BRTransaction.c */ = {isa = PBXFileReference; fileEncoding = 4; lastKnownFileType = sourcecode.c.c; name = BRTransaction.c; path = ../../BRTransaction.c; sourceTree = "<group>"; };
		3C590F5420950C740005597B /* BRKey.c */ = {isa = PBXFileReference; fileEncoding = 4; lastKnownFileType = sourcecode.c.c; name = BRKey.c; path = ../../BRKey.c; sourceTree = "<group>"; };
		3C590F5520950C740005597B /* BRCrypto.c */ = {isa = PBXFileReference; fileEncoding = 4; lastKnownFileType = sourcecode.c.c; name = BRCrypto.c; path = ../../BRCrypto.c; sourceTree = "<group>"; };
		3C590F5620950C740005597B /* BRBase58.h */ = {isa = PBXFileReference; fileEncoding = 4; lastKnownFileType = sourcecode.c.h; name = BRBase58.h; path = ../../BRBase58.h; sourceTree = "<group>"; };
		3C590F5720950C740005597B /* BRWallet.c */ = {isa = PBXFileReference; fileEncoding = 4; lastKnownFileType = sourcecode.c.c; name = BRWallet.c; path = ../../BRWallet.c; sourceTree = "<group>"; };
		3C590F5820950C750005597B /* BRBIP38Key.c */ = {isa = PBXFileReference; fileEncoding = 4; lastKnownFileType = sourcecode.c.c; name = BRBIP38Key.c; path = ../../BRBIP38Key.c; sourceTree = "<group>"; };
		3C590F5920950C750005597B /* BRBIP39Mnemonic.c */ = {isa = PBXFileReference; fileEncoding = 4; lastKnownFileType = sourcecode.c.c; name = BRBIP39Mnemonic.c; path = ../../BRBIP39Mnemonic.c; sourceTree = "<group>"; };
		3CA74EA920AF622D00EDF3E7 /* BRKeyECIES.c */ = {isa = PBXFileReference; fileEncoding = 4; lastKnownFileType = sourcecode.c.c; name = BRKeyECIES.c; path = ../../BRKeyECIES.c; sourceTree = "<group>"; };
		3CA74EAA20AF622D00EDF3E7 /* BRKeyECIES.h */ = {isa = PBXFileReference; fileEncoding = 4; lastKnownFileType = sourcecode.c.h; name = BRKeyECIES.h; path = ../../BRKeyECIES.h; sourceTree = "<group>"; };
		3CAB609B20AF8C5D00810CE4 /* libCore.a */ = {isa = PBXFileReference; explicitFileType = archive.ar; includeInIndex = 0; path = libCore.a; sourceTree = BUILT_PRODUCTS_DIR; };
		3CAB60A620AF8C8500810CE4 /* CoreTests.xctest */ = {isa = PBXFileReference; explicitFileType = wrapper.cfbundle; includeInIndex = 0; path = CoreTests.xctest; sourceTree = BUILT_PRODUCTS_DIR; };
		3CAB60A820AF8C8500810CE4 /* CoreTests.swift */ = {isa = PBXFileReference; lastKnownFileType = sourcecode.swift; path = CoreTests.swift; sourceTree = "<group>"; };
		3CAB60AA20AF8C8500810CE4 /* Info.plist */ = {isa = PBXFileReference; lastKnownFileType = text.plist.xml; path = Info.plist; sourceTree = "<group>"; };
		3CAB60E920AF8F3E00810CE4 /* CoreTests-Bridging-Header.h */ = {isa = PBXFileReference; lastKnownFileType = sourcecode.c.h; path = "CoreTests-Bridging-Header.h"; sourceTree = "<group>"; };
		3CAB60EF20AF936200810CE4 /* BRCore.framework */ = {isa = PBXFileReference; explicitFileType = wrapper.framework; includeInIndex = 0; path = BRCore.framework; sourceTree = BUILT_PRODUCTS_DIR; };
		3CAB60F120AF936200810CE4 /* BRCore.h */ = {isa = PBXFileReference; lastKnownFileType = sourcecode.c.h; path = BRCore.h; sourceTree = "<group>"; };
		3CAB60F220AF936200810CE4 /* Info.plist */ = {isa = PBXFileReference; lastKnownFileType = text.plist.xml; path = Info.plist; sourceTree = "<group>"; };
		3CAB60F720AF936200810CE4 /* BRCoreTests.xctest */ = {isa = PBXFileReference; explicitFileType = wrapper.cfbundle; includeInIndex = 0; path = BRCoreTests.xctest; sourceTree = BUILT_PRODUCTS_DIR; };
		3CAB60FC20AF936200810CE4 /* BRCoreTests.swift */ = {isa = PBXFileReference; lastKnownFileType = sourcecode.swift; path = BRCoreTests.swift; sourceTree = "<group>"; };
		3CAB60FE20AF936200810CE4 /* Info.plist */ = {isa = PBXFileReference; lastKnownFileType = text.plist.xml; path = Info.plist; sourceTree = "<group>"; };
		3CAB611B20B347A200810CE4 /* BRCore.swift */ = {isa = PBXFileReference; fileEncoding = 4; lastKnownFileType = sourcecode.swift; name = BRCore.swift; path = BRCore/BRCore.swift; sourceTree = SOURCE_ROOT; };
		3CAB611C20B347A200810CE4 /* BREthereum.swift */ = {isa = PBXFileReference; fileEncoding = 4; lastKnownFileType = sourcecode.swift; name = BREthereum.swift; path = BRCore/BREthereum.swift; sourceTree = SOURCE_ROOT; };
		3CAB611F20B347B200810CE4 /* UserDefaults+Additions.swift */ = {isa = PBXFileReference; fileEncoding = 4; lastKnownFileType = sourcecode.swift; name = "UserDefaults+Additions.swift"; path = "BRCore/UserDefaults+Additions.swift"; sourceTree = SOURCE_ROOT; };
		3CAB612020B347B200810CE4 /* FeeUpdater.swift */ = {isa = PBXFileReference; fileEncoding = 4; lastKnownFileType = sourcecode.swift; name = FeeUpdater.swift; path = BRCore/FeeUpdater.swift; sourceTree = SOURCE_ROOT; };
		3CAB612120B347B200810CE4 /* Environment.swift */ = {isa = PBXFileReference; fileEncoding = 4; lastKnownFileType = sourcecode.swift; name = Environment.swift; path = BRCore/Environment.swift; sourceTree = SOURCE_ROOT; };
		3CAB612220B347B200810CE4 /* Currency.swift */ = {isa = PBXFileReference; fileEncoding = 4; lastKnownFileType = sourcecode.swift; name = Currency.swift; path = BRCore/Currency.swift; sourceTree = SOURCE_ROOT; };
		3CAB612320B347B200810CE4 /* Rate.swift */ = {isa = PBXFileReference; fileEncoding = 4; lastKnownFileType = sourcecode.swift; name = Rate.swift; path = BRCore/Rate.swift; sourceTree = SOURCE_ROOT; };
		3CAB612420B347B200810CE4 /* Strings.swift */ = {isa = PBXFileReference; fileEncoding = 4; lastKnownFileType = sourcecode.swift; name = Strings.swift; path = BRCore/Strings.swift; sourceTree = SOURCE_ROOT; };
		3CAB612520B347B200810CE4 /* Support.swift */ = {isa = PBXFileReference; fileEncoding = 4; lastKnownFileType = sourcecode.swift; name = Support.swift; path = BRCore/Support.swift; sourceTree = SOURCE_ROOT; };
		3CAB612620B347B200810CE4 /* Info.plist */ = {isa = PBXFileReference; fileEncoding = 4; lastKnownFileType = text.plist.xml; name = Info.plist; path = BRCore/Info.plist; sourceTree = SOURCE_ROOT; };
		3CAB612720B347B200810CE4 /* Constants.swift */ = {isa = PBXFileReference; fileEncoding = 4; lastKnownFileType = sourcecode.swift; name = Constants.swift; path = BRCore/Constants.swift; sourceTree = SOURCE_ROOT; };
		3CB8DF4B20B5E20400E92316 /* BREthereumLESInterface.h */ = {isa = PBXFileReference; lastKnownFileType = sourcecode.c.h; path = BREthereumLESInterface.h; sourceTree = "<group>"; };
		3CB8DF4E20B5F13600E92316 /* BREthereumLESInterface.c */ = {isa = PBXFileReference; lastKnownFileType = sourcecode.c.c; path = BREthereumLESInterface.c; sourceTree = "<group>"; };
		3CB8DF5220B7731E00E92316 /* BREthereumBlockChainSlice.h */ = {isa = PBXFileReference; lastKnownFileType = sourcecode.c.h; path = BREthereumBlockChainSlice.h; sourceTree = "<group>"; };
		3CB8DF5320B7733500E92316 /* BREthereumBCS.h */ = {isa = PBXFileReference; lastKnownFileType = sourcecode.c.h; path = BREthereumBCS.h; sourceTree = "<group>"; };
		3CB8DF5420B7733500E92316 /* BREthereumBCS.c */ = {isa = PBXFileReference; lastKnownFileType = sourcecode.c.c; path = BREthereumBCS.c; sourceTree = "<group>"; };
		3CB8DF5620B78D1A00E92316 /* BREthereumBCSPrivate.h */ = {isa = PBXFileReference; lastKnownFileType = sourcecode.c.h; path = BREthereumBCSPrivate.h; sourceTree = "<group>"; };
		3CB8DF5720B78DE300E92316 /* BREthereumBCSEvent.c */ = {isa = PBXFileReference; lastKnownFileType = sourcecode.c.c; path = BREthereumBCSEvent.c; sourceTree = "<group>"; };
/* End PBXFileReference section */

/* Begin PBXFrameworksBuildPhase section */
		3CAB609820AF8C5D00810CE4 /* Frameworks */ = {
			isa = PBXFrameworksBuildPhase;
			buildActionMask = 2147483647;
			files = (
			);
			runOnlyForDeploymentPostprocessing = 0;
		};
		3CAB60A320AF8C8500810CE4 /* Frameworks */ = {
			isa = PBXFrameworksBuildPhase;
			buildActionMask = 2147483647;
			files = (
				3CAB60AB20AF8C8500810CE4 /* libCore.a in Frameworks */,
			);
			runOnlyForDeploymentPostprocessing = 0;
		};
		3CAB60EB20AF936200810CE4 /* Frameworks */ = {
			isa = PBXFrameworksBuildPhase;
			buildActionMask = 2147483647;
			files = (
				3CAB610B20AF938E00810CE4 /* libCore.a in Frameworks */,
			);
			runOnlyForDeploymentPostprocessing = 0;
		};
		3CAB60F420AF936200810CE4 /* Frameworks */ = {
			isa = PBXFrameworksBuildPhase;
			buildActionMask = 2147483647;
			files = (
				3CAB60F820AF936200810CE4 /* BRCore.framework in Frameworks */,
			);
			runOnlyForDeploymentPostprocessing = 0;
		};
/* End PBXFrameworksBuildPhase section */

/* Begin PBXGroup section */
		3C2A537620AF592300C430F6 /* ethereum */ = {
			isa = PBXGroup;
			children = (
				3CB8DF5120B772E300E92316 /* bcs */,
				3C2A53AC20AF595400C430F6 /* base */,
				3C2A53BA20AF595500C430F6 /* blockchain */,
				3C2A539620AF595400C430F6 /* BREthereum.h */,
				3C2A539B20AF595400C430F6 /* BREthereum.c */,
				3C2A539D20AF595400C430F6 /* BREthereumPrivate.h */,
				3C2A537720AF595400C430F6 /* BREthereumAccount.c */,
				3C2A53A520AF595400C430F6 /* BREthereumAccount.h */,
				3C2A539C20AF595400C430F6 /* BREthereumWallet.c */,
				3C2A539020AF595400C430F6 /* BREthereumWallet.h */,
				3C2A53A720AF595400C430F6 /* contract */,
				3C2A539120AF595400C430F6 /* event */,
				3C2A537F20AF595400C430F6 /* les */,
				3C2A539E20AF595400C430F6 /* lightnode */,
				3C2A539720AF595400C430F6 /* rlp */,
				3C2A53A620AF595400C430F6 /* test.c */,
				3C2A537820AF595400C430F6 /* util */,
			);
			name = ethereum;
			sourceTree = "<group>";
		};
		3C2A537820AF595400C430F6 /* util */ = {
			isa = PBXGroup;
			children = (
				3C2A537D20AF595400C430F6 /* BRUtil.h */,
				3C2A537920AF595400C430F6 /* BRUtilMath.h */,
				3C2A537B20AF595400C430F6 /* BRUtilMath.c */,
				3C2A537C20AF595400C430F6 /* BRUtilMathParse.c */,
				3C2A537A20AF595400C430F6 /* BRUtilHex.h */,
				3C2A537E20AF595400C430F6 /* BRUtilHex.c */,
			);
			name = util;
			path = ../../ethereum/util;
			sourceTree = "<group>";
		};
		3C2A537F20AF595400C430F6 /* les */ = {
			isa = PBXGroup;
			children = (
<<<<<<< HEAD
				3C386DC320C6F4AF0065E355 /* BREthereumEndpoint.c */,
				3C386DBE20C6F4AE0065E355 /* BREthereumEndpoint.h */,
				3C386DBC20C6F4AD0065E355 /* BREthereumLESCoder.c */,
				3C386DBF20C6F4AE0065E355 /* BREthereumLESCoder.h */,
				3C386DC020C6F4AE0065E355 /* BREthereumNodeDiscovery.c */,
				3C386DC220C6F4AE0065E355 /* BREthereumNodeDiscovery.h */,
				3C386DBB20C6F4AD0065E355 /* BREthereumP2PCoder.c */,
				3C386DBA20C6F4AD0065E355 /* BREthereumP2PCoder.h */,
				3C386DC120C6F4AE0065E355 /* BREthereumRandom.c */,
				3C386DBD20C6F4AE0065E355 /* BREthereumRandom.h */,
=======
				3C2A538820AF595400C430F6 /* BREthereumHandshake.h */,
>>>>>>> 431054fb
				3C2A538020AF595400C430F6 /* BREthereumHandshake.c */,
				3C2A538120AF595400C430F6 /* BREthereumNodeEventHandler.h */,
				3C2A538A20AF595400C430F6 /* BREthereumNodeEventHandler.c */,
				3C2A538320AF595400C430F6 /* BREthereumNode.h */,
				3C2A538C20AF595400C430F6 /* BREthereumNode.c */,
				3C2A538420AF595400C430F6 /* BREthereumFrameCoder.h */,
				3C2A538B20AF595400C430F6 /* BREthereumFrameCoder.c */,
				3C2A538F20AF595400C430F6 /* BREthereumNodeManager.h */,
				3C2A538520AF595400C430F6 /* BREthereumNodeManager.c */,
				3C2A538720AF595400C430F6 /* BREthereumLESBase.h */,
				3C2A538D20AF595400C430F6 /* BREthereumLESBase.c */,
				3C2A538E20AF595400C430F6 /* BREthereumLES.h */,
				3C2A538620AF595400C430F6 /* BREthereumLES.c */,
				3C2A538220AF595400C430F6 /* test-les.h */,
				3C2A538920AF595400C430F6 /* test-les.c */,
				3CB8DF4B20B5E20400E92316 /* BREthereumLESInterface.h */,
				3CB8DF4E20B5F13600E92316 /* BREthereumLESInterface.c */,
			);
			name = les;
			path = ../../ethereum/les;
			sourceTree = "<group>";
		};
		3C2A539120AF595400C430F6 /* event */ = {
			isa = PBXGroup;
			children = (
				3C2A539420AF595400C430F6 /* BREvent.h */,
				3C2A539220AF595400C430F6 /* BREvent.c */,
				3C2A539320AF595400C430F6 /* BREventQueue.h */,
				3C2A539520AF595400C430F6 /* BREventQueue.c */,
			);
			name = event;
			path = ../../ethereum/event;
			sourceTree = "<group>";
		};
		3C2A539720AF595400C430F6 /* rlp */ = {
			isa = PBXGroup;
			children = (
				3C2A539820AF595400C430F6 /* BRRlp.h */,
				3C2A539920AF595400C430F6 /* BRRlpCoder.h */,
				3C2A539A20AF595400C430F6 /* BRRlpCoder.c */,
			);
			name = rlp;
			path = ../../ethereum/rlp;
			sourceTree = "<group>";
		};
		3C2A539E20AF595400C430F6 /* lightnode */ = {
			isa = PBXGroup;
			children = (
				3C2A53A020AF595400C430F6 /* BREthereumLightNode.h */,
				3C2A53A320AF595400C430F6 /* BREthereumLightNodePrivate.h */,
				3C2A53A220AF595400C430F6 /* BREthereumLightNode.c */,
				3C2A53A120AF595400C430F6 /* BREthereumLightNodeEvent.c */,
				3C2A539F20AF595400C430F6 /* BREthereumLightNodeClient.c */,
			);
			name = lightnode;
			path = ../../ethereum/lightnode;
			sourceTree = "<group>";
		};
		3C2A53A720AF595400C430F6 /* contract */ = {
			isa = PBXGroup;
			children = (
				3C2A53A820AF595400C430F6 /* BREthereumToken.h */,
				3C2A53AA20AF595400C430F6 /* BREthereumToken.c */,
				3C2A53AB20AF595400C430F6 /* BREthereumContract.h */,
				3C2A53A920AF595400C430F6 /* BREthereumContract.c */,
			);
			name = contract;
			path = ../../ethereum/contract;
			sourceTree = "<group>";
		};
		3C2A53AC20AF595400C430F6 /* base */ = {
			isa = PBXGroup;
			children = (
				3C2A53B620AF595400C430F6 /* BREthereumBase.h */,
				3C2A53B120AF595400C430F6 /* BREthereumLogic.h */,
				3C2A53AD20AF595400C430F6 /* BREthereumEther.h */,
				3C2A53B320AF595400C430F6 /* BREthereumEther.c */,
				3C2A53AF20AF595400C430F6 /* BREthereumGas.h */,
				3C2A53B520AF595400C430F6 /* BREthereumGas.c */,
				3C2A53B420AF595400C430F6 /* BREthereumHash.h */,
				3C2A53B020AF595400C430F6 /* BREthereumHash.c */,
				3C2A53B220AF595400C430F6 /* BREthereumAddress.h */,
				3C2A53B920AF595400C430F6 /* BREthereumAddress.c */,
				3C2A53B720AF595400C430F6 /* BREthereumSignature.h */,
				3C2A53AE20AF595400C430F6 /* BREthereumSignature.c */,
			);
			name = base;
			path = ../../ethereum/base;
			sourceTree = "<group>";
		};
		3C2A53BA20AF595500C430F6 /* blockchain */ = {
			isa = PBXGroup;
			children = (
				3C2A53BC20AF595500C430F6 /* BREthereumBlockChain.h */,
				3C2A53C420AF595500C430F6 /* BREthereumAmount.h */,
				3C2A53CD20AF595500C430F6 /* BREthereumAmount.c */,
				3C2A53BE20AF595500C430F6 /* BREthereumAccountState.h */,
				3C2A53C520AF595500C430F6 /* BREthereumAccountState.c */,
				3C2A53C820AF595500C430F6 /* BREthereumNetwork.h */,
				3C2A53C120AF595500C430F6 /* BREthereumNetwork.c */,
				3C2A53CA20AF595500C430F6 /* BREthereumBloomFilter.h */,
				3C2A53BF20AF595500C430F6 /* BREthereumBloomFilter.c */,
				3C2A53BD20AF595500C430F6 /* BREthereumLog.h */,
				3C2A53C620AF595500C430F6 /* BREthereumLog.c */,
				3C2A53C720AF595500C430F6 /* BREthereumTransaction.h */,
				3C2A53BB20AF595500C430F6 /* BREthereumTransaction.c */,
				3C2A53C020AF595500C430F6 /* BREthereumTransactionStatus.h */,
				3C2A53C920AF595500C430F6 /* BREthereumTransactionStatus.c */,
				3C2A53CC20AF595500C430F6 /* BREthereumTransactionReceipt.h */,
				3C2A53C220AF595500C430F6 /* BREthereumTransactionReceipt.c */,
				3C2A53C320AF595500C430F6 /* BREthereumBlock.h */,
				3C2A53CB20AF595500C430F6 /* BREthereumBlock.c */,
			);
			name = blockchain;
			path = ../../ethereum/blockchain;
			sourceTree = "<group>";
		};
		3C590F0D20950C160005597B = {
			isa = PBXGroup;
			children = (
				3CAB60F020AF936200810CE4 /* BRCore */,
				3CAB60FB20AF936200810CE4 /* BRCoreTests */,
				3C590F3120950C470005597B /* Core */,
				3CAB60A720AF8C8500810CE4 /* CoreTests */,
				3C590F1820950C160005597B /* Products */,
				3CAB610A20AF938E00810CE4 /* Frameworks */,
			);
			sourceTree = "<group>";
		};
		3C590F1820950C160005597B /* Products */ = {
			isa = PBXGroup;
			children = (
				3CAB609B20AF8C5D00810CE4 /* libCore.a */,
				3CAB60A620AF8C8500810CE4 /* CoreTests.xctest */,
				3CAB60EF20AF936200810CE4 /* BRCore.framework */,
				3CAB60F720AF936200810CE4 /* BRCoreTests.xctest */,
			);
			name = Products;
			sourceTree = "<group>";
		};
		3C590F3120950C470005597B /* Core */ = {
			isa = PBXGroup;
			children = (
				3C2A537620AF592300C430F6 /* ethereum */,
				3C42EF512095143D000E58E0 /* module.modulemap */,
				3C590F3B20950C720005597B /* bcash */,
				3C590F3420950C720005597B /* BRAddress.c */,
				3C590F3720950C720005597B /* BRAddress.h */,
				3C590F3820950C720005597B /* BRArray.h */,
				3C590F4A20950C730005597B /* BRBase58.c */,
				3C590F5620950C740005597B /* BRBase58.h */,
				3C590F4420950C730005597B /* BRBech32.c */,
				3C590F3920950C720005597B /* BRBech32.h */,
				3C590F3220950C720005597B /* BRBIP32Sequence.c */,
				3C590F4520950C730005597B /* BRBIP32Sequence.h */,
				3C590F5820950C750005597B /* BRBIP38Key.c */,
				3C590F4320950C730005597B /* BRBIP38Key.h */,
				3C590F5920950C750005597B /* BRBIP39Mnemonic.c */,
				3C590F3320950C720005597B /* BRBIP39Mnemonic.h */,
				3C590F3F20950C720005597B /* BRBIP39WordsEn.h */,
				3C590F4E20950C730005597B /* BRBloomFilter.c */,
				3C590F4020950C720005597B /* BRBloomFilter.h */,
				3C590F5220950C740005597B /* BRChainParams.h */,
				3C590F5520950C740005597B /* BRCrypto.c */,
				3C590F3620950C720005597B /* BRCrypto.h */,
				3CA74EA920AF622D00EDF3E7 /* BRKeyECIES.c */,
				3CA74EAA20AF622D00EDF3E7 /* BRKeyECIES.h */,
				3C590F4820950C730005597B /* BRInt.h */,
				3C590F5420950C740005597B /* BRKey.c */,
				3C590F4220950C720005597B /* BRKey.h */,
				3C590F3520950C720005597B /* BRMerkleBlock.c */,
				3C590F4920950C730005597B /* BRMerkleBlock.h */,
				3C590F3A20950C720005597B /* BRPaymentProtocol.c */,
				3C590F4120950C720005597B /* BRPaymentProtocol.h */,
				3C590F5120950C740005597B /* BRPeer.c */,
				3C590F5020950C740005597B /* BRPeer.h */,
				3C590F4B20950C730005597B /* BRPeerManager.c */,
				3C590F4C20950C730005597B /* BRPeerManager.h */,
				3C590F4D20950C730005597B /* BRSet.c */,
				3C590F4F20950C740005597B /* BRSet.h */,
				3C590F5320950C740005597B /* BRTransaction.c */,
				3C590F4720950C730005597B /* BRTransaction.h */,
				3C590F5720950C740005597B /* BRWallet.c */,
				3C590F4620950C730005597B /* BRWallet.h */,
				3C42EF8E209763AB000E58E0 /* test.c */,
			);
			path = Core;
			sourceTree = "<group>";
		};
		3C590F3B20950C720005597B /* bcash */ = {
			isa = PBXGroup;
			children = (
				3C590F3C20950C720005597B /* BRBCashParams.h */,
				3C590F3D20950C720005597B /* BRBCashAddr.c */,
				3C590F3E20950C720005597B /* BRBCashAddr.h */,
			);
			name = bcash;
			path = ../../bcash;
			sourceTree = "<group>";
		};
		3CA6431E209B56D90082B172 /* ToCompile */ = {
			isa = PBXGroup;
			children = (
				3CAB612720B347B200810CE4 /* Constants.swift */,
				3CAB612220B347B200810CE4 /* Currency.swift */,
				3CAB612120B347B200810CE4 /* Environment.swift */,
				3CAB612020B347B200810CE4 /* FeeUpdater.swift */,
				3CAB612620B347B200810CE4 /* Info.plist */,
				3CAB612320B347B200810CE4 /* Rate.swift */,
				3CAB612420B347B200810CE4 /* Strings.swift */,
				3CAB612520B347B200810CE4 /* Support.swift */,
				3CAB611F20B347B200810CE4 /* UserDefaults+Additions.swift */,
			);
			name = ToCompile;
			sourceTree = "<group>";
		};
		3CAB60A720AF8C8500810CE4 /* CoreTests */ = {
			isa = PBXGroup;
			children = (
				3CAB60E920AF8F3E00810CE4 /* CoreTests-Bridging-Header.h */,
				3CAB60A820AF8C8500810CE4 /* CoreTests.swift */,
				3CAB60AA20AF8C8500810CE4 /* Info.plist */,
			);
			path = CoreTests;
			sourceTree = "<group>";
		};
		3CAB60F020AF936200810CE4 /* BRCore */ = {
			isa = PBXGroup;
			children = (
				3CAB611B20B347A200810CE4 /* BRCore.swift */,
				3CAB611C20B347A200810CE4 /* BREthereum.swift */,
				3CA6431E209B56D90082B172 /* ToCompile */,
				3CAB60F120AF936200810CE4 /* BRCore.h */,
				3CAB60F220AF936200810CE4 /* Info.plist */,
			);
			path = BRCore;
			sourceTree = "<group>";
		};
		3CAB60FB20AF936200810CE4 /* BRCoreTests */ = {
			isa = PBXGroup;
			children = (
				3C42EF8D209763AB000E58E0 /* BRDcoreTests-Bridging-Header.h */,
				3C590F2520950C160005597B /* BRDcoreTests.swift */,
				3CAB60FC20AF936200810CE4 /* BRCoreTests.swift */,
				3CAB60FE20AF936200810CE4 /* Info.plist */,
			);
			path = BRCoreTests;
			sourceTree = "<group>";
		};
		3CAB610A20AF938E00810CE4 /* Frameworks */ = {
			isa = PBXGroup;
			children = (
			);
			name = Frameworks;
			sourceTree = "<group>";
		};
		3CB8DF5120B772E300E92316 /* bcs */ = {
			isa = PBXGroup;
			children = (
				3CB8DF5220B7731E00E92316 /* BREthereumBlockChainSlice.h */,
				3CB8DF5320B7733500E92316 /* BREthereumBCS.h */,
				3CB8DF5620B78D1A00E92316 /* BREthereumBCSPrivate.h */,
				3CB8DF5420B7733500E92316 /* BREthereumBCS.c */,
				3CB8DF5720B78DE300E92316 /* BREthereumBCSEvent.c */,
			);
			name = bcs;
			path = ../../ethereum/bcs;
			sourceTree = "<group>";
		};
/* End PBXGroup section */

/* Begin PBXHeadersBuildPhase section */
		3CAB60EC20AF936200810CE4 /* Headers */ = {
			isa = PBXHeadersBuildPhase;
			buildActionMask = 2147483647;
			files = (
				3CAB60FF20AF936300810CE4 /* BRCore.h in Headers */,
				3CAB613220B34EFF00810CE4 /* BREthereumEther.h in Headers */,
			);
			runOnlyForDeploymentPostprocessing = 0;
		};
/* End PBXHeadersBuildPhase section */

/* Begin PBXNativeTarget section */
		3CAB609A20AF8C5D00810CE4 /* Core */ = {
			isa = PBXNativeTarget;
			buildConfigurationList = 3CAB609F20AF8C5D00810CE4 /* Build configuration list for PBXNativeTarget "Core" */;
			buildPhases = (
				3CAB609720AF8C5D00810CE4 /* Sources */,
				3CAB609820AF8C5D00810CE4 /* Frameworks */,
				3CAB609920AF8C5D00810CE4 /* CopyFiles */,
			);
			buildRules = (
			);
			dependencies = (
			);
			name = Core;
			productName = Core;
			productReference = 3CAB609B20AF8C5D00810CE4 /* libCore.a */;
			productType = "com.apple.product-type.library.static";
		};
		3CAB60A520AF8C8500810CE4 /* CoreTests */ = {
			isa = PBXNativeTarget;
			buildConfigurationList = 3CAB60AE20AF8C8500810CE4 /* Build configuration list for PBXNativeTarget "CoreTests" */;
			buildPhases = (
				3CAB60A220AF8C8500810CE4 /* Sources */,
				3CAB60A320AF8C8500810CE4 /* Frameworks */,
				3CAB60A420AF8C8500810CE4 /* Resources */,
			);
			buildRules = (
			);
			dependencies = (
				3CAB60AD20AF8C8500810CE4 /* PBXTargetDependency */,
			);
			name = CoreTests;
			productName = CoreTests;
			productReference = 3CAB60A620AF8C8500810CE4 /* CoreTests.xctest */;
			productType = "com.apple.product-type.bundle.unit-test";
		};
		3CAB60EE20AF936200810CE4 /* BRCore */ = {
			isa = PBXNativeTarget;
			buildConfigurationList = 3CAB610020AF936300810CE4 /* Build configuration list for PBXNativeTarget "BRCore" */;
			buildPhases = (
				3CAB60EA20AF936200810CE4 /* Sources */,
				3CAB60EB20AF936200810CE4 /* Frameworks */,
				3CAB60EC20AF936200810CE4 /* Headers */,
				3CAB60ED20AF936200810CE4 /* Resources */,
			);
			buildRules = (
			);
			dependencies = (
				3CAB610920AF938500810CE4 /* PBXTargetDependency */,
			);
			name = BRCore;
			productName = BRCore2;
			productReference = 3CAB60EF20AF936200810CE4 /* BRCore.framework */;
			productType = "com.apple.product-type.framework";
		};
		3CAB60F620AF936200810CE4 /* BRCoreTests */ = {
			isa = PBXNativeTarget;
			buildConfigurationList = 3CAB610320AF936300810CE4 /* Build configuration list for PBXNativeTarget "BRCoreTests" */;
			buildPhases = (
				3CAB60F320AF936200810CE4 /* Sources */,
				3CAB60F420AF936200810CE4 /* Frameworks */,
				3CAB60F520AF936200810CE4 /* Resources */,
			);
			buildRules = (
			);
			dependencies = (
				3CAB60FA20AF936200810CE4 /* PBXTargetDependency */,
			);
			name = BRCoreTests;
			productName = BRCore2Tests;
			productReference = 3CAB60F720AF936200810CE4 /* BRCoreTests.xctest */;
			productType = "com.apple.product-type.bundle.unit-test";
		};
/* End PBXNativeTarget section */

/* Begin PBXProject section */
		3C590F0E20950C160005597B /* Project object */ = {
			isa = PBXProject;
			attributes = {
				LastSwiftUpdateCheck = 0930;
				LastUpgradeCheck = 0930;
				ORGANIZATIONNAME = breadwallet;
				TargetAttributes = {
					3CAB609A20AF8C5D00810CE4 = {
						CreatedOnToolsVersion = 9.3.1;
					};
					3CAB60A520AF8C8500810CE4 = {
						CreatedOnToolsVersion = 9.3.1;
					};
					3CAB60EE20AF936200810CE4 = {
						CreatedOnToolsVersion = 9.3.1;
					};
					3CAB60F620AF936200810CE4 = {
						CreatedOnToolsVersion = 9.3.1;
					};
				};
			};
			buildConfigurationList = 3C590F1120950C160005597B /* Build configuration list for PBXProject "BRCore" */;
			compatibilityVersion = "Xcode 9.3";
			developmentRegion = en;
			hasScannedForEncodings = 0;
			knownRegions = (
				en,
			);
			mainGroup = 3C590F0D20950C160005597B;
			productRefGroup = 3C590F1820950C160005597B /* Products */;
			projectDirPath = "";
			projectRoot = "";
			targets = (
				3CAB60EE20AF936200810CE4 /* BRCore */,
				3CAB60F620AF936200810CE4 /* BRCoreTests */,
				3CAB609A20AF8C5D00810CE4 /* Core */,
				3CAB60A520AF8C8500810CE4 /* CoreTests */,
			);
		};
/* End PBXProject section */

/* Begin PBXResourcesBuildPhase section */
		3CAB60A420AF8C8500810CE4 /* Resources */ = {
			isa = PBXResourcesBuildPhase;
			buildActionMask = 2147483647;
			files = (
			);
			runOnlyForDeploymentPostprocessing = 0;
		};
		3CAB60ED20AF936200810CE4 /* Resources */ = {
			isa = PBXResourcesBuildPhase;
			buildActionMask = 2147483647;
			files = (
			);
			runOnlyForDeploymentPostprocessing = 0;
		};
		3CAB60F520AF936200810CE4 /* Resources */ = {
			isa = PBXResourcesBuildPhase;
			buildActionMask = 2147483647;
			files = (
			);
			runOnlyForDeploymentPostprocessing = 0;
		};
/* End PBXResourcesBuildPhase section */

/* Begin PBXSourcesBuildPhase section */
		3CAB609720AF8C5D00810CE4 /* Sources */ = {
			isa = PBXSourcesBuildPhase;
			buildActionMask = 2147483647;
			files = (
				3CAB60B120AF8D1A00810CE4 /* BREthereumEther.c in Sources */,
				3CAB60B220AF8D1A00810CE4 /* BREthereumGas.c in Sources */,
				3CAB60B320AF8D1A00810CE4 /* BREthereumHash.c in Sources */,
				3CAB60B420AF8D1A00810CE4 /* BREthereumAddress.c in Sources */,
				3CAB60B520AF8D1A00810CE4 /* BREthereumSignature.c in Sources */,
				3CAB60B620AF8D1A00810CE4 /* BREthereumTransaction.c in Sources */,
				3CAB60B720AF8D1A00810CE4 /* BREthereumBloomFilter.c in Sources */,
<<<<<<< HEAD
				3C386DC620C6F4AF0065E355 /* BREthereumNodeDiscovery.c in Sources */,
=======
				3CB8DF5520B7733500E92316 /* BREthereumBCS.c in Sources */,
>>>>>>> 431054fb
				3CAB60B820AF8D1A00810CE4 /* BREthereumNetwork.c in Sources */,
				3CAB60B920AF8D1A00810CE4 /* BREthereumTransactionReceipt.c in Sources */,
				3CAB60BA20AF8D1A00810CE4 /* BREthereumAccountState.c in Sources */,
				3CAB60BB20AF8D1A00810CE4 /* BREthereumLog.c in Sources */,
				3CAB60BC20AF8D1A00810CE4 /* BREthereumTransactionStatus.c in Sources */,
				3CAB60BD20AF8D1A00810CE4 /* BREthereumBlock.c in Sources */,
				3CAB60BE20AF8D1A00810CE4 /* BREthereumAmount.c in Sources */,
				3CAB60BF20AF8D1A00810CE4 /* BREthereum.c in Sources */,
				3CAB60C020AF8D1A00810CE4 /* BREthereumAccount.c in Sources */,
				3CAB60C120AF8D1A00810CE4 /* BREthereumWallet.c in Sources */,
<<<<<<< HEAD
				3C386DC820C6F4AF0065E355 /* BREthereumEndpoint.c in Sources */,
				3C386DC520C6F4AF0065E355 /* BREthereumLESCoder.c in Sources */,
=======
				3CB8DF4F20B5F13600E92316 /* BREthereumLESInterface.c in Sources */,
>>>>>>> 431054fb
				3CAB60C220AF8D1A00810CE4 /* BREthereumToken.c in Sources */,
				3CAB60C320AF8D1A00810CE4 /* BREthereumContract.c in Sources */,
				3CAB60C420AF8D1A00810CE4 /* BREvent.c in Sources */,
				3CAB60C520AF8D1A00810CE4 /* BREventQueue.c in Sources */,
				3CAB60C620AF8D1A00810CE4 /* BREthereumHandshake.c in Sources */,
				3CAB60C720AF8D1A00810CE4 /* BREthereumNodeManager.c in Sources */,
				3C386DC420C6F4AF0065E355 /* BREthereumP2PCoder.c in Sources */,
				3CAB60C820AF8D1A00810CE4 /* BREthereumLES.c in Sources */,
				3CAB60C920AF8D1A00810CE4 /* BREthereumNodeEventHandler.c in Sources */,
				3CAB60CA20AF8D1A00810CE4 /* BREthereumFrameCoder.c in Sources */,
				3CAB60CB20AF8D1A00810CE4 /* BREthereumNode.c in Sources */,
				3CAB60CC20AF8D1A00810CE4 /* BREthereumLESBase.c in Sources */,
				3CAB60CD20AF8D1A00810CE4 /* BREthereumLightNode.c in Sources */,
				3CAB60CE20AF8D1A00810CE4 /* BREthereumLightNodeClient.c in Sources */,
				3CAB60CF20AF8D1A00810CE4 /* BREthereumLightNodeEvent.c in Sources */,
				3CAB60D120AF8D1A00810CE4 /* BRRlpCoder.c in Sources */,
				3CAB60D220AF8D1A00810CE4 /* BRUtilMath.c in Sources */,
				3CAB60D320AF8D1A00810CE4 /* BRUtilMathParse.c in Sources */,
				3CAB60D420AF8D1A00810CE4 /* BRUtilHex.c in Sources */,
				3CAB60D520AF8D1A00810CE4 /* BRBCashAddr.c in Sources */,
				3CAB60D620AF8D1A00810CE4 /* BRAddress.c in Sources */,
				3CAB60D720AF8D1A00810CE4 /* BRBase58.c in Sources */,
				3CAB60D820AF8D1A00810CE4 /* BRBech32.c in Sources */,
				3CAB60D920AF8D1A00810CE4 /* BRBIP32Sequence.c in Sources */,
				3CAB60DA20AF8D1A00810CE4 /* BRBIP38Key.c in Sources */,
				3CAB60DB20AF8D1A00810CE4 /* BRBIP39Mnemonic.c in Sources */,
				3CAB60DC20AF8D1A00810CE4 /* BRBloomFilter.c in Sources */,
				3CAB60DD20AF8D1A00810CE4 /* BRCrypto.c in Sources */,
				3CAB60DE20AF8D1A00810CE4 /* BRKeyECIES.c in Sources */,
				3CAB60DF20AF8D1A00810CE4 /* BRKey.c in Sources */,
				3CB8DF5820B78DE300E92316 /* BREthereumBCSEvent.c in Sources */,
				3CAB60E020AF8D1A00810CE4 /* BRMerkleBlock.c in Sources */,
				3CAB60E120AF8D1A00810CE4 /* BRPaymentProtocol.c in Sources */,
				3CAB60E220AF8D1A00810CE4 /* BRPeer.c in Sources */,
				3CAB60E320AF8D1A00810CE4 /* BRPeerManager.c in Sources */,
				3CAB60E420AF8D1A00810CE4 /* BRSet.c in Sources */,
				3C386DC720C6F4AF0065E355 /* BREthereumRandom.c in Sources */,
				3CAB60E520AF8D1A00810CE4 /* BRTransaction.c in Sources */,
				3CAB60E620AF8D1A00810CE4 /* BRWallet.c in Sources */,
			);
			runOnlyForDeploymentPostprocessing = 0;
		};
		3CAB60A220AF8C8500810CE4 /* Sources */ = {
			isa = PBXSourcesBuildPhase;
			buildActionMask = 2147483647;
			files = (
				3CAB613320B3536000810CE4 /* test-les.c in Sources */,
				3CAB60E820AF8EE000810CE4 /* test.c in Sources */,
				3CAB60A920AF8C8500810CE4 /* CoreTests.swift in Sources */,
				3CAB60E720AF8ED800810CE4 /* test.c in Sources */,
			);
			runOnlyForDeploymentPostprocessing = 0;
		};
		3CAB60EA20AF936200810CE4 /* Sources */ = {
			isa = PBXSourcesBuildPhase;
			buildActionMask = 2147483647;
			files = (
				3CAB612B20B347B300810CE4 /* Currency.swift in Sources */,
				3CAB612920B347B300810CE4 /* FeeUpdater.swift in Sources */,
				3CAB612D20B347B300810CE4 /* Strings.swift in Sources */,
				3CAB611E20B347A200810CE4 /* BREthereum.swift in Sources */,
				3CAB612C20B347B300810CE4 /* Rate.swift in Sources */,
				3CAB613020B347B300810CE4 /* Constants.swift in Sources */,
				3CAB612820B347B300810CE4 /* UserDefaults+Additions.swift in Sources */,
				3CAB611D20B347A200810CE4 /* BRCore.swift in Sources */,
				3CAB612A20B347B300810CE4 /* Environment.swift in Sources */,
				3CAB612E20B347B300810CE4 /* Support.swift in Sources */,
			);
			runOnlyForDeploymentPostprocessing = 0;
		};
		3CAB60F320AF936200810CE4 /* Sources */ = {
			isa = PBXSourcesBuildPhase;
			buildActionMask = 2147483647;
			files = (
				3CAB60FD20AF936200810CE4 /* BRCoreTests.swift in Sources */,
			);
			runOnlyForDeploymentPostprocessing = 0;
		};
/* End PBXSourcesBuildPhase section */

/* Begin PBXTargetDependency section */
		3CAB60AD20AF8C8500810CE4 /* PBXTargetDependency */ = {
			isa = PBXTargetDependency;
			target = 3CAB609A20AF8C5D00810CE4 /* Core */;
			targetProxy = 3CAB60AC20AF8C8500810CE4 /* PBXContainerItemProxy */;
		};
		3CAB60FA20AF936200810CE4 /* PBXTargetDependency */ = {
			isa = PBXTargetDependency;
			target = 3CAB60EE20AF936200810CE4 /* BRCore */;
			targetProxy = 3CAB60F920AF936200810CE4 /* PBXContainerItemProxy */;
		};
		3CAB610920AF938500810CE4 /* PBXTargetDependency */ = {
			isa = PBXTargetDependency;
			target = 3CAB609A20AF8C5D00810CE4 /* Core */;
			targetProxy = 3CAB610820AF938500810CE4 /* PBXContainerItemProxy */;
		};
/* End PBXTargetDependency section */

/* Begin XCBuildConfiguration section */
		3C590F2920950C160005597B /* Debug */ = {
			isa = XCBuildConfiguration;
			buildSettings = {
				ALWAYS_SEARCH_USER_PATHS = NO;
				CLANG_ANALYZER_NONNULL = YES;
				CLANG_ANALYZER_NUMBER_OBJECT_CONVERSION = YES_AGGRESSIVE;
				CLANG_CXX_LANGUAGE_STANDARD = "gnu++14";
				CLANG_CXX_LIBRARY = "libc++";
				CLANG_ENABLE_MODULES = YES;
				CLANG_ENABLE_OBJC_ARC = YES;
				CLANG_ENABLE_OBJC_WEAK = YES;
				CLANG_WARN_BLOCK_CAPTURE_AUTORELEASING = YES;
				CLANG_WARN_BOOL_CONVERSION = YES;
				CLANG_WARN_COMMA = YES;
				CLANG_WARN_CONSTANT_CONVERSION = YES;
				CLANG_WARN_DEPRECATED_OBJC_IMPLEMENTATIONS = YES;
				CLANG_WARN_DIRECT_OBJC_ISA_USAGE = YES_ERROR;
				CLANG_WARN_DOCUMENTATION_COMMENTS = YES;
				CLANG_WARN_EMPTY_BODY = YES;
				CLANG_WARN_ENUM_CONVERSION = YES;
				CLANG_WARN_INFINITE_RECURSION = YES;
				CLANG_WARN_INT_CONVERSION = YES;
				CLANG_WARN_NON_LITERAL_NULL_CONVERSION = YES;
				CLANG_WARN_OBJC_IMPLICIT_RETAIN_SELF = YES;
				CLANG_WARN_OBJC_LITERAL_CONVERSION = YES;
				CLANG_WARN_OBJC_ROOT_CLASS = YES_ERROR;
				CLANG_WARN_RANGE_LOOP_ANALYSIS = YES;
				CLANG_WARN_STRICT_PROTOTYPES = YES;
				CLANG_WARN_SUSPICIOUS_MOVE = YES;
				CLANG_WARN_UNGUARDED_AVAILABILITY = YES_AGGRESSIVE;
				CLANG_WARN_UNREACHABLE_CODE = YES;
				CLANG_WARN__DUPLICATE_METHOD_MATCH = YES;
				CODE_SIGN_IDENTITY = "iPhone Developer";
				COPY_PHASE_STRIP = NO;
				CURRENT_PROJECT_VERSION = 1;
				DEBUG_INFORMATION_FORMAT = dwarf;
				ENABLE_STRICT_OBJC_MSGSEND = YES;
				ENABLE_TESTABILITY = YES;
				GCC_C_LANGUAGE_STANDARD = gnu11;
				GCC_DYNAMIC_NO_PIC = NO;
				GCC_NO_COMMON_BLOCKS = YES;
				GCC_OPTIMIZATION_LEVEL = 0;
				GCC_PREPROCESSOR_DEFINITIONS = (
					"DEBUG=1",
					"$(inherited)",
				);
				GCC_WARN_64_TO_32_BIT_CONVERSION = YES;
				GCC_WARN_ABOUT_RETURN_TYPE = YES_ERROR;
				GCC_WARN_UNDECLARED_SELECTOR = YES;
				GCC_WARN_UNINITIALIZED_AUTOS = YES_AGGRESSIVE;
				GCC_WARN_UNUSED_FUNCTION = YES;
				GCC_WARN_UNUSED_VARIABLE = YES;
				IPHONEOS_DEPLOYMENT_TARGET = 9.3;
				MTL_ENABLE_DEBUG_INFO = YES;
				ONLY_ACTIVE_ARCH = YES;
				SDKROOT = iphoneos;
				SWIFT_ACTIVE_COMPILATION_CONDITIONS = DEBUG;
				SWIFT_OPTIMIZATION_LEVEL = "-Onone";
				VERSIONING_SYSTEM = "apple-generic";
				VERSION_INFO_PREFIX = "";
			};
			name = Debug;
		};
		3C590F2A20950C160005597B /* Release */ = {
			isa = XCBuildConfiguration;
			buildSettings = {
				ALWAYS_SEARCH_USER_PATHS = NO;
				CLANG_ANALYZER_NONNULL = YES;
				CLANG_ANALYZER_NUMBER_OBJECT_CONVERSION = YES_AGGRESSIVE;
				CLANG_CXX_LANGUAGE_STANDARD = "gnu++14";
				CLANG_CXX_LIBRARY = "libc++";
				CLANG_ENABLE_MODULES = YES;
				CLANG_ENABLE_OBJC_ARC = YES;
				CLANG_ENABLE_OBJC_WEAK = YES;
				CLANG_WARN_BLOCK_CAPTURE_AUTORELEASING = YES;
				CLANG_WARN_BOOL_CONVERSION = YES;
				CLANG_WARN_COMMA = YES;
				CLANG_WARN_CONSTANT_CONVERSION = YES;
				CLANG_WARN_DEPRECATED_OBJC_IMPLEMENTATIONS = YES;
				CLANG_WARN_DIRECT_OBJC_ISA_USAGE = YES_ERROR;
				CLANG_WARN_DOCUMENTATION_COMMENTS = YES;
				CLANG_WARN_EMPTY_BODY = YES;
				CLANG_WARN_ENUM_CONVERSION = YES;
				CLANG_WARN_INFINITE_RECURSION = YES;
				CLANG_WARN_INT_CONVERSION = YES;
				CLANG_WARN_NON_LITERAL_NULL_CONVERSION = YES;
				CLANG_WARN_OBJC_IMPLICIT_RETAIN_SELF = YES;
				CLANG_WARN_OBJC_LITERAL_CONVERSION = YES;
				CLANG_WARN_OBJC_ROOT_CLASS = YES_ERROR;
				CLANG_WARN_RANGE_LOOP_ANALYSIS = YES;
				CLANG_WARN_STRICT_PROTOTYPES = YES;
				CLANG_WARN_SUSPICIOUS_MOVE = YES;
				CLANG_WARN_UNGUARDED_AVAILABILITY = YES_AGGRESSIVE;
				CLANG_WARN_UNREACHABLE_CODE = YES;
				CLANG_WARN__DUPLICATE_METHOD_MATCH = YES;
				CODE_SIGN_IDENTITY = "iPhone Developer";
				COPY_PHASE_STRIP = NO;
				CURRENT_PROJECT_VERSION = 1;
				DEBUG_INFORMATION_FORMAT = "dwarf-with-dsym";
				ENABLE_NS_ASSERTIONS = NO;
				ENABLE_STRICT_OBJC_MSGSEND = YES;
				GCC_C_LANGUAGE_STANDARD = gnu11;
				GCC_NO_COMMON_BLOCKS = YES;
				GCC_WARN_64_TO_32_BIT_CONVERSION = YES;
				GCC_WARN_ABOUT_RETURN_TYPE = YES_ERROR;
				GCC_WARN_UNDECLARED_SELECTOR = YES;
				GCC_WARN_UNINITIALIZED_AUTOS = YES_AGGRESSIVE;
				GCC_WARN_UNUSED_FUNCTION = YES;
				GCC_WARN_UNUSED_VARIABLE = YES;
				IPHONEOS_DEPLOYMENT_TARGET = 9.3;
				MTL_ENABLE_DEBUG_INFO = NO;
				SDKROOT = iphoneos;
				SWIFT_COMPILATION_MODE = wholemodule;
				SWIFT_OPTIMIZATION_LEVEL = "-O";
				VALIDATE_PRODUCT = YES;
				VERSIONING_SYSTEM = "apple-generic";
				VERSION_INFO_PREFIX = "";
			};
			name = Release;
		};
		3CAB60A020AF8C5D00810CE4 /* Debug */ = {
			isa = XCBuildConfiguration;
			buildSettings = {
				CLANG_WARN_COMMA = NO;
				CLANG_WARN_DOCUMENTATION_COMMENTS = NO;
				CODE_SIGN_STYLE = Automatic;
				DEVELOPMENT_TEAM = 4R7S6N88W9;
				HEADER_SEARCH_PATHS = (
					./,
					../,
					../secp256k1/,
				);
				IPHONEOS_DEPLOYMENT_TARGET = 11.3;
				OTHER_LDFLAGS = "-ObjC";
				PRODUCT_NAME = "$(TARGET_NAME)";
				SKIP_INSTALL = YES;
				SWIFT_VERSION = 4.0;
				TARGETED_DEVICE_FAMILY = "1,2";
			};
			name = Debug;
		};
		3CAB60A120AF8C5D00810CE4 /* Release */ = {
			isa = XCBuildConfiguration;
			buildSettings = {
				CLANG_WARN_COMMA = NO;
				CLANG_WARN_DOCUMENTATION_COMMENTS = NO;
				CODE_SIGN_STYLE = Automatic;
				DEVELOPMENT_TEAM = 4R7S6N88W9;
				HEADER_SEARCH_PATHS = (
					./,
					../,
					../secp256k1/,
				);
				IPHONEOS_DEPLOYMENT_TARGET = 11.3;
				OTHER_LDFLAGS = "-ObjC";
				PRODUCT_NAME = "$(TARGET_NAME)";
				SKIP_INSTALL = YES;
				SWIFT_VERSION = 4.0;
				TARGETED_DEVICE_FAMILY = "1,2";
			};
			name = Release;
		};
		3CAB60AF20AF8C8500810CE4 /* Debug */ = {
			isa = XCBuildConfiguration;
			buildSettings = {
				CLANG_WARN_COMMA = NO;
				CLANG_WARN_DOCUMENTATION_COMMENTS = NO;
				CODE_SIGN_STYLE = Automatic;
				DEVELOPMENT_TEAM = 4R7S6N88W9;
				INFOPLIST_FILE = CoreTests/Info.plist;
				IPHONEOS_DEPLOYMENT_TARGET = 11.3;
				LD_RUNPATH_SEARCH_PATHS = (
					"$(inherited)",
					"@executable_path/Frameworks",
					"@loader_path/Frameworks",
				);
				PRODUCT_BUNDLE_IDENTIFIER = com.breadwallet.CoreTests;
				PRODUCT_NAME = "$(TARGET_NAME)";
				SWIFT_OBJC_BRIDGING_HEADER = "CoreTests/CoreTests-Bridging-Header.h";
				SWIFT_VERSION = 4.0;
				TARGETED_DEVICE_FAMILY = "1,2";
			};
			name = Debug;
		};
		3CAB60B020AF8C8500810CE4 /* Release */ = {
			isa = XCBuildConfiguration;
			buildSettings = {
				CLANG_WARN_COMMA = NO;
				CLANG_WARN_DOCUMENTATION_COMMENTS = NO;
				CODE_SIGN_STYLE = Automatic;
				DEVELOPMENT_TEAM = 4R7S6N88W9;
				INFOPLIST_FILE = CoreTests/Info.plist;
				IPHONEOS_DEPLOYMENT_TARGET = 11.3;
				LD_RUNPATH_SEARCH_PATHS = (
					"$(inherited)",
					"@executable_path/Frameworks",
					"@loader_path/Frameworks",
				);
				PRODUCT_BUNDLE_IDENTIFIER = com.breadwallet.CoreTests;
				PRODUCT_NAME = "$(TARGET_NAME)";
				SWIFT_OBJC_BRIDGING_HEADER = "CoreTests/CoreTests-Bridging-Header.h";
				SWIFT_VERSION = 4.0;
				TARGETED_DEVICE_FAMILY = "1,2";
			};
			name = Release;
		};
		3CAB610120AF936300810CE4 /* Debug */ = {
			isa = XCBuildConfiguration;
			buildSettings = {
				CODE_SIGN_IDENTITY = "";
				CODE_SIGN_STYLE = Automatic;
				DEFINES_MODULE = YES;
				DEVELOPMENT_TEAM = 4R7S6N88W9;
				DYLIB_COMPATIBILITY_VERSION = 1;
				DYLIB_CURRENT_VERSION = 1;
				DYLIB_INSTALL_NAME_BASE = "@rpath";
				INFOPLIST_FILE = BRCore/Info.plist;
				INSTALL_PATH = "$(LOCAL_LIBRARY_DIR)/Frameworks";
				IPHONEOS_DEPLOYMENT_TARGET = 11.3;
				LD_RUNPATH_SEARCH_PATHS = (
					"$(inherited)",
					"@executable_path/Frameworks",
					"@loader_path/Frameworks",
				);
				PRODUCT_BUNDLE_IDENTIFIER = com.breadwallet.BRCore;
				PRODUCT_NAME = "$(TARGET_NAME:c99extidentifier)";
				SKIP_INSTALL = YES;
				SWIFT_INCLUDE_PATHS = "$(SRCROOT)/Core/";
				SWIFT_VERSION = 4.0;
				TARGETED_DEVICE_FAMILY = "1,2";
			};
			name = Debug;
		};
		3CAB610220AF936300810CE4 /* Release */ = {
			isa = XCBuildConfiguration;
			buildSettings = {
				CODE_SIGN_IDENTITY = "";
				CODE_SIGN_STYLE = Automatic;
				DEFINES_MODULE = YES;
				DEVELOPMENT_TEAM = 4R7S6N88W9;
				DYLIB_COMPATIBILITY_VERSION = 1;
				DYLIB_CURRENT_VERSION = 1;
				DYLIB_INSTALL_NAME_BASE = "@rpath";
				INFOPLIST_FILE = BRCore/Info.plist;
				INSTALL_PATH = "$(LOCAL_LIBRARY_DIR)/Frameworks";
				IPHONEOS_DEPLOYMENT_TARGET = 11.3;
				LD_RUNPATH_SEARCH_PATHS = (
					"$(inherited)",
					"@executable_path/Frameworks",
					"@loader_path/Frameworks",
				);
				PRODUCT_BUNDLE_IDENTIFIER = com.breadwallet.BRCore;
				PRODUCT_NAME = "$(TARGET_NAME:c99extidentifier)";
				SKIP_INSTALL = YES;
				SWIFT_INCLUDE_PATHS = "$(SRCROOT)/Core/";
				SWIFT_VERSION = 4.0;
				TARGETED_DEVICE_FAMILY = "1,2";
			};
			name = Release;
		};
		3CAB610420AF936300810CE4 /* Debug */ = {
			isa = XCBuildConfiguration;
			buildSettings = {
				ALWAYS_EMBED_SWIFT_STANDARD_LIBRARIES = YES;
				CODE_SIGN_STYLE = Automatic;
				DEVELOPMENT_TEAM = 4R7S6N88W9;
				INFOPLIST_FILE = BRCoreTests/Info.plist;
				IPHONEOS_DEPLOYMENT_TARGET = 11.3;
				LD_RUNPATH_SEARCH_PATHS = (
					"$(inherited)",
					"@executable_path/Frameworks",
					"@loader_path/Frameworks",
				);
				PRODUCT_BUNDLE_IDENTIFIER = com.breadwallet.BRCoreTests;
				PRODUCT_NAME = "$(TARGET_NAME)";
				SWIFT_VERSION = 4.0;
				TARGETED_DEVICE_FAMILY = "1,2";
			};
			name = Debug;
		};
		3CAB610520AF936300810CE4 /* Release */ = {
			isa = XCBuildConfiguration;
			buildSettings = {
				ALWAYS_EMBED_SWIFT_STANDARD_LIBRARIES = YES;
				CODE_SIGN_STYLE = Automatic;
				DEVELOPMENT_TEAM = 4R7S6N88W9;
				INFOPLIST_FILE = BRCoreTests/Info.plist;
				IPHONEOS_DEPLOYMENT_TARGET = 11.3;
				LD_RUNPATH_SEARCH_PATHS = (
					"$(inherited)",
					"@executable_path/Frameworks",
					"@loader_path/Frameworks",
				);
				PRODUCT_BUNDLE_IDENTIFIER = com.breadwallet.BRCoreTests;
				PRODUCT_NAME = "$(TARGET_NAME)";
				SWIFT_VERSION = 4.0;
				TARGETED_DEVICE_FAMILY = "1,2";
			};
			name = Release;
		};
/* End XCBuildConfiguration section */

/* Begin XCConfigurationList section */
		3C590F1120950C160005597B /* Build configuration list for PBXProject "BRCore" */ = {
			isa = XCConfigurationList;
			buildConfigurations = (
				3C590F2920950C160005597B /* Debug */,
				3C590F2A20950C160005597B /* Release */,
			);
			defaultConfigurationIsVisible = 0;
			defaultConfigurationName = Release;
		};
		3CAB609F20AF8C5D00810CE4 /* Build configuration list for PBXNativeTarget "Core" */ = {
			isa = XCConfigurationList;
			buildConfigurations = (
				3CAB60A020AF8C5D00810CE4 /* Debug */,
				3CAB60A120AF8C5D00810CE4 /* Release */,
			);
			defaultConfigurationIsVisible = 0;
			defaultConfigurationName = Release;
		};
		3CAB60AE20AF8C8500810CE4 /* Build configuration list for PBXNativeTarget "CoreTests" */ = {
			isa = XCConfigurationList;
			buildConfigurations = (
				3CAB60AF20AF8C8500810CE4 /* Debug */,
				3CAB60B020AF8C8500810CE4 /* Release */,
			);
			defaultConfigurationIsVisible = 0;
			defaultConfigurationName = Release;
		};
		3CAB610020AF936300810CE4 /* Build configuration list for PBXNativeTarget "BRCore" */ = {
			isa = XCConfigurationList;
			buildConfigurations = (
				3CAB610120AF936300810CE4 /* Debug */,
				3CAB610220AF936300810CE4 /* Release */,
			);
			defaultConfigurationIsVisible = 0;
			defaultConfigurationName = Release;
		};
		3CAB610320AF936300810CE4 /* Build configuration list for PBXNativeTarget "BRCoreTests" */ = {
			isa = XCConfigurationList;
			buildConfigurations = (
				3CAB610420AF936300810CE4 /* Debug */,
				3CAB610520AF936300810CE4 /* Release */,
			);
			defaultConfigurationIsVisible = 0;
			defaultConfigurationName = Release;
		};
/* End XCConfigurationList section */
	};
	rootObject = 3C590F0E20950C160005597B /* Project object */;
}<|MERGE_RESOLUTION|>--- conflicted
+++ resolved
@@ -12,6 +12,10 @@
 		3C386DC620C6F4AF0065E355 /* BREthereumNodeDiscovery.c in Sources */ = {isa = PBXBuildFile; fileRef = 3C386DC020C6F4AE0065E355 /* BREthereumNodeDiscovery.c */; };
 		3C386DC720C6F4AF0065E355 /* BREthereumRandom.c in Sources */ = {isa = PBXBuildFile; fileRef = 3C386DC120C6F4AE0065E355 /* BREthereumRandom.c */; };
 		3C386DC820C6F4AF0065E355 /* BREthereumEndpoint.c in Sources */ = {isa = PBXBuildFile; fileRef = 3C386DC320C6F4AF0065E355 /* BREthereumEndpoint.c */; };
+		3C386DCF20C6F5E40065E355 /* BREthereumBCS.c in Sources */ = {isa = PBXBuildFile; fileRef = 3C386DCA20C6F5E40065E355 /* BREthereumBCS.c */; };
+		3C386DD020C6F5E40065E355 /* BREthereumBCSEvent.c in Sources */ = {isa = PBXBuildFile; fileRef = 3C386DCD20C6F5E40065E355 /* BREthereumBCSEvent.c */; };
+		3C386DD320C6F6070065E355 /* BREthereumLightNodeClient.c in Sources */ = {isa = PBXBuildFile; fileRef = 3C386DD120C6F6060065E355 /* BREthereumLightNodeClient.c */; };
+		3C386DD420C6F6070065E355 /* BREthereumLightNodeEvent.c in Sources */ = {isa = PBXBuildFile; fileRef = 3C386DD220C6F6070065E355 /* BREthereumLightNodeEvent.c */; };
 		3CAB60A920AF8C8500810CE4 /* CoreTests.swift in Sources */ = {isa = PBXBuildFile; fileRef = 3CAB60A820AF8C8500810CE4 /* CoreTests.swift */; };
 		3CAB60AB20AF8C8500810CE4 /* libCore.a in Frameworks */ = {isa = PBXBuildFile; fileRef = 3CAB609B20AF8C5D00810CE4 /* libCore.a */; };
 		3CAB60B120AF8D1A00810CE4 /* BREthereumEther.c in Sources */ = {isa = PBXBuildFile; fileRef = 3C2A53B320AF595400C430F6 /* BREthereumEther.c */; };
@@ -43,8 +47,6 @@
 		3CAB60CB20AF8D1A00810CE4 /* BREthereumNode.c in Sources */ = {isa = PBXBuildFile; fileRef = 3C2A538C20AF595400C430F6 /* BREthereumNode.c */; };
 		3CAB60CC20AF8D1A00810CE4 /* BREthereumLESBase.c in Sources */ = {isa = PBXBuildFile; fileRef = 3C2A538D20AF595400C430F6 /* BREthereumLESBase.c */; };
 		3CAB60CD20AF8D1A00810CE4 /* BREthereumLightNode.c in Sources */ = {isa = PBXBuildFile; fileRef = 3C2A53A220AF595400C430F6 /* BREthereumLightNode.c */; };
-		3CAB60CE20AF8D1A00810CE4 /* BREthereumLightNodeClient.c in Sources */ = {isa = PBXBuildFile; fileRef = 3C2A539F20AF595400C430F6 /* BREthereumLightNodeClient.c */; };
-		3CAB60CF20AF8D1A00810CE4 /* BREthereumLightNodeEvent.c in Sources */ = {isa = PBXBuildFile; fileRef = 3C2A53A120AF595400C430F6 /* BREthereumLightNodeEvent.c */; };
 		3CAB60D120AF8D1A00810CE4 /* BRRlpCoder.c in Sources */ = {isa = PBXBuildFile; fileRef = 3C2A539A20AF595400C430F6 /* BRRlpCoder.c */; };
 		3CAB60D220AF8D1A00810CE4 /* BRUtilMath.c in Sources */ = {isa = PBXBuildFile; fileRef = 3C2A537B20AF595400C430F6 /* BRUtilMath.c */; };
 		3CAB60D320AF8D1A00810CE4 /* BRUtilMathParse.c in Sources */ = {isa = PBXBuildFile; fileRef = 3C2A537C20AF595400C430F6 /* BRUtilMathParse.c */; };
@@ -85,9 +87,6 @@
 		3CAB613020B347B300810CE4 /* Constants.swift in Sources */ = {isa = PBXBuildFile; fileRef = 3CAB612720B347B200810CE4 /* Constants.swift */; };
 		3CAB613220B34EFF00810CE4 /* BREthereumEther.h in Headers */ = {isa = PBXBuildFile; fileRef = 3C2A53AD20AF595400C430F6 /* BREthereumEther.h */; settings = {ATTRIBUTES = (Public, ); }; };
 		3CAB613320B3536000810CE4 /* test-les.c in Sources */ = {isa = PBXBuildFile; fileRef = 3C2A538920AF595400C430F6 /* test-les.c */; };
-		3CB8DF4F20B5F13600E92316 /* BREthereumLESInterface.c in Sources */ = {isa = PBXBuildFile; fileRef = 3CB8DF4E20B5F13600E92316 /* BREthereumLESInterface.c */; };
-		3CB8DF5520B7733500E92316 /* BREthereumBCS.c in Sources */ = {isa = PBXBuildFile; fileRef = 3CB8DF5420B7733500E92316 /* BREthereumBCS.c */; };
-		3CB8DF5820B78DE300E92316 /* BREthereumBCSEvent.c in Sources */ = {isa = PBXBuildFile; fileRef = 3CB8DF5720B78DE300E92316 /* BREthereumBCSEvent.c */; };
 /* End PBXBuildFile section */
 
 /* Begin PBXContainerItemProxy section */
@@ -162,9 +161,7 @@
 		3C2A539B20AF595400C430F6 /* BREthereum.c */ = {isa = PBXFileReference; fileEncoding = 4; lastKnownFileType = sourcecode.c.c; name = BREthereum.c; path = ../../ethereum/BREthereum.c; sourceTree = "<group>"; };
 		3C2A539C20AF595400C430F6 /* BREthereumWallet.c */ = {isa = PBXFileReference; fileEncoding = 4; lastKnownFileType = sourcecode.c.c; name = BREthereumWallet.c; path = ../../ethereum/BREthereumWallet.c; sourceTree = "<group>"; };
 		3C2A539D20AF595400C430F6 /* BREthereumPrivate.h */ = {isa = PBXFileReference; fileEncoding = 4; lastKnownFileType = sourcecode.c.h; name = BREthereumPrivate.h; path = ../../ethereum/BREthereumPrivate.h; sourceTree = "<group>"; };
-		3C2A539F20AF595400C430F6 /* BREthereumLightNodeClient.c */ = {isa = PBXFileReference; fileEncoding = 4; lastKnownFileType = sourcecode.c.c; path = BREthereumLightNodeClient.c; sourceTree = "<group>"; };
 		3C2A53A020AF595400C430F6 /* BREthereumLightNode.h */ = {isa = PBXFileReference; fileEncoding = 4; lastKnownFileType = sourcecode.c.h; path = BREthereumLightNode.h; sourceTree = "<group>"; };
-		3C2A53A120AF595400C430F6 /* BREthereumLightNodeEvent.c */ = {isa = PBXFileReference; fileEncoding = 4; lastKnownFileType = sourcecode.c.c; path = BREthereumLightNodeEvent.c; sourceTree = "<group>"; };
 		3C2A53A220AF595400C430F6 /* BREthereumLightNode.c */ = {isa = PBXFileReference; fileEncoding = 4; lastKnownFileType = sourcecode.c.c; path = BREthereumLightNode.c; sourceTree = "<group>"; };
 		3C2A53A320AF595400C430F6 /* BREthereumLightNodePrivate.h */ = {isa = PBXFileReference; fileEncoding = 4; lastKnownFileType = sourcecode.c.h; path = BREthereumLightNodePrivate.h; sourceTree = "<group>"; };
 		3C2A53A520AF595400C430F6 /* BREthereumAccount.h */ = {isa = PBXFileReference; fileEncoding = 4; lastKnownFileType = sourcecode.c.h; name = BREthereumAccount.h; path = ../../ethereum/BREthereumAccount.h; sourceTree = "<group>"; };
@@ -214,6 +211,13 @@
 		3C386DC120C6F4AE0065E355 /* BREthereumRandom.c */ = {isa = PBXFileReference; fileEncoding = 4; lastKnownFileType = sourcecode.c.c; path = BREthereumRandom.c; sourceTree = "<group>"; };
 		3C386DC220C6F4AE0065E355 /* BREthereumNodeDiscovery.h */ = {isa = PBXFileReference; fileEncoding = 4; lastKnownFileType = sourcecode.c.h; path = BREthereumNodeDiscovery.h; sourceTree = "<group>"; };
 		3C386DC320C6F4AF0065E355 /* BREthereumEndpoint.c */ = {isa = PBXFileReference; fileEncoding = 4; lastKnownFileType = sourcecode.c.c; path = BREthereumEndpoint.c; sourceTree = "<group>"; };
+		3C386DCA20C6F5E40065E355 /* BREthereumBCS.c */ = {isa = PBXFileReference; fileEncoding = 4; lastKnownFileType = sourcecode.c.c; path = BREthereumBCS.c; sourceTree = "<group>"; };
+		3C386DCB20C6F5E40065E355 /* BREthereumBlockChainSlice.h */ = {isa = PBXFileReference; fileEncoding = 4; lastKnownFileType = sourcecode.c.h; path = BREthereumBlockChainSlice.h; sourceTree = "<group>"; };
+		3C386DCC20C6F5E40065E355 /* BREthereumBCSPrivate.h */ = {isa = PBXFileReference; fileEncoding = 4; lastKnownFileType = sourcecode.c.h; path = BREthereumBCSPrivate.h; sourceTree = "<group>"; };
+		3C386DCD20C6F5E40065E355 /* BREthereumBCSEvent.c */ = {isa = PBXFileReference; fileEncoding = 4; lastKnownFileType = sourcecode.c.c; path = BREthereumBCSEvent.c; sourceTree = "<group>"; };
+		3C386DCE20C6F5E40065E355 /* BREthereumBCS.h */ = {isa = PBXFileReference; fileEncoding = 4; lastKnownFileType = sourcecode.c.h; path = BREthereumBCS.h; sourceTree = "<group>"; };
+		3C386DD120C6F6060065E355 /* BREthereumLightNodeClient.c */ = {isa = PBXFileReference; fileEncoding = 4; lastKnownFileType = sourcecode.c.c; path = BREthereumLightNodeClient.c; sourceTree = "<group>"; };
+		3C386DD220C6F6070065E355 /* BREthereumLightNodeEvent.c */ = {isa = PBXFileReference; fileEncoding = 4; lastKnownFileType = sourcecode.c.c; path = BREthereumLightNodeEvent.c; sourceTree = "<group>"; };
 		3C42EF512095143D000E58E0 /* module.modulemap */ = {isa = PBXFileReference; fileEncoding = 4; lastKnownFileType = "sourcecode.module-map"; path = module.modulemap; sourceTree = "<group>"; };
 		3C42EF8D209763AB000E58E0 /* BRDcoreTests-Bridging-Header.h */ = {isa = PBXFileReference; lastKnownFileType = sourcecode.c.h; path = "BRDcoreTests-Bridging-Header.h"; sourceTree = "<group>"; };
 		3C42EF8E209763AB000E58E0 /* test.c */ = {isa = PBXFileReference; fileEncoding = 4; lastKnownFileType = sourcecode.c.c; name = test.c; path = ../../test.c; sourceTree = "<group>"; };
@@ -281,13 +285,6 @@
 		3CAB612520B347B200810CE4 /* Support.swift */ = {isa = PBXFileReference; fileEncoding = 4; lastKnownFileType = sourcecode.swift; name = Support.swift; path = BRCore/Support.swift; sourceTree = SOURCE_ROOT; };
 		3CAB612620B347B200810CE4 /* Info.plist */ = {isa = PBXFileReference; fileEncoding = 4; lastKnownFileType = text.plist.xml; name = Info.plist; path = BRCore/Info.plist; sourceTree = SOURCE_ROOT; };
 		3CAB612720B347B200810CE4 /* Constants.swift */ = {isa = PBXFileReference; fileEncoding = 4; lastKnownFileType = sourcecode.swift; name = Constants.swift; path = BRCore/Constants.swift; sourceTree = SOURCE_ROOT; };
-		3CB8DF4B20B5E20400E92316 /* BREthereumLESInterface.h */ = {isa = PBXFileReference; lastKnownFileType = sourcecode.c.h; path = BREthereumLESInterface.h; sourceTree = "<group>"; };
-		3CB8DF4E20B5F13600E92316 /* BREthereumLESInterface.c */ = {isa = PBXFileReference; lastKnownFileType = sourcecode.c.c; path = BREthereumLESInterface.c; sourceTree = "<group>"; };
-		3CB8DF5220B7731E00E92316 /* BREthereumBlockChainSlice.h */ = {isa = PBXFileReference; lastKnownFileType = sourcecode.c.h; path = BREthereumBlockChainSlice.h; sourceTree = "<group>"; };
-		3CB8DF5320B7733500E92316 /* BREthereumBCS.h */ = {isa = PBXFileReference; lastKnownFileType = sourcecode.c.h; path = BREthereumBCS.h; sourceTree = "<group>"; };
-		3CB8DF5420B7733500E92316 /* BREthereumBCS.c */ = {isa = PBXFileReference; lastKnownFileType = sourcecode.c.c; path = BREthereumBCS.c; sourceTree = "<group>"; };
-		3CB8DF5620B78D1A00E92316 /* BREthereumBCSPrivate.h */ = {isa = PBXFileReference; lastKnownFileType = sourcecode.c.h; path = BREthereumBCSPrivate.h; sourceTree = "<group>"; };
-		3CB8DF5720B78DE300E92316 /* BREthereumBCSEvent.c */ = {isa = PBXFileReference; lastKnownFileType = sourcecode.c.c; path = BREthereumBCSEvent.c; sourceTree = "<group>"; };
 /* End PBXFileReference section */
 
 /* Begin PBXFrameworksBuildPhase section */
@@ -328,7 +325,7 @@
 		3C2A537620AF592300C430F6 /* ethereum */ = {
 			isa = PBXGroup;
 			children = (
-				3CB8DF5120B772E300E92316 /* bcs */,
+				3C386DC920C6F5E40065E355 /* bcs */,
 				3C2A53AC20AF595400C430F6 /* base */,
 				3C2A53BA20AF595500C430F6 /* blockchain */,
 				3C2A539620AF595400C430F6 /* BREthereum.h */,
@@ -366,7 +363,6 @@
 		3C2A537F20AF595400C430F6 /* les */ = {
 			isa = PBXGroup;
 			children = (
-<<<<<<< HEAD
 				3C386DC320C6F4AF0065E355 /* BREthereumEndpoint.c */,
 				3C386DBE20C6F4AE0065E355 /* BREthereumEndpoint.h */,
 				3C386DBC20C6F4AD0065E355 /* BREthereumLESCoder.c */,
@@ -377,26 +373,22 @@
 				3C386DBA20C6F4AD0065E355 /* BREthereumP2PCoder.h */,
 				3C386DC120C6F4AE0065E355 /* BREthereumRandom.c */,
 				3C386DBD20C6F4AE0065E355 /* BREthereumRandom.h */,
-=======
-				3C2A538820AF595400C430F6 /* BREthereumHandshake.h */,
->>>>>>> 431054fb
 				3C2A538020AF595400C430F6 /* BREthereumHandshake.c */,
 				3C2A538120AF595400C430F6 /* BREthereumNodeEventHandler.h */,
+				3C2A538320AF595400C430F6 /* BREthereumNode.h */,
+				3C2A538420AF595400C430F6 /* BREthereumFrameCoder.h */,
+				3C2A538520AF595400C430F6 /* BREthereumNodeManager.c */,
+				3C2A538620AF595400C430F6 /* BREthereumLES.c */,
+				3C2A538720AF595400C430F6 /* BREthereumLESBase.h */,
+				3C2A538820AF595400C430F6 /* BREthereumHandshake.h */,
 				3C2A538A20AF595400C430F6 /* BREthereumNodeEventHandler.c */,
-				3C2A538320AF595400C430F6 /* BREthereumNode.h */,
+				3C2A538B20AF595400C430F6 /* BREthereumFrameCoder.c */,
 				3C2A538C20AF595400C430F6 /* BREthereumNode.c */,
-				3C2A538420AF595400C430F6 /* BREthereumFrameCoder.h */,
-				3C2A538B20AF595400C430F6 /* BREthereumFrameCoder.c */,
-				3C2A538F20AF595400C430F6 /* BREthereumNodeManager.h */,
-				3C2A538520AF595400C430F6 /* BREthereumNodeManager.c */,
-				3C2A538720AF595400C430F6 /* BREthereumLESBase.h */,
 				3C2A538D20AF595400C430F6 /* BREthereumLESBase.c */,
 				3C2A538E20AF595400C430F6 /* BREthereumLES.h */,
-				3C2A538620AF595400C430F6 /* BREthereumLES.c */,
+				3C2A538F20AF595400C430F6 /* BREthereumNodeManager.h */,
 				3C2A538220AF595400C430F6 /* test-les.h */,
 				3C2A538920AF595400C430F6 /* test-les.c */,
-				3CB8DF4B20B5E20400E92316 /* BREthereumLESInterface.h */,
-				3CB8DF4E20B5F13600E92316 /* BREthereumLESInterface.c */,
 			);
 			name = les;
 			path = ../../ethereum/les;
@@ -428,11 +420,11 @@
 		3C2A539E20AF595400C430F6 /* lightnode */ = {
 			isa = PBXGroup;
 			children = (
+				3C386DD120C6F6060065E355 /* BREthereumLightNodeClient.c */,
+				3C386DD220C6F6070065E355 /* BREthereumLightNodeEvent.c */,
 				3C2A53A020AF595400C430F6 /* BREthereumLightNode.h */,
 				3C2A53A320AF595400C430F6 /* BREthereumLightNodePrivate.h */,
 				3C2A53A220AF595400C430F6 /* BREthereumLightNode.c */,
-				3C2A53A120AF595400C430F6 /* BREthereumLightNodeEvent.c */,
-				3C2A539F20AF595400C430F6 /* BREthereumLightNodeClient.c */,
 			);
 			name = lightnode;
 			path = ../../ethereum/lightnode;
@@ -473,28 +465,41 @@
 		3C2A53BA20AF595500C430F6 /* blockchain */ = {
 			isa = PBXGroup;
 			children = (
+				3C2A53BB20AF595500C430F6 /* BREthereumTransaction.c */,
 				3C2A53BC20AF595500C430F6 /* BREthereumBlockChain.h */,
+				3C2A53BD20AF595500C430F6 /* BREthereumLog.h */,
+				3C2A53BE20AF595500C430F6 /* BREthereumAccountState.h */,
+				3C2A53BF20AF595500C430F6 /* BREthereumBloomFilter.c */,
+				3C2A53C020AF595500C430F6 /* BREthereumTransactionStatus.h */,
+				3C2A53C120AF595500C430F6 /* BREthereumNetwork.c */,
+				3C2A53C220AF595500C430F6 /* BREthereumTransactionReceipt.c */,
+				3C2A53C320AF595500C430F6 /* BREthereumBlock.h */,
 				3C2A53C420AF595500C430F6 /* BREthereumAmount.h */,
-				3C2A53CD20AF595500C430F6 /* BREthereumAmount.c */,
-				3C2A53BE20AF595500C430F6 /* BREthereumAccountState.h */,
 				3C2A53C520AF595500C430F6 /* BREthereumAccountState.c */,
-				3C2A53C820AF595500C430F6 /* BREthereumNetwork.h */,
-				3C2A53C120AF595500C430F6 /* BREthereumNetwork.c */,
-				3C2A53CA20AF595500C430F6 /* BREthereumBloomFilter.h */,
-				3C2A53BF20AF595500C430F6 /* BREthereumBloomFilter.c */,
-				3C2A53BD20AF595500C430F6 /* BREthereumLog.h */,
 				3C2A53C620AF595500C430F6 /* BREthereumLog.c */,
 				3C2A53C720AF595500C430F6 /* BREthereumTransaction.h */,
-				3C2A53BB20AF595500C430F6 /* BREthereumTransaction.c */,
-				3C2A53C020AF595500C430F6 /* BREthereumTransactionStatus.h */,
+				3C2A53C820AF595500C430F6 /* BREthereumNetwork.h */,
 				3C2A53C920AF595500C430F6 /* BREthereumTransactionStatus.c */,
+				3C2A53CA20AF595500C430F6 /* BREthereumBloomFilter.h */,
+				3C2A53CB20AF595500C430F6 /* BREthereumBlock.c */,
 				3C2A53CC20AF595500C430F6 /* BREthereumTransactionReceipt.h */,
-				3C2A53C220AF595500C430F6 /* BREthereumTransactionReceipt.c */,
-				3C2A53C320AF595500C430F6 /* BREthereumBlock.h */,
-				3C2A53CB20AF595500C430F6 /* BREthereumBlock.c */,
+				3C2A53CD20AF595500C430F6 /* BREthereumAmount.c */,
 			);
 			name = blockchain;
 			path = ../../ethereum/blockchain;
+			sourceTree = "<group>";
+		};
+		3C386DC920C6F5E40065E355 /* bcs */ = {
+			isa = PBXGroup;
+			children = (
+				3C386DCA20C6F5E40065E355 /* BREthereumBCS.c */,
+				3C386DCB20C6F5E40065E355 /* BREthereumBlockChainSlice.h */,
+				3C386DCC20C6F5E40065E355 /* BREthereumBCSPrivate.h */,
+				3C386DCD20C6F5E40065E355 /* BREthereumBCSEvent.c */,
+				3C386DCE20C6F5E40065E355 /* BREthereumBCS.h */,
+			);
+			name = bcs;
+			path = ../../ethereum/bcs;
 			sourceTree = "<group>";
 		};
 		3C590F0D20950C160005597B = {
@@ -636,19 +641,6 @@
 			name = Frameworks;
 			sourceTree = "<group>";
 		};
-		3CB8DF5120B772E300E92316 /* bcs */ = {
-			isa = PBXGroup;
-			children = (
-				3CB8DF5220B7731E00E92316 /* BREthereumBlockChainSlice.h */,
-				3CB8DF5320B7733500E92316 /* BREthereumBCS.h */,
-				3CB8DF5620B78D1A00E92316 /* BREthereumBCSPrivate.h */,
-				3CB8DF5420B7733500E92316 /* BREthereumBCS.c */,
-				3CB8DF5720B78DE300E92316 /* BREthereumBCSEvent.c */,
-			);
-			name = bcs;
-			path = ../../ethereum/bcs;
-			sourceTree = "<group>";
-		};
 /* End PBXGroup section */
 
 /* Begin PBXHeadersBuildPhase section */
@@ -816,11 +808,7 @@
 				3CAB60B520AF8D1A00810CE4 /* BREthereumSignature.c in Sources */,
 				3CAB60B620AF8D1A00810CE4 /* BREthereumTransaction.c in Sources */,
 				3CAB60B720AF8D1A00810CE4 /* BREthereumBloomFilter.c in Sources */,
-<<<<<<< HEAD
 				3C386DC620C6F4AF0065E355 /* BREthereumNodeDiscovery.c in Sources */,
-=======
-				3CB8DF5520B7733500E92316 /* BREthereumBCS.c in Sources */,
->>>>>>> 431054fb
 				3CAB60B820AF8D1A00810CE4 /* BREthereumNetwork.c in Sources */,
 				3CAB60B920AF8D1A00810CE4 /* BREthereumTransactionReceipt.c in Sources */,
 				3CAB60BA20AF8D1A00810CE4 /* BREthereumAccountState.c in Sources */,
@@ -831,12 +819,9 @@
 				3CAB60BF20AF8D1A00810CE4 /* BREthereum.c in Sources */,
 				3CAB60C020AF8D1A00810CE4 /* BREthereumAccount.c in Sources */,
 				3CAB60C120AF8D1A00810CE4 /* BREthereumWallet.c in Sources */,
-<<<<<<< HEAD
 				3C386DC820C6F4AF0065E355 /* BREthereumEndpoint.c in Sources */,
+				3C386DCF20C6F5E40065E355 /* BREthereumBCS.c in Sources */,
 				3C386DC520C6F4AF0065E355 /* BREthereumLESCoder.c in Sources */,
-=======
-				3CB8DF4F20B5F13600E92316 /* BREthereumLESInterface.c in Sources */,
->>>>>>> 431054fb
 				3CAB60C220AF8D1A00810CE4 /* BREthereumToken.c in Sources */,
 				3CAB60C320AF8D1A00810CE4 /* BREthereumContract.c in Sources */,
 				3CAB60C420AF8D1A00810CE4 /* BREvent.c in Sources */,
@@ -846,12 +831,11 @@
 				3C386DC420C6F4AF0065E355 /* BREthereumP2PCoder.c in Sources */,
 				3CAB60C820AF8D1A00810CE4 /* BREthereumLES.c in Sources */,
 				3CAB60C920AF8D1A00810CE4 /* BREthereumNodeEventHandler.c in Sources */,
+				3C386DD020C6F5E40065E355 /* BREthereumBCSEvent.c in Sources */,
 				3CAB60CA20AF8D1A00810CE4 /* BREthereumFrameCoder.c in Sources */,
 				3CAB60CB20AF8D1A00810CE4 /* BREthereumNode.c in Sources */,
 				3CAB60CC20AF8D1A00810CE4 /* BREthereumLESBase.c in Sources */,
 				3CAB60CD20AF8D1A00810CE4 /* BREthereumLightNode.c in Sources */,
-				3CAB60CE20AF8D1A00810CE4 /* BREthereumLightNodeClient.c in Sources */,
-				3CAB60CF20AF8D1A00810CE4 /* BREthereumLightNodeEvent.c in Sources */,
 				3CAB60D120AF8D1A00810CE4 /* BRRlpCoder.c in Sources */,
 				3CAB60D220AF8D1A00810CE4 /* BRUtilMath.c in Sources */,
 				3CAB60D320AF8D1A00810CE4 /* BRUtilMathParse.c in Sources */,
@@ -867,14 +851,15 @@
 				3CAB60DD20AF8D1A00810CE4 /* BRCrypto.c in Sources */,
 				3CAB60DE20AF8D1A00810CE4 /* BRKeyECIES.c in Sources */,
 				3CAB60DF20AF8D1A00810CE4 /* BRKey.c in Sources */,
-				3CB8DF5820B78DE300E92316 /* BREthereumBCSEvent.c in Sources */,
 				3CAB60E020AF8D1A00810CE4 /* BRMerkleBlock.c in Sources */,
 				3CAB60E120AF8D1A00810CE4 /* BRPaymentProtocol.c in Sources */,
 				3CAB60E220AF8D1A00810CE4 /* BRPeer.c in Sources */,
 				3CAB60E320AF8D1A00810CE4 /* BRPeerManager.c in Sources */,
 				3CAB60E420AF8D1A00810CE4 /* BRSet.c in Sources */,
 				3C386DC720C6F4AF0065E355 /* BREthereumRandom.c in Sources */,
+				3C386DD420C6F6070065E355 /* BREthereumLightNodeEvent.c in Sources */,
 				3CAB60E520AF8D1A00810CE4 /* BRTransaction.c in Sources */,
+				3C386DD320C6F6070065E355 /* BREthereumLightNodeClient.c in Sources */,
 				3CAB60E620AF8D1A00810CE4 /* BRWallet.c in Sources */,
 			);
 			runOnlyForDeploymentPostprocessing = 0;
