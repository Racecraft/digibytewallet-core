//
//  BRSystem.swift
//  BRCrypto
//
//  Created by Ed Gamble on 3/27/19.
//  Copyright © 2019 Breadwinner AG. All rights reserved.
//
//  See the LICENSE file at the project root for license information.
//  See the CONTRIBUTORS file at the project root for a list of contributors.
//
import Foundation
import Darwin.C.stdatomic // atomic_fetch_add
import BRCryptoC

///
/// System (a singleton)
///
public final class System {

    /// The listener.  Gets all events for {Network, WalletManger, Wallet, Transfer}
    public private(set) weak var listener: SystemListener?

    /// The account
    public let account: Account

    /// The path for persistent storage
    public let path: String

    /// The 'blockchain DB' to use for BRD Server Assisted queries
    public let query: BlockChainDB

    internal let queue = DispatchQueue (label: "Crypto System")

    /// the networks, unsorted.
    public internal(set) var networks: [Network] = []

    ///
    /// Return the AddressSchemes support for `network`
    ///
    /// - Parameter network: the network
    ///
    /// - Returns: An array of AddressScheme
    ///
    public func supportedAddressSchemes (network: Network) -> [AddressScheme] {
        switch network.currency.code {
        case Currency.codeAsBTC: return [AddressScheme (core: CRYPTO_ADDRESS_SCHEME_BTC_SEGWIT),
                                         AddressScheme (core: CRYPTO_ADDRESS_SCHEME_BTC_LEGACY)]
        case Currency.codeAsBCH: return [AddressScheme (core: CRYPTO_ADDRESS_SCHEME_BTC_LEGACY)]
        case Currency.codeAsETH: return [AddressScheme (core: CRYPTO_ADDRESS_SCHEME_ETH_DEFAULT)]
        default: return [AddressScheme (core: CRYPTO_ADDRESS_SCHEME_GEN_DEFAULT)]
        }
    }

    ///
    /// Check if `network` supports `scheme`
    ///
    /// - Parameters:
    ///   - network: the network
    ///   - scheme: the scheme
    ///
    /// - Returns: If supported `true`; otherwise `false`.
    ///
    public func supportsAddressScheme (network: Network, _ scheme: AddressScheme) -> Bool {
        return supportedAddressSchemes(network: network).contains (scheme)
    }

    ///
    /// Return the default AddressScheme for `network`
    ///
    /// - Parameter network: the network
    ///
    /// - Returns: The default AddressScheme
    ///
    public func defaultAddressScheme (network: Network) -> AddressScheme {
        switch network.currency.code {
        case Currency.codeAsBTC: return AddressScheme (core: CRYPTO_ADDRESS_SCHEME_BTC_SEGWIT)
        case Currency.codeAsBCH: return AddressScheme (core: CRYPTO_ADDRESS_SCHEME_BTC_LEGACY)
        case Currency.codeAsETH: return AddressScheme (core: CRYPTO_ADDRESS_SCHEME_ETH_DEFAULT)
        default: return AddressScheme (core: CRYPTO_ADDRESS_SCHEME_GEN_DEFAULT)
        }
    }

    ///
    /// Return the WalletManagerModes supported by `network`
    ///
    /// - Parameter network: the network
    ///
    /// - Returns: an aray of WalletManagerMode
    ///
    public func supportedModes (network: Network) -> [WalletManagerMode] {
        switch network.currency.code {
        case Currency.codeAsBTC: return [WalletManagerMode.api_only,
                                         WalletManagerMode.p2p_only]
        case Currency.codeAsBCH: return [WalletManagerMode.p2p_only]
        case Currency.codeAsETH: return [WalletManagerMode.api_only,
                                         WalletManagerMode.api_with_p2p_submit]
        default: return [WalletManagerMode.api_only]
        }
    }

    ///
    /// Check if `network` supports `mode`
    ///
    /// - Parameters:
    ///   - network: the network
    ///   - mode: the mode
    ///
    /// - Returns: If supported `true`; otherwise `false`
    ///
    public func supportsMode (network: Network, _ mode: WalletManagerMode) -> Bool {
        return supportedModes (network: network).contains (mode)
    }

    ///
    /// Return the default WalletManagerMode for `network`
    ///
    /// - Parameter network: the network
    ///
    /// - Returns: the default mode
    ///
    public func defaultMode (network: Network) -> WalletManagerMode {
        switch network.currency.code {
        case Currency.codeAsBTC: return WalletManagerMode.p2p_only
        case Currency.codeAsBCH: return WalletManagerMode.p2p_only
        case Currency.codeAsETH: return WalletManagerMode.api_only
        default: return WalletManagerMode.api_only
        }
    }

    ///
    /// Add `network` to `networks`
    ///
    /// - Parameter network: the network to add
    ///
    internal func add (network: Network) {
        networks.append (network)
        announceEvent (SystemEvent.networkAdded(network: network))
    }


    /// The system's Wallet Managers, unsorted.  A WalletManager will hold an 'unowned'
    /// reference back to `System`
    public internal(set) var managers: [WalletManager] = [];

    internal func managerBy (core: BRCryptoWalletManager) -> WalletManager? {
        return managers
            .first { $0.core == core }
    }

    ///
    /// Add `manager` to `managers`.  Will signal WalletManagerEvent.created and then
    /// SystemEvent.managerAdded is `manager` is added.
    ///
    /// - Parameter manager: the manager to add.
    ///
    internal func add (manager: WalletManager) {
        if !managers.contains(where: { $0 === manager }) {
            managers.append (manager)
            announceEvent (SystemEvent.managerAdded(manager: manager))
        }
    }

    ///
    /// Create a wallet manager for `network` using `mode.
    ///
    /// - Parameters:
    ///   - network: the wallet manager's network
    ///   - mode: the mode to use
    ///
    public func createWalletManager (network: Network,
                                     mode: WalletManagerMode,
                                     addressScheme: AddressScheme) {
        
        let manager = WalletManager (system: self,
                                     account: account,
                                     network: network,
                                     mode: mode,
                                     addressScheme: addressScheme,
                                     storagePath: path,
                                     listener: cryptoListener,
                                     client: cryptoClient)

        self.add (manager: manager)
    }

    // Wallets - derived as a 'flatMap' of the managers' wallets.
    public var wallets: [Wallet] {
        return managers.flatMap { $0.wallets }
    }
    
    public init (listener: SystemListener,
                 account: Account,
                 path: String,
                 query: BlockChainDB) {
        self.listener = listener
        self.account = account
        self.path = path
        self.query = query

        let _ = System.systemExtend(with: self)
        listener.handleSystemEvent (system: self, event: SystemEvent.created)
    }

    internal func announceEvent (_ event: SystemEvent) {
        listener?.handleSystemEvent (system: self,
                                     event: event)
    }

    ///
    /// Subscribe (or unsubscribe) to BlockChainDB notifications.  Notifications provide an
    /// asynchronous announcement of DB changes pertinent to the User and are used to avoid
    /// polling the DB for such changes.
    ///
    /// The Subscription includes an `endpoint` which is optional.  If provided, subscriptions
    /// are enabled; if not provided, subscriptions are disabled.  Disabling a sbuscription is
    /// required, even though polling in undesirable, because Notifications are user configured.
    ///
    /// - Parameter subscription: the subscription to enable or to disable notifications
    ///
    public func subscribe (using subscription: BlockChainDB.Subscription) {
        self.query.subscribe (walletId: account.uids,
                              subscription: subscription)
    }

    ///
    /// Announce a BlockChainDB transaction.  This should be called upon the "System User's"
    /// receipt of a BlockchainDB notification.
    ///
    /// - Parameters:
    ///   - transaction: the transaction id which can be used in `getTransfer` to query the
    ///         blockchainDB for details on the transaction
    ///   - data: The transaction JSON data (a dictionary) if available
    ///
    public func announce (transaction id: String, data: [String: Any]) {
        print ("SYS: Announce: \(id)")
    }

    internal func updateSubscribedWallets () {
        let currencyKeyValues = wallets.map { ($0.currency.code, [$0.source.description]) }
        let wallet = (id: account.uids,
                      currencies: Dictionary (uniqueKeysWithValues: currencyKeyValues))
        self.query.updateWallet (wallet) { (res: Result<BlockChainDB.Model.Wallet, BlockChainDB.QueryError>) in
            print ("SYS: SubscribedWallets: \(res)")
        }
    }

    ///
    /// Stop the system.  All managers are disconnected.  Will inhibit `System` processing.
    ///
    public func stop () {
        managers.forEach { $0.disconnect() }
    }

    ///
    /// Configure the system.  This will query various BRD services, notably the BlockChainDB, to
    /// establish the available networks (aka blockchains) and their currencies.  For each
    /// `Network` there will be `SystemEvent` which can be used by the App to create a
    /// `WalletManager`
    ///
    /// @Note: This should only be called one.
    ///
<<<<<<< HEAD
    public func start (networksNeeded: [String]) {
        managers.forEach { $0.connect() }
    }

=======
>>>>>>> d83a6a6e
    public func configure () {

        #if MAINNET
        var mainnet = true
        #endif

        #if TESTNET
        var mainnet = false
        #endif

        func currencyDenominationToBaseUnit (currency: Currency, model: BlockChainDB.Model.CurrencyDenomination) -> Unit {
            let uids = "\(currency.name)-\(model.code)"
            return Unit (currency: currency, uids: uids, name: model.name, symbol: model.symbol)
        }

        func currencyToDefaultBaseUnit (currency: Currency) -> Unit {
            let symb = "\(currency.code.uppercased())I"
            let name = "\(currency.code.uppercased())_INTEGER"
            let uids = "\(currency.name)-\(name)"
            return Unit (currency: currency, uids: uids, name: name, symbol: symb)
        }

        func currencyDenominationToUnit (currency: Currency, model: BlockChainDB.Model.CurrencyDenomination, base: Unit) -> Unit {
            let uids = "\(currency.name)-\(model.code)"
            return Unit (currency: currency, uids: uids, name: model.name, symbol: model.symbol, base: base, decimals: model.decimals)
        }

        // query blockchains
        self.query.getBlockchains (mainnet: mainnet) { (blockchainResult: Result<[BlockChainDB.Model.Blockchain],BlockChainDB.QueryError>) in
            let blockChainModels = try! blockchainResult
                // On success, always merge `defaultBlockchains`
                .map { $0.unionOf (BlockChainDB.Model.defaultBlockchains) { $0.id } }
                // On error, use defaultBlockchains
                .recover { (error: BlockChainDB.QueryError) -> [BlockChainDB.Model.Blockchain] in
                    return BlockChainDB.Model.defaultBlockchains
                }.get()

            blockChainModels
                .forEach { (blockchainModel: BlockChainDB.Model.Blockchain) in

                    // query currencies
                    self.query.getCurrencies (blockchainId: blockchainModel.id) { (currencyResult: Result<[BlockChainDB.Model.Currency],BlockChainDB.QueryError>) in
                        // Find applicable defaults by `blockchainID`
                        let defaults = BlockChainDB.Model.defaultCurrencies
                            .filter { $0.blockchainID == blockchainModel.id }

                        let currencyModels = try! currencyResult
                            // On success, always merge `defaultCurrencies`
                            .map { $0.unionOf (defaults) { $0.id }}
                            // On error, use `defaults`
                            .recover { (error: BlockChainDB.QueryError) -> [BlockChainDB.Model.Currency] in
                                return defaults
                            }.get()

                        var associations: [Currency : Network.Association] = [:]

                        // Update associations
                        currencyModels
                            // TODO: Only needed if getCurrencies returns the wrong stuff.
                            .filter { $0.blockchainID == blockchainModel.id }
                            .forEach { (currencyModel: BlockChainDB.Model.Currency) in
                                // Create the currency
                                let currency = Currency (uids: currencyModel.id,
                                                         name: currencyModel.name,
                                                         code: currencyModel.code,
                                                         type: currencyModel.type,
                                                         issuer: currencyModel.address)

                                // Create the base unit
                                let baseUnit: Unit = currencyModel.demoninations.first { 0 == $0.decimals }
                                    .map { currencyDenominationToBaseUnit(currency: currency, model: $0) }
                                    ?? currencyToDefaultBaseUnit (currency: currency)

                                // Create the other units
                                var units: [Unit] = [baseUnit]
                                units += currencyModel.demoninations.filter { 0 != $0.decimals }
                                    .map { currencyDenominationToUnit (currency: currency, model: $0, base: baseUnit) }

                                // Find the default unit
                                let maximumDecimals = units.reduce (0) { max ($0, $1.decimals) }
                                let defaultUnit = units.first { $0.decimals == maximumDecimals }!

                                // Update associations
                                associations[currency] = Network.Association (baseUnit: baseUnit,
                                                                              defaultUnit: defaultUnit,
                                                                              units: Set<Unit>(units))
                        }

                        // the default currency
                        guard let currency = associations.keys.first (where: { $0.code == blockchainModel.currency.lowercased() }),
                            let feeUnit = associations[currency]?.baseUnit
                            else { print ("SYS: CONFIGURE: Missed Currency (\(blockchainModel.currency)): defaultUnit"); return }

                        let fees = blockchainModel.feeEstimates
                            // Well, quietly ignore a fee if we can't parse the amount.
                            .compactMap { (fee: BlockChainDB.Model.BlockchainFee) -> NetworkFee? in
                                let timeInterval  = 1000 * 60 * Int (fee.tier.dropLast())!
                                return Amount.create (string: fee.amount, unit: feeUnit)
                                    .map { NetworkFee (timeInternalInMilliseconds: UInt64(timeInterval),
                                                       pricePerCostFactor: $0) }
                        }

                        guard !fees.isEmpty
                            else { print ("SYS: CONFIGURE: Missed Fees (\(blockchainModel.name))"); return }

                        // define the network
                        let network = Network (uids: blockchainModel.id,
                                               name: blockchainModel.name,
                                               isMainnet: blockchainModel.isMainnet,
                                               currency: currency,
                                               height: blockchainModel.blockHeight,
                                               associations: associations,
                                               fees: fees)

                        // save the network
                        self.networks.append (network)

                        // Invoke callbacks.
                        self.listener?.handleNetworkEvent (system: self, network: network, event: NetworkEvent.created)
                        self.listener?.handleSystemEvent  (system: self, event: SystemEvent.networkAdded(network: network))
                    }
            }
        }
    }

    //
    // Static Weak System References
    //
    static var systemIndex: Int32 = 0;
    static var systemMapping: [Int32 : Weak<System>] = [:]

    static func systemLookup (index: Int32) -> System? {
        return systemMapping[index]?.value
    }

    static func systemExtend (with system: System) -> Int32 {
        system.index = OSAtomicIncrement32(&systemIndex)
        systemMapping[system.index] = Weak (value: system)
        return system.index
    }

    static func systemExtract (_ context: BRCryptoCWMListenerContext!,
                               _ cwm: BRCryptoWalletManager!) -> (System, WalletManager)? {
        precondition (nil != context  && nil != cwm)

        let index = 1 + Int32(UnsafeMutableRawPointer(bitPattern: 1)!.distance(to: context))

        return systemLookup(index: index)
            .map { ($0, WalletManager (core: cwm, system: $0, take: true)) }
    }

    static func systemExtract (_ context: BRCryptoCWMListenerContext!,
                               _ cwm: BRCryptoWalletManager!,
                               _ wid: BRCryptoWallet!) -> (System, WalletManager, Wallet)? {
        precondition (nil != context  && nil != cwm && nil != wid)

        return systemExtract (context, cwm)
            .map { ($0.0,
                    $0.1,
                    $0.1.walletByCoreOrCreate (wid, create: true)!)
        }
    }

    static func systemExtract (_ context: BRCryptoCWMListenerContext!,
                               _ cwm: BRCryptoWalletManager!,
                               _ wid: BRCryptoWallet!,
                               _ tid: BRCryptoTransfer!) -> (System, WalletManager, Wallet, Transfer)? {
        precondition (nil != context  && nil != cwm && nil != wid && nil != tid)

        // create -> CRYPTO_TRANSFER_EVENT_CREATED == event.type
        return systemExtract (context, cwm, wid)
            .map { ($0.0,
                    $0.1,
                    $0.2,
                    $0.2.transferByCoreOrCreate (tid, create: true)!)
        }
    }

    /// The index of this system
    var index: Int32 = 0

    var systemContext: BRCryptoCWMClientContext? {
        let index = Int(self.index)
        return UnsafeMutableRawPointer (bitPattern: index)
    }
}

public enum SystemEvent {
    case created
    case networkAdded (network: Network)
    case managerAdded (manager: WalletManager)
}
///
/// A SystemListener recieves asynchronous events announcing state changes to Networks, to Managers,
/// to Wallets and to Transfers.  This is an application's sole mechanism to learn of asynchronous
/// state changes.
///
/// Note: This must be 'class bound' as System holds a 'weak' reference (for GC reasons).
///
public protocol SystemListener : /* class, */ WalletManagerListener, WalletListener, TransferListener, NetworkListener {
    ///
    /// Handle a System Event
    ///
    /// - Parameters:
    ///   - system: the system
    ///   - event: the event
    ///
    func handleSystemEvent (system: System,
                            event: SystemEvent)
}

extension System {
    internal var cryptoListener: BRCryptoCWMListener {
        return BRCryptoCWMListener (
            context: systemContext,

            walletManagerEventCallback: { (context, cwm, event) in
                precondition (nil != context  && nil != cwm)
                defer { cryptoWalletManagerGive(cwm) }

                guard let (system, manager) = System.systemExtract (context, cwm)
                    else { print ("SYS: Event: \(event.type): Missed {cwm}"); return }

                print ("SYS: Event: Manager (\(manager.name)): \(event.type)")

                switch event.type {
                case CRYPTO_WALLET_MANAGER_EVENT_CREATED:
                    // We are only here in response to system.createWalletManager...
                    break

                case CRYPTO_WALLET_MANAGER_EVENT_CHANGED:
                    system.listener?.handleManagerEvent (system: manager.system,
                                                          manager: manager,
                                                          event: WalletManagerEvent.changed (oldState: WalletManagerState (core: event.u.state.oldValue),
                                                                                             newState: WalletManagerState (core: event.u.state.newValue)))

                case CRYPTO_WALLET_MANAGER_EVENT_DELETED:
                    system.listener?.handleManagerEvent (system: manager.system,
                                                          manager: manager,
                                                          event: WalletManagerEvent.deleted)

                case CRYPTO_WALLET_MANAGER_EVENT_WALLET_ADDED:
                    defer { if let wid = event.u.wallet.value { cryptoWalletGive (wid) }}
                    guard let wallet = manager.walletBy (core: event.u.wallet.value)
                        else { print ("SYS: Event: \(event.type): Missed (wallet)"); return }
                    system.listener?.handleManagerEvent (system: manager.system,
                                                          manager: manager,
                                                          event: WalletManagerEvent.walletAdded (wallet: wallet))

                case CRYPTO_WALLET_MANAGER_EVENT_WALLET_CHANGED:
                    defer { if let wid = event.u.wallet.value { cryptoWalletGive (wid) }}
                    guard let wallet = manager.walletBy (core: event.u.wallet.value)
                        else { print ("SYS: Event: \(event.type): Missed (wallet)"); return }
                    system.listener?.handleManagerEvent (system: manager.system,
                                                          manager: manager,
                                                          event: WalletManagerEvent.walletChanged(wallet: wallet))

                case CRYPTO_WALLET_MANAGER_EVENT_WALLET_DELETED:
                    defer { if let wid = event.u.wallet.value { cryptoWalletGive (wid) }}
                    guard let wallet = manager.walletBy (core: event.u.wallet.value)
                        else { print ("SYS: Event: \(event.type): Missed (wallet)"); return }
                    system.listener?.handleManagerEvent (system: manager.system,
                                                          manager: manager,
                                                          event: WalletManagerEvent.walletDeleted(wallet: wallet))

                case CRYPTO_WALLET_MANAGER_EVENT_SYNC_STARTED:
                    system.listener?.handleManagerEvent (system: manager.system,
                                                          manager: manager,
                                                          event: WalletManagerEvent.syncStarted)

                case CRYPTO_WALLET_MANAGER_EVENT_SYNC_CONTINUES:
                    system.listener?.handleManagerEvent (system: manager.system,
                                                          manager: manager,
                                                          event: WalletManagerEvent.syncProgress (percentComplete: Double (event.u.sync.percentComplete)))

                case CRYPTO_WALLET_MANAGER_EVENT_SYNC_STOPPED:
                    system.listener?.handleManagerEvent (system: manager.system,
                                                          manager: manager,
                                                          event: WalletManagerEvent.syncEnded(error: nil))

                case CRYPTO_WALLET_MANAGER_EVENT_BLOCK_HEIGHT_UPDATED:
                    manager.network.height = event.u.blockHeight.value

                default: precondition(false)
                }
        },

            walletEventCallback: { (context, cwm, wid, event) in
                precondition (nil != context  && nil != cwm && nil != wid)
                defer { cryptoWalletManagerGive(cwm); cryptoWalletGive(wid) }

                guard let (system, manager, wallet) = System.systemExtract (context, cwm, wid)
                    else { print ("SYS: Event: \(event.type): Missed {cwm, wid}"); return }

                print ("SYS: Event: Wallet (\(wallet.name)): \(event.type)")

                switch event.type {
                case CRYPTO_WALLET_EVENT_CREATED:
                    system.listener?.handleWalletEvent (system: manager.system,
                                                        manager: manager,
                                                        wallet: wallet,
                                                        event:  WalletEvent.created)

                case CRYPTO_WALLET_EVENT_CHANGED:
                    system.listener?.handleWalletEvent (system: manager.system,
                                                        manager: manager,
                                                        wallet: wallet,
                                                        event: WalletEvent.changed (oldState: WalletState (core: event.u.state.oldState),
                                                                                    newState: WalletState (core: event.u.state.newState)))
                case CRYPTO_WALLET_EVENT_DELETED:
                    system.listener?.handleWalletEvent (system: manager.system,
                                                        manager: manager,
                                                        wallet: wallet,
                                                        event: WalletEvent.deleted)

                case CRYPTO_WALLET_EVENT_TRANSFER_ADDED:
                    defer { if let tid = event.u.transfer.value { cryptoTransferGive(tid) }}
                    guard let transfer = wallet.transferBy (core: event.u.transfer.value)
                        else { print ("SYS: Event: \(event.type): Missed (transfer)"); return }
                    system.listener?.handleWalletEvent (system: manager.system,
                                                        manager: manager,
                                                        wallet: wallet,
                                                        event: WalletEvent.transferAdded (transfer: transfer))

                case CRYPTO_WALLET_EVENT_TRANSFER_CHANGED:
                    defer { if let tid = event.u.transfer.value { cryptoTransferGive(tid) }}
                    guard let transfer = wallet.transferBy (core: event.u.transfer.value)
                        else { print ("SYS: Event: \(event.type): Missed (transfer)"); return }
                    system.listener?.handleWalletEvent (system: manager.system,
                                                        manager: manager,
                                                        wallet: wallet,
                                                        event: WalletEvent.transferChanged (transfer: transfer))
                case CRYPTO_WALLET_EVENT_TRANSFER_SUBMITTED:
                    defer { if let tid = event.u.transfer.value { cryptoTransferGive(tid) }}
                    guard let transfer = wallet.transferBy (core: event.u.transfer.value)
                        else { print ("SYS: Event: \(event.type): Missed (transfer)"); return }
                    system.listener?.handleWalletEvent (system: manager.system,
                                                        manager: manager,
                                                        wallet: wallet,
                                                        event: WalletEvent.transferSubmitted (transfer: transfer, success: true))

                case CRYPTO_WALLET_EVENT_TRANSFER_DELETED:
                    defer { if let tid = event.u.transfer.value { cryptoTransferGive(tid) }}
                    guard let transfer = wallet.transferBy (core: event.u.transfer.value)
                        else { print ("SYS: Event: \(event.type): Missed (transfer)"); return }
                    system.listener?.handleWalletEvent (system: manager.system,
                                                        manager: manager,
                                                        wallet: wallet,
                                                        event: WalletEvent.transferDeleted (transfer: transfer))

                case CRYPTO_WALLET_EVENT_BALANCE_UPDATED:
                    let amount = Amount (core: event.u.balanceUpdated.amount,
                                         unit: wallet.unit,
                                         take: false)
                    system.listener?.handleWalletEvent (system: manager.system,
                                                        manager: manager,
                                                        wallet: wallet,
                                                        event: WalletEvent.balanceUpdated(amount: amount))

                case CRYPTO_WALLET_EVENT_FEE_BASIS_UPDATED:
                    let feeBasis = TransferFeeBasis (core: event.u.feeBasisUpdated.basis, take: false)
                    system.listener?.handleWalletEvent (system: manager.system,
                                                        manager: manager,
                                                        wallet: wallet,
                                                        event: WalletEvent.feeBasisUpdated(feeBasis: feeBasis))

                default: precondition (false)
                }
        },

            transferEventCallback: { (context, cwm, wid, tid, event) in
                precondition (nil != context  && nil != cwm && nil != wid && nil != tid)
                defer { cryptoWalletManagerGive(cwm); cryptoWalletGive(wid); cryptoTransferGive(tid) }

                guard let (system, manager, wallet, transfer) = System.systemExtract (context, cwm, wid, tid)
                    else { print ("SYS: Event: \(event.type): Missed {cwm, wid, tid}"); return }

                print ("SYS: Event: Transfer (\(wallet.name) @ \(transfer.hash?.description ?? "pending")): \(event.type)")

                switch (event.type) {
                case CRYPTO_TRANSFER_EVENT_CREATED:
                    system.listener?.handleTransferEvent (system: manager.system,
                                                            manager: manager,
                                                            wallet: wallet,
                                                            transfer: transfer,
                                                            event: TransferEvent.created)

                case CRYPTO_TRANSFER_EVENT_CHANGED:
                    system.listener?.handleTransferEvent (system: manager.system,
                                                            manager: manager,
                                                            wallet: wallet,
                                                            transfer: transfer,
                                                            event: TransferEvent.changed (old: TransferState.init (core: event.u.state.old),
                                                                                          new: TransferState.init (core: event.u.state.new)))

                case CRYPTO_TRANSFER_EVENT_DELETED:
                    system.listener?.handleTransferEvent (system: manager.system,
                                                            manager: manager,
                                                            wallet: wallet,
                                                            transfer: transfer,
                                                            event: TransferEvent.deleted)
                default: precondition(false)
                }
        })
    }
}

extension System {
    internal var clientBTC: BRCryptoCWMClientBTC {
        return BRCryptoCWMClientBTC (
            funcGetBlockNumber: { (context, cwm, sid) in
                precondition (nil != context  && nil != cwm)

                guard let (system, manager) = System.systemExtract (context, cwm)
                    else { print ("SYS: BTC: GetBlockNumber: Missed {cwm}"); return }
                print ("SYS: BTC: GetBlockNumber")

                manager.query.getBlockchain (blockchainId: manager.network.uids) { (res: Result<BlockChainDB.Model.Blockchain, BlockChainDB.QueryError>) in
                    defer { cryptoWalletManagerGive (cwm!) }
                    res.resolve (
                        success: { cwmAnnounceGetBlockNumberSuccessAsInteger (manager.core, sid, $0.blockHeight) },
                        failure: { (_) in cwmAnnounceGetBlockNumberFailure (manager.core, sid) })
                }},

            funcGetTransactions: { (context, cwm, sid, addresses, addressesCount, begBlockNumber, endBlockNumber) in
                precondition (nil != context  && nil != cwm)

                guard let (system, manager) = System.systemExtract (context, cwm)
                    else { print ("SYS: BTC: GetTransactions: Missed {cwm}"); return }
                print ("SYS: BTC: GetTransactions: Blocks: {\(begBlockNumber), \(endBlockNumber)}")

                var cAddresses = addresses!
                var addresses:[String] = Array (repeating: "", count: addressesCount)
                for index in 0..<addressesCount {
                    addresses[index] = asUTF8String (cAddresses.pointee!)
                    cAddresses = cAddresses.advanced(by: 1)
                }

                manager.query.getTransactions (blockchainId: manager.network.uids,
                                               addresses: addresses,
                                               begBlockNumber: begBlockNumber,
                                               endBlockNumber: endBlockNumber,
                                               includeRaw: true) {
                                                (res: Result<[BlockChainDB.Model.Transaction], BlockChainDB.QueryError>) in
                                                defer { cryptoWalletManagerGive (cwm!) }
                                                res.resolve(
                                                    success: {
                                                        $0.forEach { (model: BlockChainDB.Model.Transaction) in
                                                            let timestamp = model.timestamp.map { UInt64 ($0.timeIntervalSince1970) } ?? 0
                                                            let height    = model.blockHeight ?? 0

                                                            if var data = model.raw {
                                                                let bytesCount = data.count
                                                                data.withUnsafeMutableBytes { (bytes: UnsafeMutableRawBufferPointer) -> Void in
                                                                    let bytesAsUInt8 = bytes.baseAddress?.assumingMemoryBound(to: UInt8.self)
                                                                    cwmAnnounceGetTransactionsItemBTC (cwm, sid,
                                                                                                       bytesAsUInt8,
                                                                                                       bytesCount,
                                                                                                       timestamp,
                                                                                                       height)
                                                                }
                                                            }
                                                        }
                                                        cwmAnnounceGetTransactionsComplete (cwm, sid, CRYPTO_TRUE) },
                                                    failure: { (_) in cwmAnnounceGetTransactionsComplete (cwm, sid, CRYPTO_FALSE) })

                }},

            funcSubmitTransaction: { (context, cwm, sid, transactionBytes, transactionBytesLength, hashAsHex) in
                precondition (nil != context  && nil != cwm)

                guard let (system, manager) = System.systemExtract (context, cwm)
                    else { print ("SYS: BTC: SubmitTransaction: Missed {cwm}"); return }
                print ("SYS: BTC: SubmitTransaction")

                let hash = asUTF8String (hashAsHex!)
                let data = Data (bytes: transactionBytes!, count: transactionBytesLength)
                manager.query.createTransaction (blockchainId: manager.network.uids, hashAsHex: hash, transaction: data) {
                    (res: Result<Void, BlockChainDB.QueryError>) in
                    defer { cryptoWalletManagerGive (cwm!) }
                    res.resolve(
                        success: { (_) in cwmAnnounceSubmitTransferSuccess (cwm, sid) },
                        failure: { (_) in cwmAnnounceSubmitTransferFailure (cwm, sid) })
                }
        })
    }
}

extension System {
    internal var clientETH: BRCryptoCWMClientETH {
        return BRCryptoCWMClientETH (
            funcGetEtherBalance: { (context, cwm, sid, network, address) in
                precondition (nil != context  && nil != cwm)

                guard let (system, manager) = System.systemExtract (context, cwm)
                    else { print ("SYS: ETH: GetEtherBalance: Missed {cwm}"); return }

                let ewm = cryptoWalletManagerAsETH (cwm);
                let network = asUTF8String (networkGetName (ewmGetNetwork (ewm)))
                let address = asUTF8String (address!)

                manager.query.getBalanceAsETH (network: network, address: address) {
                    (res: Result<String, BlockChainDB.QueryError>) in
                    defer { cryptoWalletManagerGive (cwm!) }
                    res.resolve (
                        success: { cwmAnnounceGetBalanceSuccess (cwm, sid, $0) },
                        failure: { (_) in cwmAnnounceGetBalanceFailure (cwm, sid) })
                }},

            funcGetTokenBalance: { (context, cwm, sid, network, address, contract) in
                precondition (nil != context  && nil != cwm)

                guard let (system, manager) = System.systemExtract (context, cwm)
                    else { print ("SYS: ETH: GetTokenBalance: Missed {cwm}"); return }

                let ewm = cryptoWalletManagerAsETH (cwm);
                let network  = asUTF8String (networkGetName (ewmGetNetwork (ewm)))
                let address  = asUTF8String (address!)
                let contract = asUTF8String (contract!)

                manager.query.getBalanceAsTOK (network: network, address: address, contract: contract) {
                    (res: Result<String, BlockChainDB.QueryError>) in
                    defer { cryptoWalletManagerGive (cwm!) }
                    res.resolve (
                        success: { cwmAnnounceGetBalanceSuccess (cwm, sid, $0) },
                        failure: { (_) in cwmAnnounceGetBalanceFailure (cwm, sid) })
                }},

            funcGetGasPrice: { (context, cwm, sid, network) in
                precondition (nil != context  && nil != cwm)

                guard let (system, manager) = System.systemExtract (context, cwm)
                    else { print ("SYS: ETH: GetGasPrice: Missed {cwm}"); return }

                let ewm = cryptoWalletManagerAsETH (cwm);
                let network  = asUTF8String (networkGetName (ewmGetNetwork (ewm)))

                manager.query.getGasPriceAsETH (network: network) {
                    (res: Result<String, BlockChainDB.QueryError>) in
                    defer { cryptoWalletManagerGive (cwm!) }
                    res.resolve (
                        success: { cwmAnnounceGetGasPriceSuccess (cwm, sid, $0) },
                        failure: { (_) in cwmAnnounceGetGasPriceFailure (cwm, sid) })
                }},

            funcEstimateGas: { (context, cwm, sid, network, from, to, amount, data) in
                precondition (nil != context  && nil != cwm)

                guard let (system, manager) = System.systemExtract (context, cwm)
                    else { print ("SYS: ETH: EstimateGas: Missed {cwm}"); return }

                let ewm = cryptoWalletManagerAsETH (cwm);
                let network  = asUTF8String (networkGetName (ewmGetNetwork (ewm)))

                manager.query.getGasEstimateAsETH (network: network,
                                                   from:   asUTF8String(from!),
                                                   to:     asUTF8String(to!),
                                                   amount: asUTF8String(amount!),
                                                   data:   asUTF8String(data!)) {
                                                    (res: Result<String, BlockChainDB.QueryError>) in
                                                    defer { cryptoWalletManagerGive (cwm!) }
                                                    res.resolve (
                                                        success: { cwmAnnounceGetGasEstimateSuccess (cwm, sid, $0) },
                                                        failure: { (_) in cwmAnnounceGetGasEstimateFailure (cwm, sid) })
                }},

            funcSubmitTransaction: { (context, cwm, sid, network, transaction) in
                precondition (nil != context  && nil != cwm)

                guard let (system, manager) = System.systemExtract (context, cwm)
                    else { print ("SYS: ETH: SubmitTransaction: Missed {cwm}"); return }

                let ewm = cryptoWalletManagerAsETH (cwm);
                let network  = asUTF8String (networkGetName (ewmGetNetwork (ewm)))

                manager.query.submitTransactionAsETH (network: network,
                                                      transaction: asUTF8String(transaction!)) {
                                                        (res: Result<String, BlockChainDB.QueryError>) in
                                                        defer { cryptoWalletManagerGive (cwm!) }
                                                        res.resolve (
                                                            success: { cwmAnnounceSubmitTransferSuccessForHash (cwm, sid, $0) },
                                                            failure: { (_) in cwmAnnounceSubmitTransferFailure (cwm, sid) })
                }},

            funcGetTransactions: { (context, cwm, sid, network, address, begBlockNumber, endBlockNumber) in
                precondition (nil != context  && nil != cwm)

                guard let (system, manager) = System.systemExtract (context, cwm)
                    else { print ("SYS: ETH: GetTransactions: Missed {cwm}"); return }

                let ewm = cryptoWalletManagerAsETH (cwm);
                let network  = asUTF8String (networkGetName (ewmGetNetwork (ewm)))

                manager.query.getTransactionsAsETH (network: network,
                                                    address: asUTF8String (address!),
                                                    begBlockNumber: begBlockNumber,
                                                    endBlockNumber: endBlockNumber) {
                                                        (res: Result<[BlockChainDB.ETH.Transaction], BlockChainDB.QueryError>) in
                                                        defer { cryptoWalletManagerGive (cwm!) }
                                                        res.resolve(
                                                            success: { (txs: [BlockChainDB.ETH.Transaction]) in
                                                                txs.forEach { (tx: BlockChainDB.ETH.Transaction) in
                                                                    cwmAnnounceGetTransactionsItemETH (cwm, sid,
                                                                                                       tx.hash,
                                                                                                       tx.sourceAddr,
                                                                                                       tx.targetAddr,
                                                                                                       tx.contractAddr,
                                                                                                       tx.amount,
                                                                                                       tx.gasLimit,
                                                                                                       tx.gasPrice,
                                                                                                       tx.data,
                                                                                                       tx.nonce,
                                                                                                       tx.gasUsed,
                                                                                                       tx.blockNumber,
                                                                                                       tx.blockHash,
                                                                                                       tx.blockConfirmations,
                                                                                                       tx.blockTransactionIndex,
                                                                                                       tx.blockTimestamp,
                                                                                                       tx.isError)
                                                                }
                                                                cwmAnnounceGetTransactionsComplete(cwm, sid, CRYPTO_TRUE)
                                                        },
                                                            failure: { (_) in cwmAnnounceGetTransactionsComplete (cwm, sid, CRYPTO_FALSE) })
                }},

            funcGetLogs: { (context, cwm, sid, network, contract, address, event, begBlockNumber, endBlockNumber) in
                precondition (nil != context  && nil != cwm)

                guard let (system, manager) = System.systemExtract (context, cwm)
                    else { print ("SYS: ETH: GetLogs: Missed {cwm}"); return }

                let ewm = cryptoWalletManagerAsETH (cwm);
                let network  = asUTF8String (networkGetName (ewmGetNetwork (ewm)))

                manager.query.getLogsAsETH (network: network,
                                            contract: contract.map { asUTF8String($0) },
                                            address:  asUTF8String(address!),
                                            event:    asUTF8String(event!),
                                            begBlockNumber: begBlockNumber,
                                            endBlockNumber: endBlockNumber) {
                                                (res: Result<[BlockChainDB.ETH.Log], BlockChainDB.QueryError>) in
                                                defer { cryptoWalletManagerGive (cwm!) }
                                                res.resolve(
                                                    success: { (lgs: [BlockChainDB.ETH.Log]) in
                                                        lgs.forEach { (log: BlockChainDB.ETH.Log) in
                                                            let topicsCount = Int32 (log.topics.count)
                                                            var topics = log.topics.filter { !$0.isEmpty }.map { UnsafePointer<Int8>(strdup($0)) }
                                                            defer { topics.forEach { free(UnsafeMutablePointer(mutating: $0)) } }

                                                            cwmAnnounceGetLogsItem (cwm, sid,
                                                                                    log.hash,
                                                                                    log.contract,
                                                                                    topicsCount,
                                                                                    &topics,
                                                                                    log.data,
                                                                                    log.gasPrice,
                                                                                    log.gasUsed,
                                                                                    log.logIndex,
                                                                                    log.blockNumber,
                                                                                    log.blockTransactionIndex,
                                                                                    log.blockTimestamp) }
                                                        cwmAnnounceGetLogsComplete(cwm, sid, CRYPTO_TRUE)
                                                },
                                                    failure: { (_) in cwmAnnounceGetLogsComplete (cwm, sid, CRYPTO_FALSE) })
                }},

            funcGetBlocks: { (context, cwm, sid, network, address, interests, begBlockNumber, endBlockNumber) in
                precondition (nil != context  && nil != cwm)

                guard let (system, manager) = System.systemExtract (context, cwm)
                    else { print ("SYS: ETH: GetBlocks: Missed {cwm}"); return }

                let ewm = cryptoWalletManagerAsETH (cwm);
                let network  = asUTF8String (networkGetName (ewmGetNetwork (ewm)))

                manager.query.getBlocksAsETH (network: network,
                                              address: asUTF8String(address!),
                                              interests: interests,
                                              blockStart: begBlockNumber,
                                              blockStop:  endBlockNumber) {
                                                (res: Result<[UInt64], BlockChainDB.QueryError>) in
                                                defer { cryptoWalletManagerGive (cwm!) }
                                                res.resolve (
                                                    success: {
                                                        let numbersCount = Int32 ($0.count)
                                                        var numbers = $0
                                                        numbers.withUnsafeMutableBytes {
                                                            let bytesAsUInt8 = $0.baseAddress?.assumingMemoryBound(to: UInt64.self)
                                                            cwmAnnounceGetBlocksSuccess (cwm, sid, numbersCount, bytesAsUInt8)
                                                        }},
                                                    failure: { (_) in cwmAnnounceGetBlocksFailure (cwm, sid) })
                }},

            funcGetTokens: { (context, cwm, sid) in
                precondition (nil != context  && nil != cwm)

                guard let (system, manager) = System.systemExtract (context, cwm)
                    else { print ("SYS: ETH: GetTokens: Missed {cwm}"); return }

                manager.query.getTokensAsETH () {
                    (res: Result<[BlockChainDB.ETH.Token],BlockChainDB.QueryError>) in
                    defer { cryptoWalletManagerGive (cwm!) }
                    res.resolve(
                        success: { (tokens: [BlockChainDB.ETH.Token]) in
                            tokens.forEach { (token: BlockChainDB.ETH.Token) in
                                cwmAnnounceGetTokensItem (cwm, sid,
                                                          token.address,
                                                          token.symbol,
                                                          token.name,
                                                          token.description,
                                                          token.decimals,
                                                          token.defaultGasLimit,
                                                          token.defaultGasPrice) }
                            cwmAnnounceGetTokensComplete (cwm, sid, CRYPTO_TRUE)
                    },
                        failure: { (_) in cwmAnnounceGetTokensComplete (cwm, sid, CRYPTO_FALSE) })
                }},

            funcGetBlockNumber: { (context, cwm, sid, network) in
                precondition (nil != context  && nil != cwm)

                guard let (system, manager) = System.systemExtract (context, cwm)
                    else { print ("SYS: ETH: GetBlockNumber: Missed {cwm}"); return }

                let ewm = cryptoWalletManagerAsETH (cwm);
                let network = asUTF8String (networkGetName (ewmGetNetwork (ewm)))

                manager.query.getBlockNumberAsETH (network: network) {
                    (res: Result<String, BlockChainDB.QueryError>) in
                    defer { cryptoWalletManagerGive (cwm!) }
                    res.resolve (
                        success: { cwmAnnounceGetBlockNumberSuccessAsString (cwm, sid, $0) },
                        failure: { (_) in cwmAnnounceGetBlockNumberFailure (cwm, sid) })
                }},

            funcGetNonce: { (context, cwm, sid, network, address) in
                precondition (nil != context  && nil != cwm)

                guard let (system, manager) = System.systemExtract (context, cwm)
                    else { print ("SYS: ETH: GetNonce: Missed {cwm}"); return }

                let ewm = cryptoWalletManagerAsETH (cwm);
                let network = asUTF8String (networkGetName (ewmGetNetwork (ewm)))

                manager.query.getNonceAsETH (network: network, address: asUTF8String(address!)) {
                    (res: Result<String, BlockChainDB.QueryError>) in
                    defer { cryptoWalletManagerGive (cwm!) }
                    res.resolve (
                        success: { cwmAnnounceGetNonceSuccess (cwm, sid, address, $0) },
                        failure: { (_) in cwmAnnounceGetNonceFailure (cwm, sid) })
                }})
    }
}

extension System {
    internal var clientGEN: BRCryptoCWMClientGEN {
        return BRCryptoCWMClientGEN (
            funcGetBlockNumber: { (context, cwm, sid) in
                precondition (nil != context  && nil != cwm)

                guard let (system, manager) = System.systemExtract (context, cwm)
                    else { print ("SYS: GEN: GetBlockNumber: Missed {cwm}"); return }
                print ("SYS: GEN: GetBlockNumber")

                manager.query.getBlockchain (blockchainId: manager.network.uids) {
                    (res: Result<BlockChainDB.Model.Blockchain, BlockChainDB.QueryError>) in
                    defer { cryptoWalletManagerGive(cwm) }
                    res.resolve (
                        success: { cwmAnnounceGetBlockNumberSuccessAsInteger (cwm, sid, $0.blockHeight) },
                        failure: { (_) in cwmAnnounceGetBlockNumberFailure (cwm, sid) })
                }},

            funcGetTransactions: { (context, cwm, sid, address, begBlockNumber, endBlockNumber) in
                precondition (nil != context  && nil != cwm)

                guard let (system, manager) = System.systemExtract (context, cwm)
                    else { print ("SYS: GEN: GetTransaction: Missed {cwm}"); return }
                print ("SYS: GEN: GetTransactions: Blocks: {\(begBlockNumber), \(endBlockNumber)}")

                manager.query.getTransactions (blockchainId: manager.network.uids,
                                               addresses: [asUTF8String(address!)],
                                               begBlockNumber: begBlockNumber,
                                               endBlockNumber: endBlockNumber,
                                               includeRaw: true) {
                                                (res: Result<[BlockChainDB.Model.Transaction], BlockChainDB.QueryError>) in
                                                defer { cryptoWalletManagerGive(cwm) }
                                                res.resolve(
                                                    success: {
                                                        $0.forEach { (model: BlockChainDB.Model.Transaction) in
                                                            let timestamp = model.timestamp.map { UInt64 ($0.timeIntervalSince1970) } ?? 0
                                                            let height    = model.blockHeight ?? 0

                                                            if var data = model.raw {
                                                                let bytesCount = data.count
                                                                data.withUnsafeMutableBytes { (bytes: UnsafeMutableRawBufferPointer) -> Void in
                                                                    let bytesAsUInt8 = bytes.baseAddress?.assumingMemoryBound(to: UInt8.self)
                                                                    cwmAnnounceGetTransactionsItemGEN (cwm, sid,
                                                                                                       bytesAsUInt8,
                                                                                                       bytesCount,
                                                                                                       timestamp,
                                                                                                       height)
                                                                }
                                                            }
                                                        }
                                                        cwmAnnounceGetTransactionsComplete (cwm, sid, CRYPTO_TRUE) },
                                                    failure: { (_) in cwmAnnounceGetTransactionsComplete (cwm, sid, CRYPTO_FALSE) })

                }},

            funcSubmitTransaction: { (context, cwm, sid, transactionBytes, transactionBytesLength, hashAsHex) in
                precondition (nil != context  && nil != cwm)

                guard let (system, manager) = System.systemExtract (context, cwm)
                    else { print ("SYS: GEN: SubmitTransaction: Missed {cwm}"); return }
                print ("SYS: GEN: SubmitTransaction")

                let hash = asUTF8String (hashAsHex!)
                let data = Data (bytes: transactionBytes!, count: transactionBytesLength)
                manager.query.createTransaction (blockchainId: manager.network.uids, hashAsHex: hash, transaction: data) {
                    (res: Result<Void, BlockChainDB.QueryError>) in
                    defer { cryptoWalletManagerGive (cwm!) }
                    res.resolve(
                        success: { (_) in cwmAnnounceSubmitTransferSuccess (cwm, sid) },
                        failure: { (_) in cwmAnnounceSubmitTransferFailure (cwm, sid) })
                }
        })
    }
}

extension System {
    internal var cryptoClient: BRCryptoCWMClient {
        return BRCryptoCWMClient (context: systemContext,
                                  btc: clientBTC,
                                  eth: clientETH,
                                  gen: clientGEN)
    }
}

extension BRWalletManagerEventType: CustomStringConvertible {
    public var description: String {
        switch self {
        case BITCOIN_WALLET_MANAGER_CREATED: return "Created"
        case BITCOIN_WALLET_MANAGER_CONNECTED: return "Connected"
        case BITCOIN_WALLET_MANAGER_DISCONNECTED: return "Disconnected"
        case BITCOIN_WALLET_MANAGER_SYNC_STARTED: return "Sync Started"
        case BITCOIN_WALLET_MANAGER_SYNC_STOPPED: return "Sync Stopped"
        case BITCOIN_WALLET_MANAGER_BLOCK_HEIGHT_UPDATED: return "Block Height Updated"
        default: return "<<unknown>>"
        }
    }
}

extension BRWalletEventType: CustomStringConvertible {
    public var description: String {
        switch self {
        case BITCOIN_WALLET_CREATED: return "Created"
        case BITCOIN_WALLET_BALANCE_UPDATED: return "Balance Updated"
        case BITCOIN_WALLET_TRANSACTION_SUBMITTED: return "Transaction Submitted"
        case BITCOIN_WALLET_FEE_PER_KB_UPDATED: return "FeePerKB Updated"
        case BITCOIN_WALLET_DELETED: return "Deleted"
        default: return "<<unknown>>"
        }
    }
}

extension BRTransactionEventType: CustomStringConvertible {
    public var description: String {
        switch self {
        case BITCOIN_TRANSACTION_ADDED: return "Added"
        case BITCOIN_TRANSACTION_UPDATED: return "Updated"
        case BITCOIN_TRANSACTION_DELETED: return "Deleted"
        default: return "<<unknown>>"
        }
    }
}

extension BREthereumTokenEvent: CustomStringConvertible {
    public var description: String {
        switch self {
        case TOKEN_EVENT_CREATED: return "Created"
        case TOKEN_EVENT_DELETED: return "Deleted"
        default: return "<<unknown>>"
        }
    }
}

extension BREthereumPeerEvent: CustomStringConvertible {
    public var description: String {
        switch self {
        case PEER_EVENT_CREATED: return "Created"
        case PEER_EVENT_DELETED: return "Deleted"
        default: return "<<unknown>>"
        }
    }
}

extension BREthereumTransferEvent: CustomStringConvertible {
    public var description: String {
        switch self {
        case TRANSFER_EVENT_CREATED: return "Created"
        case TRANSFER_EVENT_SIGNED: return "Signed"
        case TRANSFER_EVENT_SUBMITTED: return "Submitted"
        case TRANSFER_EVENT_INCLUDED: return "Included"
        case TRANSFER_EVENT_ERRORED: return "Errored"
        case TRANSFER_EVENT_GAS_ESTIMATE_UPDATED: return "Gas Estimate Updated"
        case TRANSFER_EVENT_DELETED: return "Deleted"
        default: return "<<unknown>>"
        }
    }
}

extension BREthereumWalletEvent: CustomStringConvertible {
    public var description: String {
        switch self {
        case WALLET_EVENT_CREATED: return "Created"
        case WALLET_EVENT_BALANCE_UPDATED: return "Balance Updated"
        case WALLET_EVENT_DEFAULT_GAS_LIMIT_UPDATED: return "Default Gas Limit Updated"
        case WALLET_EVENT_DEFAULT_GAS_PRICE_UPDATED: return "Default Gas Price Updated"
        case WALLET_EVENT_DELETED: return "Deleted"
        default: return "<<unknown>>"
        }
    }
}

extension BREthereumEWMEvent: CustomStringConvertible {
    public var description: String {
        switch self {
        case EWM_EVENT_CREATED: return "Created"
        case EWM_EVENT_SYNC_STARTED: return "Sync Started"
        case EWM_EVENT_SYNC_CONTINUES: return "Sync Continues"
        case EWM_EVENT_SYNC_STOPPED: return "Sync Stopped"
        case EWM_EVENT_NETWORK_UNAVAILABLE: return "Network Unavailable"
        case EWM_EVENT_BLOCK_HEIGHT_UPDATED: return "Block Height Updated"
        case EWM_EVENT_DELETED: return "Deleted"
        default: return "<<unknown>>"
        }
    }
}

extension BRCryptoTransferEventType: CustomStringConvertible {
    public var description: String {
        switch self {
        case CRYPTO_TRANSFER_EVENT_CREATED: return "Created"
        case CRYPTO_TRANSFER_EVENT_CHANGED: return "Changed"
        case CRYPTO_TRANSFER_EVENT_DELETED: return "Deleted"
        default: return "<>unknown>>"
        }
    }
}

extension BRCryptoWalletEventType: CustomStringConvertible {
    public var description: String {
        switch self {
        case CRYPTO_WALLET_EVENT_CREATED: return "Created"
        case CRYPTO_WALLET_EVENT_CHANGED: return "Changed"
        case CRYPTO_WALLET_EVENT_DELETED: return "Deleted"

        case CRYPTO_WALLET_EVENT_TRANSFER_ADDED:     return "Transfer Added"
        case CRYPTO_WALLET_EVENT_TRANSFER_CHANGED:   return "Transfer Changed"
        case CRYPTO_WALLET_EVENT_TRANSFER_SUBMITTED: return "Transfer Submitted"
        case CRYPTO_WALLET_EVENT_TRANSFER_DELETED:   return "Transfer Deleted"

        case CRYPTO_WALLET_EVENT_BALANCE_UPDATED:   return "Balance Updated"
        case CRYPTO_WALLET_EVENT_FEE_BASIS_UPDATED: return "FeeBasis Updated"

        default: return "<>unknown>>"
        }
    }
}

extension BRCryptoWalletManagerEventType: CustomStringConvertible {
    public var description: String {
        switch self {
        case CRYPTO_WALLET_MANAGER_EVENT_CREATED: return "Created"
        case CRYPTO_WALLET_MANAGER_EVENT_CHANGED: return "Changed"
        case CRYPTO_WALLET_MANAGER_EVENT_DELETED: return "Deleted"

        case CRYPTO_WALLET_MANAGER_EVENT_WALLET_ADDED:   return "Wallet Added"
        case CRYPTO_WALLET_MANAGER_EVENT_WALLET_CHANGED: return "Wallet Changed"
        case CRYPTO_WALLET_MANAGER_EVENT_WALLET_DELETED: return "Wallet Deleted"

        // wallet: added, ...
        case CRYPTO_WALLET_MANAGER_EVENT_SYNC_STARTED:   return "Sync Started"
        case CRYPTO_WALLET_MANAGER_EVENT_SYNC_CONTINUES: return "Sync Continues"
        case CRYPTO_WALLET_MANAGER_EVENT_SYNC_STOPPED:   return "Sync Stopped"

        case CRYPTO_WALLET_MANAGER_EVENT_BLOCK_HEIGHT_UPDATED: return "Block Height Updated"
        default: return "<>unknown>>"
        }
    }
}<|MERGE_RESOLUTION|>--- conflicted
+++ resolved
@@ -259,13 +259,6 @@
     ///
     /// @Note: This should only be called one.
     ///
-<<<<<<< HEAD
-    public func start (networksNeeded: [String]) {
-        managers.forEach { $0.connect() }
-    }
-
-=======
->>>>>>> d83a6a6e
     public func configure () {
 
         #if MAINNET
