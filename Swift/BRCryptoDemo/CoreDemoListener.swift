--- conflicted
+++ resolved
@@ -16,29 +16,21 @@
 class CoreDemoListener: SystemListener {
     
     static let eventQueue: DispatchQueue = DispatchQueue.global()
-
-    private let isMainnet: Bool
-
+    
     private var managerListeners: [WalletManagerListener] = []
     private var walletListeners: [WalletListener] = []
     private var transferListeners: [TransferListener] = []
 
-<<<<<<< HEAD
-    private let networkCurrencyCodes: [String]
+    private let networkCurrencyCodesToMode: [String:WalletManagerMode]
     private let registerCurrencyCodes: [String]
 
-    public init (networkCurrencyCodes: [String],
+    private let isMainnet: Bool
+
+    public init (networkCurrencyCodesToMode: [String:WalletManagerMode],
                  registerCurrencyCodes: [String],
                  isMainnet: Bool) {
-        self.networkCurrencyCodes = networkCurrencyCodes
+        self.networkCurrencyCodesToMode = networkCurrencyCodesToMode
         self.registerCurrencyCodes = registerCurrencyCodes;
-=======
-    private let currencyCodesToMode: [String: WalletManagerMode]
-    private let isMainnet: Bool
-
-    public init (currencyCodesToMode: [String: WalletManagerMode], isMainnet: Bool) {
-        self.currencyCodesToMode = currencyCodesToMode
->>>>>>> 0d4a3310
         self.isMainnet = isMainnet
     }
 
@@ -102,36 +94,31 @@
             // specifically, test networks are announced and having a wallet manager for a
             // testnet won't happen in a deployed App.
 
-<<<<<<< HEAD
-            if isMainnet == network.isMainnet && network.currencies
-                .contains (where: { (c) in networkCurrencyCodes.contains { c.code == $0 }}) {
+            if isMainnet == network.isMainnet,
+                network.currencies.contains(where: { nil != networkCurrencyCodesToMode[$0.code] }),
+                let currencyMode = self.networkCurrencyCodesToMode [network.currency.code] {
+                     // Get a valid mode, ideally from `currencyMode`
 
-                let mode = system.supportsMode (network: network, WalletManagerMode.api_only)
-                    ? WalletManagerMode.api_only
-=======
-            if isMainnet == network.isMainnet,
-                let currencyMode = currencyCodesToMode [network.currency.code] {
-                // Get a valid mode, ideally from `currencyMode`
-                let mode = system.supportsMode (network: network, currencyMode)
-                    ? currencyMode
->>>>>>> 0d4a3310
-                    : system.defaultMode(network: network)
+                    let mode = system.supportsMode (network: network, currencyMode)
+                        ? currencyMode
+                        : system.defaultMode(network: network)
 
-                let scheme = system.defaultAddressScheme(network: network)
+                    let scheme = system.defaultAddressScheme(network: network)
 
-                let currencies = network.currencies
-                    .filter { (c) in registerCurrencyCodes.contains { c.code == $0 } }
+                    let currencies = network.currencies
+                        .filter { (c) in registerCurrencyCodes.contains { c.code == $0 } }
 
-                let _ = system.createWalletManager (network: network,
-                                                    mode: mode,
-                                                    addressScheme: scheme,
-                                                    currencies: currencies)
-            }
+                    let _ = system.createWalletManager (network: network,
+                                                        mode: mode,
+                                                        addressScheme: scheme,
+                                                        currencies: currencies)
+                }
 
         case .managerAdded (let manager):
             //TODO: Don't connect here. connect on touch...
-            manager.connect (using: UIApplication.peer (network: manager.network))
-
+            DispatchQueue.main.async {
+                manager.connect (using: UIApplication.peer (network: manager.network))
+            }
 
         case .discoveredNetworks (let networks):
             let allCurrencies = networks.flatMap { $0.currencies }
