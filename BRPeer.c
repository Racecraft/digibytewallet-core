--- conflicted
+++ resolved
@@ -43,14 +43,6 @@
 #include <netinet/in.h>	
 #include <arpa/inet.h>
 
-<<<<<<< HEAD
-#if BITCOIN_TESTNET
-#define MAGIC_NUMBER 0xdab6c3fau //TODO: When the testnet becomes available update this value
-#else
-#define MAGIC_NUMBER 0xdab6c3fa
-#endif
-=======
->>>>>>> 7eef2be6
 #define HEADER_LENGTH      24
 #define MAX_MSG_LENGTH     0x02000000u
 #define MAX_GETDATA_HASHES 50000
@@ -489,11 +481,7 @@
                 BRMerkleBlock *block = BRMerkleBlockParse(&msg[off + 81*i], 81);
                 
                 if (! BRMerkleBlockIsValid(block, (uint32_t)now)) {
-<<<<<<< HEAD
-                    peer_log(peer, "invalid block header: %s ", u256_hex_encode(block->blockHash));
-=======
                     peer_log(peer, "invalid block header: %s", u256hex(block->blockHash));
->>>>>>> 7eef2be6
                     BRMerkleBlockFree(block);
                     r = 0;
                 }
