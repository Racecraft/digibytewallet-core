//
//  BRBCashParams.h
//
//  Created by Aaron Voisine on 1/10/18.
//  Copyright (c) 2019 breadwallet LLC
//
//  Permission is hereby granted, free of charge, to any person obtaining a copy
//  of this software and associated documentation files (the "Software"), to deal
//  in the Software without restriction, including without limitation the rights
//  to use, copy, modify, merge, publish, distribute, sublicense, and/or sell
//  copies of the Software, and to permit persons to whom the Software is
//  furnished to do so, subject to the following conditions:
//
//  The above copyright notice and this permission notice shall be included in
//  all copies or substantial portions of the Software.
//
//  THE SOFTWARE IS PROVIDED "AS IS", WITHOUT WARRANTY OF ANY KIND, EXPRESS OR
//  IMPLIED, INCLUDING BUT NOT LIMITED TO THE WARRANTIES OF MERCHANTABILITY,
//  FITNESS FOR A PARTICULAR PURPOSE AND NONINFRINGEMENT. IN NO EVENT SHALL THE
//  AUTHORS OR COPYRIGHT HOLDERS BE LIABLE FOR ANY CLAIM, DAMAGES OR OTHER
//  LIABILITY, WHETHER IN AN ACTION OF CONTRACT, TORT OR OTHERWISE, ARISING FROM,
//  OUT OF OR IN CONNECTION WITH THE SOFTWARE OR THE USE OR OTHER DEALINGS IN
//  THE SOFTWARE.

#ifndef BRBCashParams_h
#define BRBCashParams_h

#include "bitcoin/BRChainParams.h"

#ifdef __cplusplus
extern "C" {
#endif
    
#define BCASH_FORKID 0x40

extern const BRChainParams *BRBCashParams;
extern const BRChainParams *BRBCashTestNetParams;

static inline const BRChainParams *BRChainParamsGetBitcash (int mainnet) {
    return mainnet ? BRBCashParams : BRBCashTestNetParams;
}

<<<<<<< HEAD
static inline int BRChainParamsIsBitcash (const BRChainParams *params) {
    return BRBCashParams == params || BRBCashTestNetParams == params;
}
=======
#ifdef __cplusplus
}
#endif
>>>>>>> 003d197e

#endif // BRChainParams_h<|MERGE_RESOLUTION|>--- conflicted
+++ resolved
@@ -40,14 +40,12 @@
     return mainnet ? BRBCashParams : BRBCashTestNetParams;
 }
 
-<<<<<<< HEAD
 static inline int BRChainParamsIsBitcash (const BRChainParams *params) {
     return BRBCashParams == params || BRBCashTestNetParams == params;
 }
-=======
+
 #ifdef __cplusplus
 }
 #endif
->>>>>>> 003d197e
 
 #endif // BRChainParams_h