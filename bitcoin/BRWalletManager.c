//
//  BRWalletManager.c
//  BRCore
//
//  Created by Ed Gamble on 11/21/18.
//  Copyright © 2018 Breadwallet AG. All rights reserved.
//
//  See the LICENSE file at the project root for license information.
//  See the CONTRIBUTORS file at the project root for a list of contributors.
//

#include <errno.h>
#include <dirent.h>
#include <sys/stat.h>
#include "BRArray.h"
#include "BRBase.h"
#include "BRSet.h"
#include "BRWalletManager.h"
#include "BRWalletManagerPrivate.h"
#include "BRPeerManager.h"
#include "BRMerkleBlock.h"
#include "BRBase58.h"
#include "BRChainParams.h"
#include "bcash/BRBCashParams.h"

#include "support/BRFileService.h"
#include "ethereum/event/BREvent.h"
#include "ethereum/event/BREventAlarm.h"

#define BWM_SLEEP_SECONDS       (1 * 60)                  // 5 minutes

/* Forward Declarations */
static void
bwmPeriodicDispatcher (BREventHandler handler,
                       BREventTimeout *event);

static void _BRWalletManagerGetBlockNumber(void * context, BRSyncManager manager, int rid);
static void _BRWalletManagerGetTransactions(void * context, BRSyncManager manager, const char **addresses, size_t addressCount, uint64_t begBlockNumber, uint64_t endBlockNumber, int rid);
static void _BRWalletManagerSubmitTransaction(void * context, BRSyncManager manager, BRTransaction *transaction, int rid);
static void _BRWalletManagerSyncEvent(void * context, BRSyncManager manager, BRSyncManagerEvent event);

static void _BRWalletManagerBalanceChanged (void *info, uint64_t balanceInSatoshi);
static void _BRWalletManagerTxAdded   (void *info, BRTransaction *tx);
static void _BRWalletManagerTxUpdated (void *info, const UInt256 *hashes, size_t count, uint32_t blockHeight, uint32_t timestamp);
static void _BRWalletManagerTxDeleted (void *info, UInt256 hash, int notifyUser, int recommendRescan);

static const char *
getNetworkName (const BRChainParams *params) {
    if (params->magicNumber == BRMainNetParams->magicNumber ||
        params->magicNumber == BRBCashParams->magicNumber)
        return "mainnet";

    if (params->magicNumber == BRTestNetParams->magicNumber ||
        params->magicNumber == BRBCashTestNetParams->magicNumber)
        return "testnet";

    return NULL;
}

static const char *
getCurrencyName (const BRChainParams *params) {
    if (params->magicNumber == BRMainNetParams->magicNumber ||
        params->magicNumber == BRTestNetParams->magicNumber)
        return "btc";

    if (params->magicNumber == BRBCashParams->magicNumber ||
        params->magicNumber == BRBCashTestNetParams->magicNumber)
        return "bch";

    return NULL;
}

/// MARK: - Transaction File Service

static const char *fileServiceTypeTransactions = "transactions";

enum {
    WALLET_MANAGER_TRANSACTION_VERSION_1
};

static UInt256
fileServiceTypeTransactionV1Identifier (BRFileServiceContext context,
                                        BRFileService fs,
                                        const void *entity) {
    const BRTransaction *transaction = entity;
    return transaction->txHash;
}

static uint8_t *
fileServiceTypeTransactionV1Writer (BRFileServiceContext context,
                                    BRFileService fs,
                                    const void* entity,
                                    uint32_t *bytesCount) {
    const BRTransaction *transaction = entity;

    size_t txTimestampSize  = sizeof (uint32_t);
    size_t txBlockHeightSize = sizeof (uint32_t);
    size_t txSize = BRTransactionSerialize (transaction, NULL, 0);

    assert (txTimestampSize   == sizeof(transaction->timestamp));
    assert (txBlockHeightSize == sizeof(transaction->blockHeight));

    *bytesCount = (uint32_t) (txSize + txBlockHeightSize + txTimestampSize);

    uint8_t *bytes = calloc (*bytesCount, 1);

    size_t bytesOffset = 0;

    BRTransactionSerialize (transaction, &bytes[bytesOffset], txSize);
    bytesOffset += txSize;

    UInt32SetLE (&bytes[bytesOffset], transaction->blockHeight);
    bytesOffset += txBlockHeightSize;

    UInt32SetLE(&bytes[bytesOffset], transaction->timestamp);

    return bytes;
}

static void *
fileServiceTypeTransactionV1Reader (BRFileServiceContext context,
                                    BRFileService fs,
                                    uint8_t *bytes,
                                    uint32_t bytesCount) {
    size_t txTimestampSize  = sizeof (uint32_t);
    size_t txBlockHeightSize = sizeof (uint32_t);

    BRTransaction *transaction = BRTransactionParse (bytes, bytesCount);
    if (NULL == transaction) return NULL;

    transaction->blockHeight = UInt32GetLE (&bytes[bytesCount - txTimestampSize - txBlockHeightSize]);
    transaction->timestamp   = UInt32GetLE (&bytes[bytesCount - txTimestampSize]);

    return transaction;
}

static BRArrayOf(BRTransaction*)
initialTransactionsLoad (BRWalletManager manager) {
    BRSetOf(BRTransaction*) transactionSet = BRSetNew(BRTransactionHash, BRTransactionEq, 100);
    if (1 != fileServiceLoad (manager->fileService, transactionSet, fileServiceTypeTransactions, 1)) {
        BRSetFree(transactionSet);
        return NULL;
    }

    size_t transactionsCount = BRSetCount(transactionSet);

    BRArrayOf(BRTransaction*) transactions;
    array_new (transactions, transactionsCount);
    array_set_count(transactions, transactionsCount);

    BRSetAll(transactionSet, (void**) transactions, transactionsCount);
    BRSetFree(transactionSet);

    return transactions;
}

/// MARK: - Block File Service

static const char *fileServiceTypeBlocks = "blocks";
enum {
    WALLET_MANAGER_BLOCK_VERSION_1
};

static UInt256
fileServiceTypeBlockV1Identifier (BRFileServiceContext context,
                                  BRFileService fs,
                                  const void *entity) {
    const BRMerkleBlock *block = (BRMerkleBlock*) entity;
    return block->blockHash;
}

static uint8_t *
fileServiceTypeBlockV1Writer (BRFileServiceContext context,
                              BRFileService fs,
                              const void* entity,
                              uint32_t *bytesCount) {
    const BRMerkleBlock *block = entity;

    // The serialization of a block does not include the block height.  Thus, we'll need to
    // append the height.

    // These are serialization sizes
    size_t blockHeightSize = sizeof (uint32_t);
    size_t blockSize = BRMerkleBlockSerialize(block, NULL, 0);

    // Confirm.
    assert (blockHeightSize == sizeof (block->height));

    // Update bytesCound with the total of what is written.
    *bytesCount = (uint32_t) (blockSize + blockHeightSize);

    // Get our bytes
    uint8_t *bytes = calloc (*bytesCount, 1);

    // We'll serialize the block itself first
    BRMerkleBlockSerialize(block, bytes, blockSize);

    // And then the height.
    UInt32SetLE(&bytes[blockSize], block->height);

    return bytes;
}

static void *
fileServiceTypeBlockV1Reader (BRFileServiceContext context,
                              BRFileService fs,
                              uint8_t *bytes,
                              uint32_t bytesCount) {
    size_t blockHeightSize = sizeof (uint32_t);

    BRMerkleBlock *block = BRMerkleBlockParse (bytes, bytesCount);
    if (NULL == block) return NULL;

    block->height = UInt32GetLE(&bytes[bytesCount - blockHeightSize]);

    return block;
}

static BRArrayOf(BRMerkleBlock*)
initialBlocksLoad (BRWalletManager manager) {
    BRSetOf(BRTransaction*) blockSet = BRSetNew(BRMerkleBlockHash, BRMerkleBlockEq, 100);
    if (1 != fileServiceLoad (manager->fileService, blockSet, fileServiceTypeBlocks, 1)) {
        BRSetFree (blockSet);
        return NULL;
    }

    size_t blocksCount = BRSetCount(blockSet);

    BRArrayOf(BRMerkleBlock*) blocks;
    array_new (blocks, blocksCount);
    array_set_count(blocks, blocksCount);

    BRSetAll(blockSet, (void**) blocks, blocksCount);
    BRSetFree(blockSet);

    return blocks;
}

/// MARK: - Peer File Service

static const char *fileServiceTypePeers = "peers";
enum {
    WALLET_MANAGER_PEER_VERSION_1
};

static UInt256
fileServiceTypePeerV1Identifier (BRFileServiceContext context,
                                 BRFileService fs,
                                 const void *entity) {
    const BRPeer *peer = entity;

    UInt256 hash;
    BRSHA256 (&hash, peer, sizeof(BRPeer));

    return hash;
}

static uint8_t *
fileServiceTypePeerV1Writer (BRFileServiceContext context,
                             BRFileService fs,
                             const void* entity,
                             uint32_t *bytesCount) {
    const BRPeer *peer = entity;

    // long term, this is wrong
    *bytesCount = sizeof (BRPeer);
    uint8_t *bytes = malloc (*bytesCount);
    memcpy (bytes, peer, *bytesCount);

    return bytes;
}

static void *
fileServiceTypePeerV1Reader (BRFileServiceContext context,
                             BRFileService fs,
                             uint8_t *bytes,
                             uint32_t bytesCount) {
    assert (bytesCount == sizeof (BRPeer));

    BRPeer *peer = malloc (bytesCount);;
    memcpy (peer, bytes, bytesCount);

    return peer;
}

static BRArrayOf(BRPeer)
initialPeersLoad (BRWalletManager manager) {
    /// Load peers for the wallet manager.
    BRSetOf(BRPeer*) peerSet = BRSetNew(BRPeerHash, BRPeerEq, 100);
    if (1 != fileServiceLoad (manager->fileService, peerSet, fileServiceTypePeers, 1)) {
        BRSetFree(peerSet);
        return NULL;
    }

    size_t peersCount = BRSetCount(peerSet);
    BRPeer *peersRefs[peersCount];

    BRSetAll(peerSet, (void**) peersRefs, peersCount);
    BRSetClear(peerSet);
    BRSetFree(peerSet);

    BRArrayOf(BRPeer) peers;
    array_new (peers, peersCount);

    for (size_t index = 0; index < peersCount; index++)
        array_add (peers, *peersRefs[index]);

    return peers;
}

static void
bwmFileServiceErrorHandler (BRFileServiceContext context,
                            BRFileService fs,
                            BRFileServiceError error) {
    switch (error.type) {
        case FILE_SERVICE_IMPL:
            // This actually a FATAL - an unresolvable coding error.
            _peer_log ("bread: FileService Error: IMPL: %s", error.u.impl.reason);
            break;
        case FILE_SERVICE_UNIX:
            _peer_log ("bread: FileService Error: UNIX: %s", strerror(error.u.unix.error));
            break;
        case FILE_SERVICE_ENTITY:
            // This is likely a coding error too.
            _peer_log ("bread: FileService Error: ENTITY (%s); %s",
                     error.u.entity.type,
                     error.u.entity.reason);
            break;
    }
    _peer_log ("bread: FileService Error: FORCED SYNC%s", "");

    // BRWalletManager bwm = (BRWalletManager) context;
    // TODO(fix): What do we actually want to happen here?
    // if (NULL != bwm->peerManager)
    //     BRPeerManagerRescan (bwm->peerManager);
}

/// MARK: - Wallet Manager

static BRWalletManager
bwmCreateErrorHandler (BRWalletManager bwm, int fileService, const char* reason) {
    if (NULL != bwm) free (bwm);
    if (fileService)
        _peer_log ("bread: on ewmCreate: FileService Error: %s", reason);
    else
        _peer_log ("bread: on ewmCreate: Error: %s", reason);

    return NULL;
}

extern BRWalletManager
BRWalletManagerNew (BRWalletManagerClient client,
                    BRMasterPubKey mpk,
                    const BRChainParams *params,
                    uint32_t earliestKeyTime,
                    BRSyncMode mode,
                    const char *baseStoragePath,
                    uint64_t blockHeight) {
    assert (mode == SYNC_MODE_BRD_ONLY || SYNC_MODE_P2P_ONLY);

    BRWalletManager bwm = calloc (1, sizeof (struct BRWalletManagerStruct));
    if (NULL == bwm) return bwmCreateErrorHandler (NULL, 0, "allocate");

    bwm->mode = mode;
    bwm->client = client;
    bwm->forkId = params->forkId;

    const char *networkName  = getNetworkName  (params);
    const char *currencyName = getCurrencyName (params);

    {
        pthread_mutexattr_t attr;
        pthread_mutexattr_init(&attr);
        pthread_mutexattr_settype(&attr, PTHREAD_MUTEX_RECURSIVE);

        pthread_mutex_init(&bwm->lock, &attr);
        pthread_mutexattr_destroy(&attr);
    }

    // Create the alarm clock, but don't start it.
    alarmClockCreateIfNecessary(0);

    const char *handlerName = (BRChainParamsIsBitcoin (params)
                              ? "Core Bitcoin BWM"
                              : (BRChainParamsIsBitcash (params)
                                 ? "Core Bitcash BWM"
                                 : "Core BWM"));

    // The `main` event handler has a periodic wake-up.  Used, perhaps, if the mode indicates
    // that we should/might query the BRD backend services.
    bwm->handler = eventHandlerCreate (handlerName,
                                       bwmEventTypes,
                                       bwmEventTypesCount,
                                       &bwm->lock);

    //
    // Create the File Service w/ associated types.
    //
    bwm->fileService = fileServiceCreate (baseStoragePath, currencyName, networkName,
                                              bwm,
                                              bwmFileServiceErrorHandler);
    if (NULL == bwm->fileService) return bwmCreateErrorHandler (bwm, 1, "create");

    /// Transaction
    if (1 != fileServiceDefineType (bwm->fileService, fileServiceTypeTransactions, WALLET_MANAGER_TRANSACTION_VERSION_1,
                                    (BRFileServiceContext) bwm,
                                    fileServiceTypeTransactionV1Identifier,
                                    fileServiceTypeTransactionV1Reader,
                                    fileServiceTypeTransactionV1Writer) ||
        1 != fileServiceDefineCurrentVersion (bwm->fileService, fileServiceTypeTransactions,
                                              WALLET_MANAGER_TRANSACTION_VERSION_1))
        return bwmCreateErrorHandler (bwm, 1, fileServiceTypeTransactions);

    /// Block
    if (1 != fileServiceDefineType (bwm->fileService, fileServiceTypeBlocks, WALLET_MANAGER_BLOCK_VERSION_1,
                                    (BRFileServiceContext) bwm,
                                    fileServiceTypeBlockV1Identifier,
                                    fileServiceTypeBlockV1Reader,
                                    fileServiceTypeBlockV1Writer) ||
        1 != fileServiceDefineCurrentVersion (bwm->fileService, fileServiceTypeBlocks,
                                              WALLET_MANAGER_BLOCK_VERSION_1))
        return bwmCreateErrorHandler (bwm, 1, fileServiceTypeBlocks);

    /// Peer
    if (1 != fileServiceDefineType (bwm->fileService, fileServiceTypePeers, WALLET_MANAGER_PEER_VERSION_1,
                                    (BRFileServiceContext) bwm,
                                    fileServiceTypePeerV1Identifier,
                                    fileServiceTypePeerV1Reader,
                                    fileServiceTypePeerV1Writer) ||
        1 != fileServiceDefineCurrentVersion (bwm->fileService, fileServiceTypePeers,
                                              WALLET_MANAGER_PEER_VERSION_1))
        return bwmCreateErrorHandler (bwm, 1, fileServiceTypePeers);

    /// Load transactions for the wallet manager.
    BRArrayOf(BRTransaction*) transactions = initialTransactionsLoad(bwm);
    /// Load blocks and peers for the peer manager.
    BRArrayOf(BRMerkleBlock*) blocks = initialBlocksLoad(bwm);
    BRArrayOf(BRPeer) peers = initialPeersLoad(bwm);

    // If any of these are NULL, then there was a failure; on a failure they all need to be cleared
    // which will cause a *FULL SYNC*
    if (NULL == transactions || NULL == blocks || NULL == peers) {
        if (NULL == transactions) array_new (transactions, 1);
        else array_clear(transactions);

        if (NULL == blocks) array_new (blocks, 1);
        else array_clear(blocks);

        if (NULL == peers) array_new (peers, 1);
        else array_clear(peers);
    }

    bwm->wallet = BRWalletNew (params->addrParams, transactions, array_count(transactions), mpk);
    BRWalletSetCallbacks (bwm->wallet, bwm,
                          _BRWalletManagerBalanceChanged,
                          _BRWalletManagerTxAdded,
                          _BRWalletManagerTxUpdated,
                          _BRWalletManagerTxDeleted);

    bwm->syncManager = BRSyncManagerNewForMode (mode,
                                                bwm,
                                                _BRWalletManagerSyncEvent,
                                                bwm,
                                                (BRSyncManagerClientCallbacks) {
                                                    _BRWalletManagerGetBlockNumber,
                                                    _BRWalletManagerGetTransactions,
                                                    _BRWalletManagerSubmitTransaction,
                                                },
                                                params,
                                                bwm->wallet,
                                                earliestKeyTime,
                                                blockHeight,
                                                blocks, array_count(blocks),
                                                peers,  array_count(peers));

    // Add ewmPeriodicDispatcher to handlerForMain.  Note that a 'timeout' is handled by
    // an OOB (out-of-band) event whereby the event is pushed to the front of the queue.
    // This may not be the right thing to do.  Imagine that EWM is blocked somehow (doing
    // a time consuming calculation) and two 'timeout events' occur - the events will be
    // queued in the wrong order (second before first).
    //
    // The function `ewmPeriodcDispatcher()` will be installed as a periodic alarm
    // on the event handler.  It will only trigger when the event handler is running (
    // the time between `eventHandlerStart()` and `eventHandlerStop()`)

    eventHandlerSetTimeoutDispatcher (bwm->handler,
                                      1000 * BWM_SLEEP_SECONDS,
                                      (BREventDispatcher) bwmPeriodicDispatcher,
                                      (void*) bwm);

    // TODO(fix): Once transactions are "owned" by the wallet manager, this should be
    //            changed to bwmSignalXyz. We can't do that now
    //            because the transaction could be deleted before the event is handled
    //            and since those are callec back inline, we have to announce the WM
    //            and wallet first.
    bwmHandleWalletManagerEvent(bwm,
                                (BRWalletManagerEvent) {
                                    BITCOIN_WALLET_MANAGER_CREATED
                                });

    bwmHandleWalletEvent (bwm,
                          bwm->wallet,
                          (BRWalletEvent) {
                              BITCOIN_WALLET_CREATED
                          });

    for (size_t i = 0; transactions && i < array_count(transactions); i++) {
        // TODO(fix): Once transactions are "owned" by the wallet manager, this should be
        //            changed to bwmSignalTransactionEvent. We can't do that now
        //            because the transaction could be deleted before the even is handled.
        bwmHandleTransactionEvent (bwm,
                                   bwm->wallet,
                                   transactions[i],
                                   (BRTransactionEvent) {
                                       BITCOIN_TRANSACTION_ADDED
                                   });

        bwmHandleTransactionEvent (bwm,
                                   bwm->wallet,
                                   transactions[i],
                                   (BRTransactionEvent) {
                                   BITCOIN_TRANSACTION_UPDATED,
                                       { .updated = { transactions[i]->blockHeight, transactions[i]->timestamp }}
                                   });
    }

    array_free(transactions); array_free(blocks); array_free(peers);

    return bwm;
}

extern void
BRWalletManagerFree (BRWalletManager manager) {
    BRSyncManagerDisconnect (manager->syncManager);
    BRSyncManagerFree (manager->syncManager);

    eventHandlerStop (manager->handler);
    eventHandlerDestroy (manager->handler);

    BRWalletFree (manager->wallet);

    fileServiceRelease (manager->fileService);

    pthread_mutex_destroy (&manager->lock);

    memset (manager, 0, sizeof(*manager));
    free (manager);
}

extern void
BRWalletManagerStart (BRWalletManager manager) {
    eventHandlerStart (manager->handler);
}

extern void
BRWalletManagerStop (BRWalletManager manager) {
    eventHandlerStop (manager->handler);
}

extern BRWallet *
BRWalletManagerGetWallet (BRWalletManager manager) {
    return manager->wallet;
}

extern void
BRWalletManagerConnect (BRWalletManager manager) {
    BRSyncManagerConnect (manager->syncManager);
}

extern void
BRWalletManagerDisconnect (BRWalletManager manager) {
    BRSyncManagerDisconnect (manager->syncManager);
}

extern void
BRWalletManagerScan (BRWalletManager manager) {
    BRSyncManagerScan (manager->syncManager);
}

extern BRTransaction *
BRWalletManagerCreateTransaction (BRWalletManager manager,
                                  BRWallet *wallet,
                                  uint64_t amount,
<<<<<<< HEAD
                                  const char *addr) {
    assert (wallet == manager->wallet);

=======
                                  const char *addr,
                                  uint64_t feePerKb) {
    pthread_mutex_lock (&manager->lock);
    uint64_t feePerKbSaved = BRWalletFeePerKb (wallet);
    BRWalletSetFeePerKb (wallet, feePerKb);
>>>>>>> 698e06d2
    BRTransaction *transaction = BRWalletCreateTransaction (wallet, amount, addr);
    BRWalletSetFeePerKb (wallet, feePerKbSaved);
    pthread_mutex_unlock (&manager->lock);

    if (NULL != transaction) {
        // TODO(fix): Once transactions are "owned" by the wallet manager, this should be
        //            changed to bwmSignalTransactionEvent. We can't do that now
        //            because the transaction could be deleted before the even is handled.
        bwmHandleTransactionEvent(manager,
                                  wallet,
                                  transaction,
                                  (BRTransactionEvent) {
                                      BITCOIN_TRANSACTION_CREATED
                                  });
    }

    return transaction;
}

extern int
BRWalletManagerSignTransaction (BRWalletManager manager,
                                BRWallet *wallet,
                                OwnershipKept BRTransaction *transaction,
                                const void *seed,
                                size_t seedLen) {
    assert (wallet == manager->wallet);

    int r = (1 == BRWalletSignTransaction (wallet, transaction, manager->forkId, seed, seedLen) ? 1 : 0);
    if (r) {
        // TODO(fix): Once transactions are "owned" by the wallet manager, this should be
        //            changed to bwmSignalTransactionEvent. We can't do that now
        //            because the transaction could be deleted before the even is handled.
        bwmHandleTransactionEvent(manager,
                                  wallet,
                                  transaction,
                                  (BRTransactionEvent) {
                                      BITCOIN_TRANSACTION_SIGNED
                                  });
    }

    return r;
}

extern void
BRWalletManagerSubmitTransaction (BRWalletManager manager,
                                  BRWallet *wallet,
                                  OwnershipKept BRTransaction *transaction) {
    BRSyncManagerSubmit (manager->syncManager, BRTransactionCopy (transaction));
}

extern void
BRWalletManagerUpdateFeePerKB (BRWalletManager manager,
                               BRWallet *wallet,
                               uint64_t feePerKb) {
    assert (wallet == manager->wallet);

    BRWalletSetFeePerKb (wallet, feePerKb);
    bwmSignalWalletEvent(manager,
                         wallet,
                         (BRWalletEvent) {
                             BITCOIN_WALLET_FEE_PER_KB_UPDATED,
                             { .feePerKb = { feePerKb }}
                         });
}

extern void
BRWalletManagerEstimateFeeForTransfer (BRWalletManager manager,
                                       BRWallet *wallet,
                                       BRCookie cookie,
                                       uint64_t transferAmount,
                                       uint64_t feePerKb) {
    assert (wallet == manager->wallet);

    uint64_t feePerKBSaved = BRWalletFeePerKb (wallet);
    BRWalletSetFeePerKb (wallet, feePerKb);
    uint64_t fee  = (0 == transferAmount ? 0 : BRWalletFeeForTxAmount (wallet, transferAmount));
    uint32_t sizeInByte = (uint32_t) ((1000 * fee)/ feePerKb);
    BRWalletSetFeePerKb (wallet, feePerKBSaved);

    bwmSignalWalletEvent(manager,
                         wallet,
                         (BRWalletEvent) {
                             BITCOIN_WALLET_FEE_ESTIMATED,
                                { .feeEstimated = { cookie, feePerKb, sizeInByte }}
                         });
}

/// MARK: Wallet Callbacks

// This callback comes from the BRWallet. That component has no
// inherent threading model of its own. As such, these callbacks can
// occur on any thread (including that of the caller that triggered
// the callback).

static void
_BRWalletManagerBalanceChanged (void *info,
                                uint64_t balanceInSatoshi) {
    BRWalletManager manager = (BRWalletManager) info;

    bwmSignalWalletEvent(manager,
                         manager->wallet,
                         (BRWalletEvent) {
                             BITCOIN_WALLET_BALANCE_UPDATED,
                             { .balance = { balanceInSatoshi }}
                         });
}

static void
_BRWalletManagerTxAdded   (void *info,
                           OwnershipKept BRTransaction *tx) {
    BRWalletManager manager = (BRWalletManager) info;

    fileServiceSave(manager->fileService, fileServiceTypeTransactions, tx);

    // TODO(fix): Once transactions are "owned" by the wallet manager, this should be
    //            changed to bwmSignalTransactionEvent. We can't do that now
    //            because the transaction could be deleted before the even is handled.
    bwmHandleTransactionEvent(manager,
                              manager->wallet,
                              tx,
                              (BRTransactionEvent) {
                                  BITCOIN_TRANSACTION_ADDED
                              });
}

static void
_BRWalletManagerTxUpdated (void *info,
                           OwnershipKept const UInt256 *hashes,
                           size_t count,
                           uint32_t blockHeight,
                           uint32_t timestamp) {
    BRWalletManager manager = (BRWalletManager) info;

    for (size_t index = 0; index < count; index++) {
        UInt256 hash = hashes[index];
        BRTransaction *transaction = BRWalletTransactionForHash(manager->wallet, hash);

        // assert timestamp and blockHeight in transaction
        fileServiceSave (manager->fileService, fileServiceTypeTransactions, transaction);

        // TODO(fix): Once transactions are "owned" by the wallet manager, this should be
        //            changed to bwmSignalTransactionEvent. We can't do that now
        //            because the transaction could be deleted before the even is handled.
        bwmHandleTransactionEvent(manager,
                                manager->wallet,
                                transaction,
                                (BRTransactionEvent) {
                                    BITCOIN_TRANSACTION_UPDATED,
                                    { .updated = { blockHeight, timestamp }}
                                });
    }
}

static void
_BRWalletManagerTxDeleted (void *info,
                           UInt256 hash,
                           int notifyUser,
                           int recommendRescan) {
    BRWalletManager manager = (BRWalletManager) info;
    fileServiceRemove(manager->fileService, fileServiceTypeTransactions, hash);

    BRTransaction *transaction = BRWalletTransactionForHash(manager->wallet, hash);
    // TODO(fix): Once transactions are "owned" by the wallet manager, this should be
    //            changed to bwmSignalTransactionEvent. We can't do that now
    //            because the transaction is being deleted immediately upon
    //            the return of this callback.
    bwmHandleTransactionEvent(manager,
                              manager->wallet,
                              transaction,
                              (BRTransactionEvent) {
                                  BITCOIN_TRANSACTION_DELETED
                              });
}

///
/// Mark: SyncManager Events
///

// This callback comes from the BRSyncManager. That component has no
// inherent threading model of its own. As such, these callbacks can
// occur on any thread (including that of the caller that triggered
// the event).

static void
_BRWalletManagerSyncEvent(void * context,
                          BRSyncManager manager,
                          OwnershipKept BRSyncManagerEvent event) {
    BRWalletManager bwm = (BRWalletManager) context;
    switch (event.type) {
        case SYNC_MANAGER_SET_BLOCKS: {
            fileServiceClear(bwm->fileService, fileServiceTypeBlocks);

            // !!!!!!!!!
            // no break;
            // !!!!!!!!!
        }
        case SYNC_MANAGER_ADD_BLOCKS: {
            for (size_t index = 0; index < event.u.blocks.count; index++)
                fileServiceSave (bwm->fileService, fileServiceTypeBlocks, event.u.blocks.blocks[index]);
            break;
        }

        case SYNC_MANAGER_SET_PEERS: {
            fileServiceClear(bwm->fileService, fileServiceTypePeers);

            // !!!!!!!!!
            // no break;
            // !!!!!!!!!
        }
        case SYNC_MANAGER_ADD_PEERS: {
            for (size_t index = 0; index < event.u.peers.count; index++)
                fileServiceSave (bwm->fileService, fileServiceTypePeers, &event.u.peers.peers[index]);
            break;
        }

        case SYNC_MANAGER_CONNECTED: {
            bwmSignalWalletManagerEvent(bwm,
                                        (BRWalletManagerEvent) {
                                            BITCOIN_WALLET_MANAGER_CONNECTED
                                        });
            break;
        }
        case SYNC_MANAGER_DISCONNECTED: {
            bwmSignalWalletManagerEvent(bwm,
                                        (BRWalletManagerEvent) {
                                            BITCOIN_WALLET_MANAGER_DISCONNECTED
                                        });
            break;
        }

        case SYNC_MANAGER_SYNC_STARTED: {
            bwmSignalWalletManagerEvent(bwm,
                                        (BRWalletManagerEvent) {
                                            BITCOIN_WALLET_MANAGER_SYNC_STARTED
                                        });
            break;
        }
        case SYNC_MANAGER_SYNC_PROGRESS: {
            bwmSignalWalletManagerEvent(bwm,
                                        (BRWalletManagerEvent) {
                                            BITCOIN_WALLET_MANAGER_SYNC_PROGRESS,
                                            { .syncProgress = { event.u.syncProgress.percentComplete }}
                                        });
            break;
        }
        case SYNC_MANAGER_SYNC_STOPPED: {
            bwmSignalWalletManagerEvent(bwm,
                                        (BRWalletManagerEvent) {
                                            BITCOIN_WALLET_MANAGER_SYNC_STOPPED,
                                            { .syncStopped = { event.u.syncStopped.reason }}
                                        });
            break;
        }

        case SYNC_MANAGER_BLOCK_HEIGHT_UPDATED: {
            bwmSignalWalletManagerEvent (bwm,
                                         (BRWalletManagerEvent) {
                                             BITCOIN_WALLET_MANAGER_BLOCK_HEIGHT_UPDATED,
                                             { .blockHeightUpdated = { event.u.blockHeightUpdated.value }}
                                         });
            break;
        }

        case SYNC_MANAGER_TXN_SUBMITTED: {
            // TODO(fix): Once transactions are "owned" by the wallet manager, this should be
            //            changed to bwmSignalTransactionEvent. We can't do that now
            //            because the transaction is being deleted immediately upon
            //            the return of this callback.
            bwmHandleWalletEvent(bwm,
                                 bwm->wallet,
                                 (BRWalletEvent) {
                                     BITCOIN_WALLET_TRANSACTION_SUBMITTED,
                                     { .submitted = { event.u.submitted.transaction, event.u.submitted.error }}
                                 });
            break;
        }

        case SYNC_MANAGER_TXNS_UPDATED: {
            // TODO(discuss): Do we want to do something here, once we track all transactions?
            break;
        }
    }
}

///
/// Mark: BRSyncManager Client Callbacks
///

// These callbacks come from the BRSyncManager. That component has no
// inherent threading model of its own. As such, these callbacks can
// occur on any thread (including that of the caller that triggered
// the event).

static void _BRWalletManagerGetBlockNumber(void * context,
                                           BRSyncManager manager,
                                           int rid) {
    BRWalletManager bwm = (BRWalletManager) context;

    assert  (NULL != bwm->client.funcGetBlockNumber);
    bwm->client.funcGetBlockNumber (bwm->client.context,
                                    bwm,
                                    rid);
}
static void _BRWalletManagerGetTransactions(void * context,
                                            BRSyncManager manager,
                                            OwnershipGiven const char **addresses,
                                            size_t addressCount,
                                            uint64_t begBlockNumber,
                                            uint64_t endBlockNumber,
                                            int rid) {
    BRWalletManager bwm = (BRWalletManager) context;

    assert  (NULL != bwm->client.funcGetTransactions);
    bwm->client.funcGetTransactions (bwm->client.context,
                                    bwm,
                                    addresses,
                                    addressCount,
                                    begBlockNumber,
                                    endBlockNumber,
                                    rid);
}

static void
_BRWalletManagerSubmitTransaction(void * context,
                                  BRSyncManager manager,
                                  OwnershipGiven BRTransaction *transaction,
                                  int rid) {
    BRWalletManager bwm = (BRWalletManager) context;

    assert  (NULL != bwm->client.funcSubmitTransaction);
    bwm->client.funcSubmitTransaction (bwm->client.context,
                                       bwm,
                                       bwm->wallet,
                                       transaction,
                                       rid);
}

///
/// MARK: BRWalletManagerClient Completion Routines
//

// These announcers are called by a client once it has completed
// a request. The threading model of a client is unknown. As such,
// these callbacks can occur on any thread.

extern int
bwmAnnounceBlockNumber (BRWalletManager manager,
                        int rid,
                        uint64_t blockNumber) {
    bwmSignalAnnounceBlockNumber (manager, rid, blockNumber);
    return 1;
}

extern int
bwmAnnounceTransaction (BRWalletManager manager,
                        int id,
                        OwnershipGiven BRTransaction *transaction) {
    bwmSignalAnnounceTransaction (manager, id, transaction);
    return 1;
}

extern void
bwmAnnounceTransactionComplete (BRWalletManager manager,
                                int rid,
                                int success) {
    bwmSignalAnnounceTransactionComplete (manager, rid, success);
}

extern void
bwmAnnounceSubmit (BRWalletManager manager,
                   int rid,
                   OwnershipGiven BRTransaction *transaction,
                   int error) {
    bwmSignalAnnounceSubmit (manager, rid, transaction, error);
}

// These handlers are called by the event handler thread.

extern int
bwmHandleAnnounceBlockNumber (BRWalletManager manager,
                              int rid,
                              uint64_t blockNumber) {
    BRSyncManagerAnnounceGetBlockNumber (manager->syncManager, rid, (int32_t) blockNumber);
    return 1;
}

extern int
bwmHandleAnnounceTransaction (BRWalletManager manager,
                              int id,
                              OwnershipGiven BRTransaction *transaction) {
    BRSyncManagerAnnounceGetTransactionsItem (manager->syncManager,id, transaction);
    return 1;
}

extern void
bwmHandleAnnounceTransactionComplete (BRWalletManager manager,
                                      int rid,
                                      int success) {
    BRSyncManagerAnnounceGetTransactionsDone (manager->syncManager, rid, success);
}

extern void
bwmHandleAnnounceSubmit (BRWalletManager manager,
                         int rid,
                         OwnershipGiven BRTransaction *transaction,
                         int error) {
    BRSyncManagerAnnounceSubmitTransaction (manager->syncManager, rid, transaction, error);
}

///
/// MARK: BRWalletManager Events
//

// TODO(fix): Update this comment once these handlers are no longer
//            called directly in the case of transaction ownership
// These handlers *SHOULD* be called by the event handler thread. Once
// transaction ownership is sorted out, that should be the case.

extern void
bwmHandleWalletManagerEvent(BRWalletManager bwm,
                            BRWalletManagerEvent event) {
    assert (NULL != bwm->client.funcWalletManagerEvent);
    bwm->client.funcWalletManagerEvent (bwm->client.context,
                                        bwm,
                                        event);
}

extern void
bwmHandleWalletEvent(BRWalletManager bwm,
                     BRWallet *wallet,
                     BRWalletEvent event) {
    assert (NULL != bwm->client.funcWalletEvent);
    bwm->client.funcWalletEvent (bwm->client.context,
                                 bwm,
                                 wallet,
                                 event);
}

extern void
bwmHandleTransactionEvent(BRWalletManager bwm,
                          BRWallet *wallet,
                          BRTransaction *transaction,
                          BRTransactionEvent event) {
    assert (NULL != bwm->client.funcTransactionEvent);
    bwm->client.funcTransactionEvent (bwm->client.context,
                                      bwm,
                                      wallet,
                                      transaction,
                                      event);
}

//
// Periodicaly query the BRD backend to get current status (block number, nonce, balances,
// transactions and logs) The event will be NULL (as specified for a 'period dispatcher' - See
// `eventHandlerSetTimeoutDispatcher()`). This is called by the event handler thread.
//
static void
bwmPeriodicDispatcher (BREventHandler handler,
                       BREventTimeout *event) {
    BRWalletManager bwm = (BRWalletManager) event->context;
    BRSyncManagerTickTock (bwm->syncManager);
}<|MERGE_RESOLUTION|>--- conflicted
+++ resolved
@@ -581,17 +581,13 @@
 BRWalletManagerCreateTransaction (BRWalletManager manager,
                                   BRWallet *wallet,
                                   uint64_t amount,
-<<<<<<< HEAD
-                                  const char *addr) {
-    assert (wallet == manager->wallet);
-
-=======
                                   const char *addr,
                                   uint64_t feePerKb) {
+    assert (wallet == manager->wallet);
+
     pthread_mutex_lock (&manager->lock);
     uint64_t feePerKbSaved = BRWalletFeePerKb (wallet);
     BRWalletSetFeePerKb (wallet, feePerKb);
->>>>>>> 698e06d2
     BRTransaction *transaction = BRWalletCreateTransaction (wallet, amount, addr);
     BRWalletSetFeePerKb (wallet, feePerKbSaved);
     pthread_mutex_unlock (&manager->lock);
