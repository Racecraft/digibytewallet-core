
//
//  test
//  breadwallet-core Ethereum
//
//  Created by Ed Gamble on 2/27/18.
//  Copyright (c) 2018 breadwallet LLC
//
//  Permission is hereby granted, free of charge, to any person obtaining a copy
//  of this software and associated documentation files (the "Software"), to deal
//  in the Software without restriction, including without limitation the rights
//  to use, copy, modify, merge, publish, distribute, sublicense, and/or sell
//  copies of the Software, and to permit persons to whom the Software is
//  furnished to do so, subject to the following conditions:
//
//  The above copyright notice and this permission notice shall be included in
//  all copies or substantial portions of the Software.
//
//  THE SOFTWARE IS PROVIDED "AS IS", WITHOUT WARRANTY OF ANY KIND, EXPRESS OR
//  IMPLIED, INCLUDING BUT NOT LIMITED TO THE WARRANTIES OF MERCHANTABILITY,
//  FITNESS FOR A PARTICULAR PURPOSE AND NONINFRINGEMENT. IN NO EVENT SHALL THE
//  AUTHORS OR COPYRIGHT HOLDERS BE LIABLE FOR ANY CLAIM, DAMAGES OR OTHER
//  LIABILITY, WHETHER IN AN ACTION OF CONTRACT, TORT OR OTHERWISE, ARISING FROM,
//  OUT OF OR IN CONNECTION WITH THE SOFTWARE OR THE USE OR OTHER DEALINGS IN
//  THE SOFTWARE.

#include <stdio.h>
#include <stdlib.h>
#include <string.h>
#include <inttypes.h>
#include <errno.h>
#include <time.h>
#include <unistd.h>
#include <arpa/inet.h>
#include <assert.h>
<<<<<<< HEAD
#include <pthread.h>

=======
>>>>>>> 9b9934ef
#include "BRCrypto.h"
#include "BRInt.h"
//#include "BRKey.h"
#include "../BRBIP39WordsEn.h"
#include "BREthereum.h"
#include "BREthereumPrivate.h"
#include "BREthereumAccount.h"
<<<<<<< HEAD
#include "blockchain/BREthereumBlockChain.h"
#include "les/test-les.h"
=======
#include "BREthereumTransactionReceipt.h"
#include "BREthereumLog.h"
#include "BREthereumAccountState.h"
>>>>>>> 9b9934ef

static void
showHex (uint8_t *source, size_t sourceLen) {
    char *prefix = "{";
    for (int i = 0; i < sourceLen; i++) {
        printf("%s%x", prefix, source[i]);
        prefix = ", ";
    }
    printf ("}\n");
}

//
// Math Tests
//
static void
runMathAddTests () {
    int carry = -1;
    UInt256 z;
    UInt256 x0atMax = { .u32 = { UINT32_MAX, 0, 0, 0, 0, 0, 0, 0 }};
    UInt256 xOne    = { .u32 = {          1, 0, 0, 0, 0, 0, 0, 0 }};
    UInt256 xTwo    = { .u32 = {          2, 0, 0, 0, 0, 0, 0, 0 }};
    UInt256 x2to32  = { .u32 = {          0, 1, 0, 0, 0, 0, 0, 0 }};
    UInt256 x7atMax = { .u32 = {          0, 0, 0, 0, 0, 0, 0, UINT32_MAX }};
    UInt256 x7atOne = { .u32 = {          0, 0, 0, 0, 0, 0, 0, 1 }};
    UInt256 xMax    = { .u32 = { UINT32_MAX, UINT32_MAX, UINT32_MAX, UINT32_MAX, UINT32_MAX, UINT32_MAX, UINT32_MAX, UINT32_MAX }};
    
    z = addUInt256_Overflow (xOne, xOne, &carry);
    assert (2 == z.u32[0] && 0 == carry);
    
    z = addUInt256_Overflow (xOne, x0atMax, &carry);
    assert (1 == z.u32[1] && 0 == carry);
    
    z = addUInt256_Overflow (xOne, x2to32, &carry);
    assert (1 == z.u32[0] && 1 == z.u32[1] && 0 == carry);
    
    z = addUInt256_Overflow (xTwo, x7atOne, &carry);
    assert (2 == z.u32[0] && 1 == z.u32[7] && 0 == carry);
    
    z = addUInt256_Overflow (x7atMax, z, &carry);
    assert (0 == z.u32[7] && 0 == z.u32[0] && 1 == carry);
    
    z = addUInt256_Overflow (xMax, xOne, &carry);
    assert (1 == carry);
}

static void
runMathSubTests () {
    int negative = -1;
    UInt256 z;
    UInt256 x0atMax = { .u32 = { UINT32_MAX, 0, 0, 0, 0, 0, 0, 0 }};
    UInt256 xOne    = { .u32 = {          1, 0, 0, 0, 0, 0, 0, 0 }};
    UInt256 xOneOne = { .u32 = {          1, 1, 0, 0, 0, 0, 0, 0 }};
    UInt256 xTwo    = { .u32 = {          2, 0, 0, 0, 0, 0, 0, 0 }};
    //  UInt256 x2to32  = { .u32 = {          0, 1, 0, 0, 0, 0, 0, 0 }};
    //  UInt256 x7atMax = { .u32 = {          0, 0, 0, 0, 0, 0, 0, UINT32_MAX }};
    //  UInt256 x7atOne = { .u32 = {          0, 0, 0, 0, 0, 0, 0, 1 }};
    //  UInt256 xMax    = { .u32 = { UINT32_MAX, UINT32_MAX, UINT32_MAX, UINT32_MAX, UINT32_MAX, UINT32_MAX, UINT32_MAX, UINT32_MAX }};
    
    z = subUInt256_Negative(xOne, xOne, &negative);
    assert (0 == z.u32[0] && 0 == negative);
    
    z = subUInt256_Negative(xTwo, xOne, &negative);
    assert (1 == z.u32[0] && 0 == negative);
    
    z = subUInt256_Negative(xOne, xTwo, &negative);
    assert (1 == z.u32[0] && 1 == negative);
    
    z = subUInt256_Negative(xOne, x0atMax, &negative);
    assert ((UINT32_MAX - 1) == z.u32[0]
            && 0 == z.u32[7]
            && 1 == negative);
    
    z = subUInt256_Negative(xOneOne, xTwo, &negative);
    UInt256 zr5 = { .u32 = { UINT32_MAX, 0, 0, 0, 0, 0, 0, 0 }};
    assert (eqUInt256(zr5, z) && 0 == negative);
    assert (UINT32_MAX == z.u32[0]
            && 0 == z.u32[1]
            && 0 == z.u32[2]
            && 0 == z.u32[7]
            && 0 == negative);
}

static void
runMathMulTests () {
    UInt512 z;
    UInt256 x0atMax   = { .u32 = { UINT32_MAX, 0, 0, 0, 0, 0, 0, 0 }};
    UInt256 xOne      = { .u32 = {          1, 0, 0, 0, 0, 0, 0, 0 }};
    UInt256 xTwo      = { .u32 = {          2, 0, 0, 0, 0, 0, 0, 0 }};
    UInt256 x2to31    = { .u32 = {    (1<<31), 0, 0, 0, 0, 0, 0, 0 }};
    UInt256 x2to32    = { .u32 = {          0, 1, 0, 0, 0, 0, 0, 0 }};
    UInt256 x7atOne   = { .u32 = {          0, 0, 0, 0, 0, 0, 0, 1 }};
    UInt256 x7at2to31 = { .u32 = {          0, 0, 0, 0, 0, 0, 0, (1<<31) }};
    UInt256 xMax      = { .u32 = { UINT32_MAX, UINT32_MAX, UINT32_MAX, UINT32_MAX, UINT32_MAX, UINT32_MAX, UINT32_MAX, UINT32_MAX }};
    
    //  > (define xMax (- (expt 2 256) 1)
    //  > (number->string xMax 2)
    //  "1111111111111111111111111111111111111111111111111111111111111111111111111111111111111111111111111111111111111111111111111111111111111111111111111111111111111111111111111111111111111111111111111111111111111111111111111111111111111111111111111111111111111111"
    
    z = mulUInt256(xOne, x0atMax);
    assert (UINT32_MAX == z.u32[0] && 0 == z.u32[1] /* && ...*/);
    
    z = mulUInt256(xOne, x7atOne);
    assert (1 == z.u32[7]);
    
    z = mulUInt256(x2to31, xTwo);
    assert (0 == z.u32[0] && 1 == z.u32[1] && 0 == z.u32[2] /* && ... */);
    
    z = mulUInt256(x2to32, x2to32);
    assert (0 == z.u32[0] && 0 == z.u32[1] && 1 == z.u32[2] && 0 == z.u32[3]);
    
    // (= (* (expt 2 255) (expt 2 255)) (expt 2 510))
    z = mulUInt256(x7at2to31, x7at2to31);
    assert ((1<<30) == z.u32[15]);
    
    z = mulUInt256(xMax, xMax);
    //  > (number->string (* xMax xMax) 2)
    //  "1111111111111111111111111111111111111111111111111111111111111111111111111111111111111111111111111111111111111111111111111111111111111111111111111111111111111111111111111111111111111111111111111111111111111111111111111111111111111111111111111111111111111110 0000000000000000000000000000000000000000000000000000000000000000000000000000000000000000000000000000000000000000000000000000000000000000000000000000000000000000000000000000000000000000000000000000000000000000000000000000000000000000000000000000000000000001"
    //  define (factor m)
    //    (if (positive? m)
    //        (begin
    //         (display (remainder m (expt 2 32))) (newline)
    //         (factor (quotient m (expt 2 32))))))
    //  > (factor (* m256 m256))
    //  1
    //  0
    //  0
    //  0
    //  0
    //  0
    //  0
    //  0
    //  4294967294
    //  4294967295
    //  4294967295
    //  4294967295
    //  4294967295
    //  4294967295
    //  4294967295
    //  4294967295
    assert (1 == z.u32[0]
            && 0 == z.u32[1]
            // ...
            && 0 == z.u32[7]
            && UINT32_MAX - 1 == z.u32[ 8]
            && UINT32_MAX == z.u32[ 9]
            && UINT32_MAX == z.u32[10]
            && UINT32_MAX == z.u32[11]
            && UINT32_MAX == z.u32[12]
            && UINT32_MAX == z.u32[13]
            && UINT32_MAX == z.u32[14]
            && UINT32_MAX == z.u32[15]);
    
}

static void
runMathMulDoubleTests () {
    BRCoreParseStatus status;
    int over, neg; double rem;
    UInt256 ai, ao, r;

    ai = createUInt256Parse("1000000000000000", 10, &status);  // Input
    ao = createUInt256Parse("1000000000000000", 10, &status);  // Output
    r = mulUInt256_Double(ai, -1.0, &over, &neg, &rem);
    assert (over == 0 && neg == 1 && eqUInt256(r, ao));
    assert (0 == strcmp ("1000000000000000", coerceString(r, 10)));

    ai = createUInt256Parse("1000000000000000", 10, &status);  // Input
    ao = createUInt256Parse(  "10000000000000", 10, &status);  // Output
    r = mulUInt256_Double(ai, 0.01, &over, &neg, &rem);
    assert (over == 0 && neg == 0 && eqUInt256(r, ao));
    assert (0 == strcmp ("10000000000000", coerceString(r, 10)));

    ai = createUInt256Parse("1000000000000000", 10, &status);  // Input
    ao = createUInt256Parse("10000000", 10, &status);  // Output
    r = mulUInt256_Double(ai, 0.00000001, &over, &neg, &rem);
    assert (over == 0 && neg == 0 && eqUInt256(r, ao));
    assert (0 == strcmp ("10000000", coerceString(r, 10)));

    ai = createUInt256Parse("1000000000000000", 10, &status);  // Input
    ao = createUInt256Parse("100000000000000000000", 10, &status);  // Output
    r = mulUInt256_Double(ai, 100000.0, &over, &neg, &rem);
    assert (over == 0 && neg == 0 && eqUInt256(r, ao));
    assert (0 == strcmp ("100000000000000000000", coerceString(r, 10)));


    ai = createUInt256Parse("1000000000000000", 10, &status);  // Input
    ao = createUInt256Parse("100000000000000000000000000000000000", 10, &status);  // Output
    r = mulUInt256_Double(ai, 10000000000.0, &over, &neg, &rem);
    r = mulUInt256_Double(r,  10000000000.0, &over, &neg, &rem);
    assert (over == 0 && neg == 0 && eqUInt256(r, ao));
    assert (0 == strcmp ("100000000000000000000000000000000000", coerceString(r, 10)));

    ai = createUInt256Parse("1", 10, &status);  // Input
    ao = createUInt256Parse("0", 10, &status);  // Output
    r = mulUInt256_Double(ai, 0.123, &over, &neg, &rem);
    assert (over == 0 && eqUInt256(r, ao));
    assert (0 == strcmp ("0", coerceString(r, 10)));
    assert (0.123 == rem);

    // overflow...
}

static void
runMathDivTests () {
    UInt256 r = UINT256_ZERO;
    uint32_t rem;
    
    // 10^21
    r.u64[0] = 3875820019684212736u;
    r.u64[1] = 54;
    
    // 10^15
    UInt256 a = divUInt256_Small(r, 1000000, &rem);
    assert (0 == rem
            && a.u64[0] == 1000000000000000
            && a.u64[1] == 0
            && a.u64[2] == 0
            && a.u64[3] == 0);
}

static void
runMathCoerceTests () {
    UInt256 a = { .u64 = { 1000000000000000, 0, 0, 0}};
    const char *as = coerceString(a, 10);
    assert (0 == strcmp (as, "1000000000000000"));
    free ((char *) as);
    
    UInt256 b = { .u64 = { 3875820019684212736u, 54, 0, 0}};
    const char *bs = coerceString(b, 10);
    assert (0 == strcmp (bs, "1000000000000000000000"));
    free ((char *) bs);
    
    UInt256 c = { .u64 = { 15, 0, 0, 0}};
    const char *cs = coerceString(c, 2);
    assert (0 == strcmp (cs, "00001111"));  // unexpected
    free ((char *) cs);
    
    UInt256 d = { .u64 = { 0, UINT64_MAX, 0, 0}};
    const char *ds = coerceString(d, 2);
    assert (0 == strcmp (ds, "11111111111111111111111111111111111111111111111111111111111111110000000000000000000000000000000000000000000000000000000000000000"));
    free ((char *) ds);
    
    UInt256 e = { .u64 = { 15, 0, 0, 0}};
    const char *es = coerceString(e, 16);
    assert (0 == strcmp (es, "0f"));  // unexpected
    free ((char *) es);
    
}

static void
runMathParseTests () {
    BRCoreParseStatus status;
    UInt256 r = UINT256_ZERO;
    UInt256 a = UINT256_ZERO;

    assert (CORE_PARSE_OK == parseIsInteger("0"));
    assert (CORE_PARSE_OK == parseIsInteger("0123456789"));
    assert (CORE_PARSE_OK != parseIsInteger("0123456789."));
    assert (CORE_PARSE_OK != parseIsInteger(""));
    assert (CORE_PARSE_OK != parseIsInteger("."));
    assert (CORE_PARSE_OK != parseIsInteger("1."));
    assert (CORE_PARSE_OK != parseIsInteger(".0"));
    assert (CORE_PARSE_OK != parseIsInteger("a"));

    assert (CORE_PARSE_OK == parseIsDecimal ("1"));
    assert (CORE_PARSE_OK == parseIsDecimal ("1."));
    assert (CORE_PARSE_OK == parseIsDecimal ("1.1"));
    assert (CORE_PARSE_OK == parseIsDecimal ("0.12"));
    assert (CORE_PARSE_OK != parseIsDecimal (NULL));
    assert (CORE_PARSE_OK != parseIsDecimal (""));
    assert (CORE_PARSE_OK != parseIsDecimal (".12"));
    assert (CORE_PARSE_OK != parseIsDecimal ("0.12."));
    assert (CORE_PARSE_OK != parseIsDecimal ("0.12.34"));
    assert (CORE_PARSE_OK != parseIsDecimal ("a"));


    assert (1 == encodeHexValidate("ab"));
    assert (1 == encodeHexValidate("ab01"));
    assert (1 != encodeHexValidate(NULL));
    assert (1 != encodeHexValidate(""));
    assert (1 != encodeHexValidate("0"));
    assert (1 != encodeHexValidate("f"));
    assert (1 != encodeHexValidate("ff0"));
    assert (1 != encodeHexValidate("1g"));
	    
    
    // "0x09184e72a000" // 10000000000000
    r = createUInt256Parse("09184e72a000", 16, &status);
    a.u64[0] = 10000000000000;
    assert (CORE_PARSE_OK == status && eqUInt256(r, a));
    
    // "0x0234c8a3397aab58" // 158972490234375000
    r = createUInt256Parse("0234c8a3397aab58", 16, &status);
    a.u64[0] = 158972490234375000;
    assert (CORE_PARSE_OK == status && eqUInt256(r, a));
    
    // 115792089237316195423570985008687907853269984665640564039457584007913129639935
    r = createUInt256Parse("115792089237316195423570985008687907853269984665640564039457584007913129639935", 10, &status);
    a.u64[0] = a.u64[1] = a.u64[2] = a.u64[3] = UINT64_MAX;
    assert (CORE_PARSE_OK == status && eqUInt256(r, a));
    
    r = createUInt256Parse("1000000000000000000000000000000", 10, &status); // 1 TETHER (10^30)
    assert (CORE_PARSE_OK == status
            && r.u64[0] == 5076944270305263616u
            && r.u64[1] == 54210108624
            && r.u64[2] == 0
            && r.u64[3] == 0);
    
    char *s;
    r = createUInt256Parse("425693205796080237694414176550132631862392541400559", 10, &status);
    s = coerceString(r, 10);
    assert (0 == strcmp("425693205796080237694414176550132631862392541400559", s));
    free (s);
    
    s = coerceString(r, 16);
    printf ("S: %s\n", s);
    assert (0 == strcasecmp("0123456789ABCDEFEDCBA98765432123456789ABCDEF", s));
    free(s);
    
    r = createUInt256Parse("0123456789ABCDEFEDCBA98765432123456789ABCDEF", 16, &status);
    s = coerceString(r, 16);
    assert (0 == strcasecmp ("0123456789ABCDEFEDCBA98765432123456789ABCDEF", s));
    free (s);
    
    s = coerceString(r, 10);
    assert (0 == strcmp ("425693205796080237694414176550132631862392541400559", s));
    free (s);
    
    r = UINT256_ZERO;
    s = coerceString(r, 10);
    assert (0 == strcmp ("0", s));
    free (s);
    
    s = coerceString(r, 16);
    assert (0 == strcmp ("0", s));
    free (s);
    
    r = createUInt256Parse("596877", 10, &status);
    s = coerceString(r, 16);
    printf ("596877: %s\n", s);
    
    r = createUInt256Parse
    ("1111111111111111111111111111111111111111111111111111111111111111111111111111111111111111111111111111111111111111111111111111111111111111111111111111111111111111111111111111111111111111111111111111111111111111111111111111111111111111111111111111111111111111",
     2, &status);
    assert (CORE_PARSE_OK == status && UINT64_MAX == r.u64[0] && UINT64_MAX == r.u64[1] && UINT64_MAX == r.u64[2] && UINT64_MAX == r.u64[3]);
    
    r = createUInt256Parse ("ffffffffffffffff", 16, &status);
    assert (CORE_PARSE_OK == status && UINT64_MAX == r.u64[0] && 0 == r.u64[1] && 0 == r.u64[2] && 0 == r.u64[3]);
    
    r = createUInt256Parse ("ffffffffffffffffffffffffffffffffffffffffffffffffffffffffffffffff", 16, &status);
    assert (CORE_PARSE_OK == status && UINT64_MAX == r.u64[0] && UINT64_MAX == r.u64[1] && UINT64_MAX == r.u64[2] && UINT64_MAX == r.u64[3]);
    
    r = createUInt256ParseDecimal(".01", 2, &status);
    assert (CORE_PARSE_OK != status);
    
    r = createUInt256ParseDecimal("0.01", 2, &status);
    assert (CORE_PARSE_OK == status && 1 == r.u64[0] && 0 == r.u64[1] && 0 == r.u64[2] && 0 == r.u64[3]);
    
    r = createUInt256ParseDecimal("01.", 0, &status);
    assert (CORE_PARSE_OK == status && 1 == r.u64[0] && 0 == r.u64[1] && 0 == r.u64[2] && 0 == r.u64[3]);
    
    r = createUInt256ParseDecimal("01.", 2, &status);
    assert (CORE_PARSE_OK == status && 100 == r.u64[0] && 0 == r.u64[1] && 0 == r.u64[2] && 0 == r.u64[3]);

    r = createUInt256ParseDecimal("1", 2, &status);
    assert (CORE_PARSE_OK == status && 100 == r.u64[0] && 0 == r.u64[1] && 0 == r.u64[2] && 0 == r.u64[3]);
<<<<<<< HEAD

    r = createUInt256ParseDecimal("2.5", 0, &status);
    assert (CORE_PARSE_UNDERFLOW == status);
=======
>>>>>>> 9b9934ef
}

static void
runMathTests() {
    runMathParseTests ();
    runMathCoerceTests();
    runMathAddTests();
    runMathSubTests();
    runMathMulTests();
    runMathMulDoubleTests();
    runMathDivTests();
}

//
// Ether & Token Parse
//
static void
runTokenParseTests () {
    BRCoreParseStatus status = CORE_PARSE_OK;
    UInt256 value = createUInt256Parse ("5968770000000000000000", 10, &status);
    
    //  UInt256 valueParseInt = parseTokenQuantity("5968770000000000000000", TOKEN_QUANTITY_TYPE_INTEGER, 18, &error);
    //  UInt256 valueParseDec = parseTokenQuantity("5968770000000000000000", TOKEN_QUANTITY_TYPE_INTEGER, 18, &error);
    
    BREthereumTokenQuantity valueInt = createTokenQuantityString(tokenBRD, "5968770000000000000000", TOKEN_QUANTITY_TYPE_INTEGER, &status);
    assert (CORE_PARSE_OK == status && eqUInt256(value, valueInt.valueAsInteger));
    
    BREthereumTokenQuantity valueDec = createTokenQuantityString(tokenBRD, "5968.77", TOKEN_QUANTITY_TYPE_DECIMAL, &status);
    assert (CORE_PARSE_OK == status && eqUInt256(valueInt.valueAsInteger, valueDec.valueAsInteger));
}

static void
runEtherParseTests () {
    BRCoreParseStatus status;
    BREthereumEther e;
    
    e = etherCreateString("1", WEI, &status);
    assert (CORE_PARSE_OK == status
            && ETHEREUM_BOOLEAN_TRUE == etherIsEQ(e, etherCreateNumber(1, WEI)));
    
    e = etherCreateString("100", WEI, &status);
    assert (CORE_PARSE_OK == status
            && ETHEREUM_BOOLEAN_TRUE == etherIsEQ(e, etherCreateNumber(100, WEI)));
    
    e = etherCreateString("100.0000", WEI, &status);
    assert (CORE_PARSE_OK == status
            && ETHEREUM_BOOLEAN_TRUE == etherIsEQ(e, etherCreateNumber(100, WEI)));
    
    e = etherCreateString("0.001", WEI+1, &status);
    assert (CORE_PARSE_OK == status
            && ETHEREUM_BOOLEAN_TRUE == etherIsEQ(e, etherCreateNumber(1, WEI)));
    
    e = etherCreateString("0.00100", WEI+1, &status);
    assert (CORE_PARSE_OK == status
            && ETHEREUM_BOOLEAN_TRUE == etherIsEQ(e, etherCreateNumber(1, WEI)));
    
    e = etherCreateString("0.001002", ETHER, &status);
    assert (CORE_PARSE_OK == status
            && ETHEREUM_BOOLEAN_TRUE == etherIsEQ(e, etherCreateNumber(1002, ETHER-2)));
    
    e = etherCreateString("12.03", ETHER, &status);
    assert (CORE_PARSE_OK == status
            && ETHEREUM_BOOLEAN_TRUE == etherIsEQ(e, etherCreateNumber(12030, ETHER-1)));
    
    e = etherCreateString("12.03", WEI, &status);
    //  assert (ETHEREUM_ETHER_PARSE_UNDERFLOW == status);
    assert (CORE_PARSE_OK != status);
    
    e = etherCreateString("100000000000000000000000000000000000000000000000000000000000000000000000000000000", WEI, &status);
    //  assert (ETHEREUM_ETHER_PARSE_OVERFLOW == status);
    assert (CORE_PARSE_OK != status);
    
    e = etherCreateString("1000000000000000000000", WEI, &status);
    assert (CORE_PARSE_OK == status
            && ETHEREUM_BOOLEAN_TRUE == etherIsEQ (e, etherCreateNumber(1, KETHER)));
    
    e = etherCreateString("2000000000000000000000.000000", WEI, &status);
    assert (CORE_PARSE_OK == status
            && ETHEREUM_BOOLEAN_TRUE == etherIsEQ (e, etherCreateNumber(2, KETHER)));
    
    char *s;
    e = etherCreateString("123", WEI, &status);
    s = etherGetValueString(e, WEI);
    assert (0 == strcmp (s, "123"));
    free (s);
    
    e = etherCreateString("1234", WEI, &status);
    s = etherGetValueString(e, WEI+1);
    assert (0 == strcmp (s, "1.234"));
    free (s);
    
    e = etherCreateString("123", WEI, &status);
    s = etherGetValueString(e, WEI+2);
    assert (0 == strcmp (s, "0.000123"));
    free (s);
}


/*
 m/44'/60'/0'/0/0 :: 0x2161DedC3Be05B7Bb5aa16154BcbD254E9e9eb68
 0x03c026c4b041059c84a187252682b6f80cbbe64eb81497111ab6914b050a8936fd
 0x73bf21bf06769f98dabcfac16c2f74e852da823effed12794e56876ede02d45d
 m/44'/60'/0'/0/1 :: 0x9595F373a4eAe74511561A52998cc6fB4F9C2bdD
 */

//
// RLP Test
//
#define RLP_S1 "dog"
#define RLP_S1_RES { 0x83, 'd', 'o', 'g' };

#define RLP_S2 ""
#define RLP_S2_RES { 0x80 }

#define RLP_S3 "Lorem ipsum dolor sit amet, consectetur adipisicing elit"
#define RLP_S3_RES { 0xb8, 0x38, 'L', 'o', 'r', 'e', 'm', ' ', 'i', 'p', 's', 'u', 'm', ' ', 'd', 'o', 'l', 'o', 'r', \
' ', 's', 'i', 't', ' ', 'a', 'm', 'e', 't', ',', ' ', 'c', 'o', 'n', 's', 'e', 'c', 't', 'e', 't', 'u', 'r', \
' ', 'a', 'd', 'i', 'p', 'i', 's', 'i', 'c', 'i', 'n', 'g', ' ', 'e', 'l', 'i', 't' };

#define RLP_V1 0
#define RLP_V1_RES { 0x00 }

#define RLP_V2 15
#define RLP_V2_RES { 0x0f }

#define RLP_V3 1024
#define RLP_V3_RES { 0x82, 0x04, 0x00 }

// 'cat', 'dog'
#define RLP_L1_RES { 0xc8, 0x83, 'c', 'a', 't', 0x83, 'd', 'o', 'g' }

int equalBytes (uint8_t *a, size_t aLen, uint8_t *b, size_t bLen) {
    if (aLen != bLen) return 0;
    for (int i = 0; i < aLen; i++)
        if (a[i] != b[i]) return 0;
    return 1;
}

void rlpCheck (BRRlpCoder coder, BRRlpItem item, uint8_t *result, size_t resultSize) {
    BRRlpData data;
    
    rlpDataExtract(coder, item, &data.bytes, &data.bytesCount);
    assert (equalBytes(data.bytes, data.bytesCount, result, resultSize));
    printf (" => "); showHex (data.bytes, data.bytesCount);
    
    free (data.bytes);
}

void rlpCheckString (BRRlpCoder coder, const char *string, uint8_t *result, size_t resultSize) {
    printf ("  \"%s\"", string);
    rlpCheck(coder, rlpEncodeItemString(coder, (char*) string), result, resultSize);
}

void rlpCheckInt (BRRlpCoder coder, uint64_t value, uint8_t *result, size_t resultSize) {
    printf ("  %llu", value);
    rlpCheck(coder, rlpEncodeItemUInt64(coder, value, 0), result, resultSize);
}

void runRlpEncodeTest () {
    printf ("         Encode\n");
    
    BRRlpCoder coder = rlpCoderCreate();
    
    uint8_t s1r[] = RLP_S1_RES;
    rlpCheckString(coder, RLP_S1, s1r, sizeof(s1r));
    
    uint8_t s2r[] = RLP_S2_RES;
    rlpCheckString(coder, RLP_S2, s2r, sizeof(s2r));
    
    uint8_t s3r[] = RLP_S3_RES;
    rlpCheckString(coder, RLP_S3, s3r, sizeof(s3r));
    
    uint8_t t3r[] = RLP_V1_RES;
    rlpCheckInt(coder, RLP_V1, t3r, sizeof(t3r));
    
    uint8_t t4r[] = RLP_V2_RES;
    rlpCheckInt(coder, RLP_V2, t4r, sizeof(t4r));
    
    uint8_t t5r[] = RLP_V3_RES;
    rlpCheckInt(coder, RLP_V3,t5r, sizeof(t5r));
    
    BRRlpItem listCatDog = rlpEncodeList2(coder,
                                          rlpEncodeItemString(coder, "cat"),
                                          rlpEncodeItemString(coder, "dog"));
    uint8_t resCatDog[] = RLP_L1_RES;
    printf ("  \"%s\"", "[\"cat\" \"dog\"]");
    rlpCheck(coder, listCatDog, resCatDog, 9);
    
    BRCoreParseStatus status = CORE_PARSE_OK;
    char *value = "5968770000000000000000";
    UInt256 r = createUInt256Parse(value, 10, &status);
    BRRlpItem item = rlpEncodeItemUInt256(coder, r, 0);
    BRRlpData data;
    rlpDataExtract(coder, item, &data.bytes, &data.bytesCount);
    printf ("  %s\n    => ", value); showHex (data.bytes, data.bytesCount);
    char *dataHex = encodeHexCreate(NULL, data.bytes, data.bytesCount);
    printf ("    => %s\n", dataHex);
    assert (0 == strcasecmp (dataHex, "8a01439152d319e84d0000"));
    free (dataHex);
    
    rlpCoderRelease(coder);
    printf ("\n");
}

void runRlpDecodeTest () {
    printf ("         Decode\n");
    BRRlpCoder coder = rlpCoderCreate();
    size_t c;

    // cat & dog
    uint8_t l1b[] = RLP_L1_RES;
    BRRlpData l1d;
    l1d.bytes = l1b;
    l1d.bytesCount = 9;

    BRRlpItem l1i = rlpGetItem(coder, l1d);
    const BRRlpItem *l1is = rlpDecodeList (coder, l1i, &c);
    assert (2 == c);

    char *liCat = rlpDecodeItemString(coder, l1is[0]);
    char *liDog = rlpDecodeItemString(coder, l1is[1]);
    assert (0 == strcmp (liCat, "cat"));
    assert (0 == strcmp (liDog, "dog"));
    free (liCat);
    free (liDog);

    uint8_t s3b[] = RLP_S3_RES;
    BRRlpData s3d;
    s3d.bytes = s3b;
    s3d.bytesCount = 58;

    BRRlpItem s3i = rlpGetItem(coder, s3d);
    char *s3Lorem = rlpDecodeItemString(coder, s3i);
    assert (0 == strcmp (s3Lorem, RLP_S3));
    free (s3Lorem);

    //
    uint8_t v3b[] = RLP_V3_RES;
    BRRlpData v3d;
    v3d.bytes = v3b;
    v3d.bytesCount = 3;

    BRRlpItem v3i = rlpGetItem(coder, v3d);
    uint64_t v3v = rlpDecodeItemUInt64(coder, v3i, 0);
    assert (1024 == v3v);

    rlpCoderRelease(coder);
}

void runRlpTest () {
    printf ("==== RLP\n");
    runRlpEncodeTest ();
    runRlpDecodeTest ();
}

//
// Account Test
//
#define TEST_PAPER_KEY    "army van defense carry jealous true garbage claim echo media make crunch"
#define TEST_ETH_ADDR_CHK "0x2161DedC3Be05B7Bb5aa16154BcbD254E9e9eb68"
#define TEST_ETH_ADDR     "0x2161dedc3be05b7bb5aa16154bcbd254e9e9eb68"
// This is a compressed public key; we generate uncompress public keys as { 04 x y }
#define TEST_ETH_PUBKEY   "0x03c026c4b041059c84a187252682b6f80cbbe64eb81497111ab6914b050a8936fd"
#define TEST_ETH_PRIKEY   "0x73bf21bf06769f98dabcfac16c2f74e852da823effed12794e56876ede02d45d"

void runAddressTests (BREthereumAccount account) {
    BREthereumEncodedAddress address = accountGetPrimaryAddress(account);
    
    printf ("== Address\n");
    printf ("        String: %p\n", address);
    
    printf ("      PaperKey: %p, %s\n", TEST_PAPER_KEY, TEST_PAPER_KEY);

#if defined (DEBUG)
    const char *publicKeyString = addressPublicKeyAsString (address, 1);
    printf ("    Public Key: %p, %s\n", publicKeyString, publicKeyString);
    assert (0 == strcmp (TEST_ETH_PUBKEY, publicKeyString));
    free ((void *) publicKeyString);
#endif
    
    const char *addressString = addressAsString (address);
    printf ("       Address: %s\n", addressString);
    assert (0 == strcmp (TEST_ETH_ADDR, addressString) ||
            0 == strcmp (TEST_ETH_ADDR_CHK, addressString));
<<<<<<< HEAD
=======

    assert (0 == addressGetNonce(address));
    assert (0 == addressGetThenIncrementNonce(address));
    assert (1 == addressGetNonce(address));
    addressSetNonce(address, 0, ETHEREUM_BOOLEAN_FALSE);
    assert (1 == addressGetNonce(address));
    addressSetNonce(address, 0, ETHEREUM_BOOLEAN_TRUE);
    assert (0 == addressGetNonce(address));
    addressSetNonce(address, 2, ETHEREUM_BOOLEAN_FALSE);
    assert (2 == addressGetNonce(address));

>>>>>>> 9b9934ef
    free ((void *) addressString);
}

//
// Signature Test
//
// Test signing primitives: BRKeccak256, BRKeyCompactSign. NOTE: there are inconsistencies in the
// Ethereum EIP 155 sources on github.  It does not appear that that 'raw transaction' bytes are
// consistent with the {v, r, s} values 'appended' to the 'unsigned transaction rlp'.  The official
// location is https://github.com/ethereum/EIPs/blob/master/EIPS/eip-155.md - but I've used the
// following (and specifically the 'kvhnuke comment'):
//    https://github.com/ethereum/EIPs/issues/155 (SEE 'kvhnuke commented on Nov 22, 2016')
//
// Consider a transaction with nonce = 9, gasprice = 20 * 10**9, startgas = 21000,
// to = 0x3535353535353535353535353535353535353535, value = 10**18, data='' (empty).
//
// The "signing data" becomes:
//
// 0xec098504a817c800825208943535353535353535353535353535353535353535880de0b6b3a764000080018080
// The "signing hash" becomes:
//
// 0xdaf5a779ae972f972197303d7b574746c7ef83eadac0f2791ad23db92e4c8e53
//
// If the transaction is signed with the private key
// 0x4646464646464646464646464646464646464646464646464646464646464646, then the v,r,s values become:
//
// (37,
//  11298168949998536842419725113857172427648002808790045841403298480749678639159,
//  26113561835810707062310182368620287328545641189938585203131842552044123671646)
//
//Notice the use of 37 instead of 27. The signed tx would become:
//
// 0xf86c098504a817c800825208943535353535353535353535353535353535353535880de0b6b3a76400008025a028ef61340bd939bc2195fe537567866003e1a15d3c71ff63e1590620aa636276a067cbe9d8997f761aecb703304b3800ccf555c9f3dc64214b297fb1966a3b6d83
//

#define SIGNATURE_SIGNING_DATA "ec098504a817c800825208943535353535353535353535353535353535353535880de0b6b3a764000080018080"  // removed "0x"
#define SIGNATURE_SIGNING_HASH "daf5a779ae972f972197303d7b574746c7ef83eadac0f2791ad23db92e4c8e53" // removed "0x"
#define SIGNATURE_PRIVATE_KEY  "4646464646464646464646464646464646464646464646464646464646464646"

#define SIGNATURE_V "1b" // 37
#define SIGNATURE_R "28ef61340bd939bc2195fe537567866003e1a15d3c71ff63e1590620aa636276" // remove "0x"
#define SIGNATURE_S "67cbe9d8997f761aecb703304b3800ccf555c9f3dc64214b297fb1966a3b6d83" // remove "0x"

#define SIGNING_DATA_2 "f86c258502540be40083035b609482e041e84074fc5f5947d4d27e3c44f824b7a1a187b1a2bc2ec500008078a04a7db627266fa9a4116e3f6b33f5d245db40983234eb356261f36808909d2848a0166fa098a2ce3bda87af6000ed0083e3bf7cc31c6686b670bd85cbc6da2d6e85"
#define SIGNING_HASH_2 "58e5a0fc7fbc849eddc100d44e86276168a8c7baaa5604e44ba6f5eb8ba1b7eb"

void runSignatureTests (BREthereumAccount account) {
    printf ("\n== Signature\n");
    UInt256 digest;
    
    printf ("    Data 1:\n");
    char *signingData = SIGNATURE_SIGNING_DATA;
    char *signingHash = SIGNATURE_SIGNING_HASH;
    
    size_t   signingBytesCount = 0;
    uint8_t *signingBytes = decodeHexCreate(&signingBytesCount, signingData, strlen (signingData));
    
    BRKeccak256(&digest, signingBytes, signingBytesCount);
    
    char *digestString = encodeHexCreate(NULL, (uint8_t *) &digest, sizeof(UInt256));
    printf ("      Hex: %s\n", digestString);
    assert (0 == strcmp (digestString, signingHash));
    
    BRKey privateKeyUncompressed;
    BRKeySetPrivKey(&privateKeyUncompressed, SIGNATURE_PRIVATE_KEY);
    
    size_t signatureLen = BRKeyCompactSign(&privateKeyUncompressed,
                                           NULL, 0,
                                           digest);
    
    // Fill the signature
    uint8_t signatureBytes[signatureLen];
    signatureLen = BRKeyCompactSign(&privateKeyUncompressed,
                                    signatureBytes, signatureLen,
                                    digest);
    assert (65 == signatureLen);
    
    char *signatureHex = encodeHexCreate(NULL, signatureBytes, signatureLen);
    printf ("      Sig: %s\n", signatureHex);
    assert (130 == strlen(signatureHex));
    assert (0 == strncmp (&signatureHex[ 0], SIGNATURE_V, 2));
    assert (0 == strncmp (&signatureHex[ 2], SIGNATURE_R, 64));
    assert (0 == strncmp (&signatureHex[66], SIGNATURE_S, 64));
    
    //
    printf ("    Data 2:");
    signingData = SIGNING_DATA_2;
    signingHash = SIGNING_HASH_2;
    signingBytesCount = 0;
    
    uint8_t *signingBytes2 = decodeHexCreate(&signingBytesCount, signingData, strlen (signingData));
    
    BRKeccak256(&digest, signingBytes2, signingBytesCount);
    
    char *digestString2 = encodeHexCreate(NULL, (uint8_t *) &digest, sizeof(UInt256));
    printf ("\n      Hex: %s\n", digestString2);
    assert (0 == strcmp (digestString2, signingHash));
}
//
// Transaction Tests
//
// Take some transactions from 'etherscan.io'; duplicate their content; ensure we process them
// correctly.  Check the


// Consider a transaction with nonce = 9, gasprice = 20 * 10**9, startgas = 21000,
// to = 0x3535353535353535353535353535353535353535, value = 10**18, data='' (empty).
//
//  The "signing data" becomes:
//     0xec 09 8504a817c800 825208 943535353535353535353535353535353535353535 880de0b6b3a7640000 80 01 80 80
//          09 8504a817c800 825208 943535353535353535353535353535353535353535 880de0b6b3a7640000 80
//          09 8504a817c800 825208 943535353535353535353535353535353535353535 880de0b6b3a7640000 80

//  The "signing hash" becomes:
//     0x2691916f9e6e5b304f135496c08f632040f02d78e36ae5bbbb38f919730c8fa0

#define TEST_TRANS1_NONCE 9
#define TEST_TRANS1_GAS_PRICE_VALUE 20000000000 // 20 GWEI
#define TEST_TRANS1_GAS_PRICE_UNIT  WEI
#define TEST_TRANS1_GAS_LIMIT 21000
#define TEST_TRANS1_TARGET_ADDRESS "0x3535353535353535353535353535353535353535"
#define TEST_TRANS1_ETHER_AMOUNT 1000000000000000000u // 1 ETHER
#define TEST_TRANS1_ETHER_AMOUNT_UNIT WEI
#define TEST_TRANS1_DATA ""

#define TEST_TRANS1_RESULT "ec098504a817c800825208943535353535353535353535353535353535353535880de0b6b3a764000080018080"

void runTransactionTests1 (BREthereumAccount account, BREthereumNetwork network) {
    printf ("     TEST 1\n");
    
    BREthereumWallet  wallet = walletCreate(account, network);
    
    BREthereumTransaction transaction = walletCreateTransactionDetailed
    (wallet,
     createAddress(TEST_TRANS1_TARGET_ADDRESS),
     amountCreateEther(etherCreateNumber(TEST_TRANS1_ETHER_AMOUNT, TEST_TRANS1_ETHER_AMOUNT_UNIT)),
     gasPriceCreate(etherCreateNumber(TEST_TRANS1_GAS_PRICE_VALUE, TEST_TRANS1_GAS_PRICE_UNIT)),
     gasCreate(TEST_TRANS1_GAS_LIMIT),
     TEST_TRANS1_NONCE);
    
    assert (1 == networkGetChainId(network));
    BRRlpData dataUnsignedTransaction = transactionEncodeRLP(transaction, network, TRANSACTION_RLP_UNSIGNED);
    
    assert (21000ull == transactionGetGasEstimate(transaction).amountOfGas);
    
    char result[2 * dataUnsignedTransaction.bytesCount + 1];
    encodeHex(result, 2 * dataUnsignedTransaction.bytesCount + 1, dataUnsignedTransaction.bytes, dataUnsignedTransaction.bytesCount);
    printf ("       Tx1 Raw (unsigned): %s\n", result);
    assert (0 == strcmp (result, TEST_TRANS1_RESULT));
}

// https://etherscan.io/tx/0xc070b1e539e9a329b14c95ec960779359a65be193137779bf2860dc239248d7c
// Hash: 0xc070b1e539e9a329b14c95ec960779359a65be193137779bf2860dc239248d7c
// From: 0x23c2a202c38331b91980a8a23d31f4ca3d0ecc2b
//   to: 0x873feb0644a6fbb9532bb31d1c03d4538aadec30
// Amnt: 0.5 Ether ($429.90)
// GasL: 21000
// GasP: 2 Gwei
// Nonc: 1
// Data: 0x
//
//  Raw: 0xf86b 01 8477359400 825208 94,873feb0644a6fbb9532bb31d1c03d4538aadec30 8806f05b59d3b20000 80 26a030013044b571726723302bcf8dfad8765cf676db0844277a6f8cf63d04894008a069edd285604fdf010d96b8b7d9c547f9599b8ac51c50b8b97076bb9955c0bdde
//       List  Nonc  GasP      GasL          RecvAddr                               Amount         Data   <signature>
// Rslt:        01 8477359400 825208 94,873feb0644a6fbb9532bb31d1c03d4538aadec30 8806f05b59d3b20000 80

#define TEST_TRANS2_NONCE 1
#define TEST_TRANS2_GAS_PRICE_VALUE 2000000000 // 20 GWEI
#define TEST_TRANS2_GAS_PRICE_UNIT  WEI
#define TEST_TRANS2_GAS_LIMIT 21000
#define TEST_TRANS2_TARGET_ADDRESS "0x873feb0644a6fbb9532bb31d1c03d4538aadec30"
#define TEST_TRANS2_ETHER_AMOUNT 500000000000000000u // 0.5 ETHER
#define TEST_TRANS2_ETHER_AMOUNT_UNIT WEI
#define TEST_TRANS2_DATA ""

#define TEST_TRANS2_RESULT_SIGNED   "f86b01847735940082520894873feb0644a6fbb9532bb31d1c03d4538aadec308806f05b59d3b200008026a030013044b571726723302bcf8dfad8765cf676db0844277a6f8cf63d04894008a069edd285604fdf010d96b8b7d9c547f9599b8ac51c50b8b97076bb9955c0bdde"
#define TEST_TRANS2_RESULT_UNSIGNED   "eb01847735940082520894873feb0644a6fbb9532bb31d1c03d4538aadec308806f05b59d3b2000080018080"

void runTransactionTests2 (BREthereumAccount account, BREthereumNetwork network) {
    printf ("     TEST 2\n");
    
    BREthereumWallet  wallet = walletCreate(account, network);
    
    BREthereumTransaction transaction = walletCreateTransactionDetailed
    (wallet,
     createAddress(TEST_TRANS2_TARGET_ADDRESS),
     amountCreateEther(etherCreateNumber(TEST_TRANS2_ETHER_AMOUNT, TEST_TRANS2_ETHER_AMOUNT_UNIT)),
     gasPriceCreate(etherCreateNumber(TEST_TRANS2_GAS_PRICE_VALUE, TEST_TRANS2_GAS_PRICE_UNIT)),
     gasCreate(TEST_TRANS2_GAS_LIMIT),
     TEST_TRANS2_NONCE);
    
    assert (1 == networkGetChainId(network));
    BRRlpData data = transactionEncodeRLP(transaction, network, TRANSACTION_RLP_UNSIGNED);
    
    char result[2 * data.bytesCount + 1];
    encodeHex(result, 2 * data.bytesCount + 1, data.bytes, data.bytesCount);
    printf ("       Tx2 Raw (unsigned): %s\n", result);
    assert (0 == strcmp (result, TEST_TRANS2_RESULT_UNSIGNED));
    rlpDataRelease(data);

    data.bytes = decodeHexCreate(&data.bytesCount, TEST_TRANS2_RESULT_SIGNED, strlen (TEST_TRANS2_RESULT_SIGNED));
    rlpShow(data, "Trans2Test");
    rlpDataRelease(data);

}

/*
 From: 0xd551234ae421e3bcba99a0da6d736074f22192ff
 To: Contract 0x558ec3152e2eb2174905cd19aea4e34a23de9ad6 (BreadToken)
 Recv: 0x932a27e1bc84f5b74c29af3d888926b1307f4a5c
 Amnt: 5,968.77
 
 Raw Hash:
 0xf8ad83067642850ba43b74008301246a94558ec3152e2eb2174905cd19aea4e34a23de9ad68
 // RLP Header - 'data'
 0b844
 a9059cbb
 000000000000000000000000932a27e1bc84f5b74c29af3d888926b1307f4a5c
 0000000000000000000000000000000000000000000001439152d319e84d0000
 // v, r, s signature
 25, a0a352fe7973fe554d3d5d21effb82667b3a17cc7b259eec482baf41a5ac80e155a0772ba32bfe32ccf7c4b764db155cd3e39b66c3b10abaa44ce27bc3013dd9ae7b
 
 Input Data:
 Function: transfer(address _to, uint256 _value) ***
 
 MethodID: 0xa9059cbb
 [0]:  000000000000000000000000932a27e1bc84f5b74c29af3d888926b1307f4a5c
 [1]:  0000000000000000000000000000000000000000000001439152d319e84d0000
 
 */
#define TEST_TRANS3_TARGET_ADDRESS "0x932a27e1bc84f5b74c29af3d888926b1307f4a5c"
#define TEST_TRANS3_GAS_PRICE_VALUE 50 // 20 GWEI
#define TEST_TRANS3_GAS_PRICE_UNIT  GWEI
#define TEST_TRANS3_GAS_LIMIT 74858
#define TEST_TRANS3_NONCE 423490
#define TEST_TRANS3_DECIMAL_AMOUNT "5968.77"

#define TEST_TRANS3_UNSIGNED_TX "f86d83067642850ba43b74008301246a94558ec3152e2eb2174905cd19aea4e34a23de9ad680b844a9059cbb000000000000000000000000932a27e1bc84f5b74c29af3d888926b1307f4a5c0000000000000000000000000000000000000000000001439152d319e84d0000018080"
// Add 018080 (v,r,s); adjust header count
// Answer: "0xf8ad 83067642 850ba43b7400 8301246a 94,558ec3152e2eb2174905cd19aea4e34a23de9ad6_80_b844a9059cbb000000000000000000000000932a27e1bc84f5b74c29af3d888926b1307f4a5c0000000000000000000000000000000000000000000001439152d319e84d0000"
// Error :    f86d 83067642 850ba43b7400 8301246a 94,558ec3152e2eb2174905cd19aea4e34a23de9ad6_00_b844a9059cbb000000000000000000000000932a27e1bc84f5b74c29af3d888926b1307f4a5c0000000000000000000000000000000000000000000001439152d319e84d0000018080
//                                                                                            **  => amount = 0 => encoded as empty bytes, not numeric 0

void runTransactionTests3 (BREthereumAccount account, BREthereumNetwork network) {
    printf ("     TEST 3\n");
    
    BRCoreParseStatus status;
    BREthereumToken token = tokenBRD;
    BREthereumWallet wallet = walletCreateHoldingToken (account, network, token);
    UInt256 value = createUInt256Parse ("5968770000000000000000", 10, &status);
    BREthereumAmount amount = amountCreateToken(createTokenQuantity (token, value));
    
    BREthereumTransaction transaction = walletCreateTransactionDetailed
    (wallet,
     createAddress(TEST_TRANS3_TARGET_ADDRESS),
     amount,
     gasPriceCreate(etherCreateNumber(TEST_TRANS3_GAS_PRICE_VALUE, TEST_TRANS3_GAS_PRICE_UNIT)),
     gasCreate(TEST_TRANS3_GAS_LIMIT),
     TEST_TRANS3_NONCE);
    
    assert (1 == networkGetChainId(network));
    BRRlpData dataUnsignedTransaction = transactionEncodeRLP(transaction, network, TRANSACTION_RLP_UNSIGNED);
    
    char *rawTx = encodeHexCreate(NULL, dataUnsignedTransaction.bytes, dataUnsignedTransaction.bytesCount);
    printf ("       Tx3 Raw (unsigned): %s\n", rawTx);
    assert (0 == strcasecmp(rawTx, TEST_TRANS3_UNSIGNED_TX));
    free (rawTx);
}

void runTransactionTests (BREthereumAccount account, BREthereumNetwork network) {
    printf ("\n== Transaction\n");
    
    runTransactionTests1 (account, network);
    runTransactionTests2 (account, network);
    runTransactionTests3 (account, network);
}

//
// Account Tests
//
void runAccountTests () {
    
    BREthereumAccount account = createAccount(TEST_PAPER_KEY);
    BREthereumNetwork network = ethereumMainnet;
    
    printf ("==== Account: %p\n", account);
    runAddressTests(account);
    runSignatureTests(account);
    runTransactionTests(account, network);
    
    accountFree (account);
    printf ("\n\n");
}

//
// Light Node Tests
//
#define NODE_PAPER_KEY "ginger settle marine tissue robot crane night number ramp coast roast critic"
#define NODE_NONCE              TEST_TRANS2_NONCE // 1
#define NODE_GAS_PRICE_VALUE    TEST_TRANS2_GAS_PRICE_VALUE // 20 GWEI
#define NODE_GAS_PRICE_UNIT     TEST_TRANS2_GAS_PRICE_UNIT // WEI
#define NODE_GAS_LIMIT          TEST_TRANS2_GAS_LIMIT
#define NODE_RECV_ADDR          TEST_TRANS2_TARGET_ADDRESS
#define NODE_ETHER_AMOUNT_UNIT  TEST_TRANS2_ETHER_AMOUNT_UNIT
#define NODE_ETHER_AMOUNT       TEST_TRANS2_ETHER_AMOUNT

#define GAS_PRICE_20_GWEI       2000000000
#define GAS_PRICE_10_GWEI       1000000000
#define GAS_PRICE_5_GWEI         500000000

#define GAS_LIMIT_DEFAULT 21000

//  Result      f86b 01 8477359400 825208 94,873feb0644a6fbb9532bb31d1c03d4538aadec30 8806f05b59d3b20000 80 1b,a053ee5877032551f52da516c83620273312c8ab5a773d482dd60a772bb4a39938a07e187ee2335bfcfa3d20119e0e424d9ef5a81452dadee91ef2daf40081fdc454
//  Raw:      0xf86b 01 8477359400 825208 94,873feb0644a6fbb9532bb31d1c03d4538aadec30 8806f05b59d3b20000 80 26,a030013044b571726723302bcf8dfad8765cf676db0844277a6f8cf63d04894008a069edd285604fdf010d96b8b7d9c547f9599b8ac51c50b8b97076bb9955c0bdde
#define NODE_RESULT "01 8477359400 825208 94,873feb0644a6fbb9532bb31d1c03d4538aadec30 8806f05b59d3b20000 80 1b,a0594c2fe40942a9dbd75b9cdd09397016592fc98ae24226f41706c5004c6608d0a072861c46ae62f4aae06eba04e5708b9421d2fcf21fa7f02aed1ff04accd405e3"

void testTransactionCodingEther () {
    printf ("     Coding Transaction\n");

    BREthereumAccount account = createAccount (NODE_PAPER_KEY);
    BREthereumWallet wallet = walletCreate(account, ethereumMainnet);

<<<<<<< HEAD
    BREthereumEncodedAddress txRecvAddr = createAddress(NODE_RECV_ADDR);
=======
    BREthereumAddress txRecvAddr = createAddress(NODE_RECV_ADDR);
>>>>>>> 9b9934ef
    BREthereumAmount txAmount = amountCreateEther(etherCreate(createUInt256(NODE_ETHER_AMOUNT)));
    BREthereumGasPrice txGasPrice = gasPriceCreate(etherCreate(createUInt256(NODE_GAS_PRICE_VALUE)));
    BREthereumGas txGas = gasCreate(NODE_GAS_LIMIT);
    BREthereumTransaction transaction = walletCreateTransactionDetailed(wallet,
                                                                        txRecvAddr,
                                                                        txAmount,
                                                                        txGasPrice,
                                                                        txGas,
                                                                        NODE_NONCE);
    walletSignTransaction(wallet, transaction, NODE_PAPER_KEY);

    BRRlpData data = walletGetRawTransaction (wallet, transaction);
    char *rawTx = encodeHexCreate(NULL, data.bytes, data.bytesCount);
    printf ("        Raw Transaction: 0x%s\n", rawTx);

    BREthereumTransaction decodedTransaction = transactionDecodeRLP(ethereumMainnet, TRANSACTION_RLP_SIGNED, data);

    assert (transactionGetNonce(transaction) == transactionGetNonce(decodedTransaction));
    assert (ETHEREUM_COMPARISON_EQ == gasPriceCompare(transactionGetGasPrice(transaction),
                                                      transactionGetGasPrice(decodedTransaction)));
    assert (ETHEREUM_COMPARISON_EQ == gasCompare(transactionGetGasLimit(transaction),
                                                 transactionGetGasLimit(decodedTransaction)));
    int typeMismatch = 0;
    assert (ETHEREUM_COMPARISON_EQ == amountCompare(transactionGetAmount(transaction),
                                                    transactionGetAmount(decodedTransaction),
                                                    &typeMismatch));

    assert (ETHEREUM_BOOLEAN_TRUE == addressEqual(transactionGetTargetAddress(transaction),
                                                  transactionGetTargetAddress(decodedTransaction)));

    // Signature
    assert (ETHEREUM_BOOLEAN_TRUE == signatureEqual(transactionGetSignature (transaction),
                                                    transactionGetSignature (decodedTransaction)));

    // Address recovery
<<<<<<< HEAD
    BREthereumEncodedAddress transactionSourceAddress = transactionGetSourceAddress(transaction);
    BREthereumEncodedAddress decodedTransactionSourceAddress = transactionGetSourceAddress(decodedTransaction);
=======
    BREthereumAddress transactionSourceAddress = transactionGetSourceAddress(transaction);
    BREthereumAddress decodedTransactionSourceAddress = transactionGetSourceAddress(decodedTransaction);
>>>>>>> 9b9934ef
    assert (ETHEREUM_BOOLEAN_IS_TRUE(addressEqual(transactionSourceAddress, decodedTransactionSourceAddress)));

    assert (ETHEREUM_BOOLEAN_IS_TRUE(accountHasAddress(account, transactionSourceAddress)));
}

void testTransactionCodingToken () {
    printf ("     Coding Transaction\n");

    BREthereumAccount account = createAccount (NODE_PAPER_KEY);
    BREthereumWallet wallet = walletCreateHoldingToken(account, ethereumMainnet, tokenBRD);

<<<<<<< HEAD
    BREthereumEncodedAddress txRecvAddr = createAddress(NODE_RECV_ADDR);
=======
    BREthereumAddress txRecvAddr = createAddress(NODE_RECV_ADDR);
>>>>>>> 9b9934ef
    BREthereumAmount txAmount = amountCreateToken(createTokenQuantity(tokenBRD, createUInt256(NODE_ETHER_AMOUNT)));
    BREthereumGasPrice txGasPrice = gasPriceCreate(etherCreate(createUInt256(NODE_GAS_PRICE_VALUE)));
    BREthereumGas txGas = gasCreate(NODE_GAS_LIMIT);
    BREthereumTransaction transaction = walletCreateTransactionDetailed(wallet,
                                                                        txRecvAddr,
                                                                        txAmount,
                                                                        txGasPrice,
                                                                        txGas,
                                                                        NODE_NONCE);
    walletSignTransaction(wallet, transaction, NODE_PAPER_KEY);

    BRRlpData data = walletGetRawTransaction (wallet, transaction);
    char *rawTx = encodeHexCreate(NULL, data.bytes, data.bytesCount);
    printf ("        Raw Transaction: 0x%s\n", rawTx);

    BREthereumTransaction decodedTransaction = transactionDecodeRLP(ethereumMainnet, TRANSACTION_RLP_SIGNED, data);

    assert (transactionGetNonce(transaction) == transactionGetNonce(decodedTransaction));
    assert (ETHEREUM_COMPARISON_EQ == gasPriceCompare(transactionGetGasPrice(transaction),
                                                      transactionGetGasPrice(decodedTransaction)));
    assert (ETHEREUM_COMPARISON_EQ == gasCompare(transactionGetGasLimit(transaction),
                                                 transactionGetGasLimit(decodedTransaction)));
    int typeMismatch = 0;
    assert (ETHEREUM_COMPARISON_EQ == amountCompare(transactionGetAmount(transaction),
                                                    transactionGetAmount(decodedTransaction),
                                                    &typeMismatch));

    assert (ETHEREUM_BOOLEAN_TRUE == addressEqual(transactionGetTargetAddress(transaction),
                                                  transactionGetTargetAddress(decodedTransaction)));

    // Signature
    assert (ETHEREUM_BOOLEAN_TRUE == signatureEqual(transactionGetSignature (transaction),
                                                    transactionGetSignature (decodedTransaction)));
}


//
// Light Node CONNECT
//
typedef struct JsonRpcTestContextRecord {
    pthread_cond_t  cond;
    pthread_mutex_t lock;
} *JsonRpcTestContext;

static JsonRpcTestContext
createTestContext (void) {
    JsonRpcTestContext context = malloc (sizeof (struct JsonRpcTestContextRecord));
    // Create the PTHREAD CONDition variable
    {
        pthread_condattr_t attr;
        pthread_condattr_init(&attr);
        pthread_cond_init(&context->cond, &attr);
        pthread_condattr_destroy(&attr);
    }

    // Create the PTHREAD LOCK variable
    {
        // The cacheLock is a normal, non-recursive lock
        pthread_mutexattr_t attr;
        pthread_mutexattr_init(&attr);
        pthread_mutexattr_settype(&attr, PTHREAD_MUTEX_NORMAL);
        pthread_mutex_init(&context->lock, &attr);
        pthread_mutexattr_destroy(&attr);
    }
    pthread_mutex_lock(&context->lock);

    return context;
}

static void
freeTestContext (JsonRpcTestContext context) {
    pthread_cond_destroy(&context->cond);
    pthread_mutex_destroy(&context->lock);
    free (context);
}

static void
signalBalance (JsonRpcTestContext context) {
    pthread_cond_signal(&context->cond);

}

static void
waitForBalance (JsonRpcTestContext context) {
    pthread_cond_wait(&context->cond, &context->lock);
}

// Stubbed Callbacks - should actually construct JSON, invoke an Etherum JSON_RPC method,
// get the response and return the result.
static void
clientGetBalance (BREthereumClientContext context,
                   BREthereumLightNode node,
                   BREthereumWalletId wid,
                   const char *address,
                   int rid) {
    lightNodeAnnounceBalance(node, wid, "0x123f", rid);
}

static void
clientGetGasPrice (BREthereumClientContext context,
                    BREthereumLightNode node,
                    BREthereumWalletId wid,
                    int rid) {
    lightNodeAnnounceGasPrice(node, wid, "0xffc0", rid);
}

static void
clientEstimateGas (BREthereumClientContext context,
                    BREthereumLightNode node,
                    BREthereumWalletId wid,
                    BREthereumTransactionId tid,
                    const char *to,
                    const char *amount,
                    const char *data,
                    int rid) {
    lightNodeAnnounceGasEstimate(node, wid, tid, "0x77", rid);
}

static void
clientSubmitTransaction (BREthereumClientContext context,
                          BREthereumLightNode node,
                          BREthereumWalletId wid,
                          BREthereumTransactionId tid,
                          const char *transaction,
                          int rid) {
    // The transaction hash
    lightNodeAnnounceSubmitTransaction(node, wid, tid, "0x123abc456def", rid);
}

static void
clientGetTransactions (BREthereumClientContext context,
                        BREthereumLightNode node,
                        const char *account,
                        int id) {
    // Get all the transaction, then one by one call 'announce'
    char *address = ethereumGetAccountPrimaryAddress(node);
    // Two transactions with an identical 'nonce' and the first one with a
    // target that is `address` - confirms a bugfix for CORE-71.
    lightNodeAnnounceTransaction(node, id,
                                 "0x5f992a47727f5753a9272abba36512c01e748f586f6aef7aed07ae37e737d220",
                                 "0xde0b295669a9fd93d5f28d9ec85e40f4cb697bae",
                                 address,   // required
                                 "",
                                 "11113000000000",
                                 "21000",
                                 "21000000000",
                                 "",
                                 "118",
                                 "21000",
                                 "1627184",
                                 "0x0ef0110d68ee3af220e0d7c10d644fea98252180dbfc8a94cab9f0ea8b1036af",
                                 "339050",
                                 "3",
                                 "1516477482",
                                 "0");
    lightNodeAnnounceTransaction(node, id,
                                 "0x4f992a47727f5753a9272abba36512c01e748f586f6aef7aed07ae37e737d220",
                                 address,   // required
                                 "0xde0b295669a9fd93d5f28d9ec85e40f4cb697bae",
                                 "",
                                 "11113000000000",
                                 "21000",
                                 "21000000000",
                                 "",
                                 "118",
                                 "21000",
                                 "1627184",
                                 "0x0ef0110d68ee3af220e0d7c10d644fea98252180dbfc8a94cab9f0ea8b1036af",
                                 "339050",
                                 "3",
                                 "1516477482",
                                 "0");


    free (address);
}

static void
clientGetLogs (BREthereumClientContext context,
               BREthereumLightNode node,
               const char *contract,
               const char *addressIgnore,
               const char *event,
               int rid) {
    char *address = ethereumGetAccountPrimaryAddress(node);
    const char *topics[] = {
        "0xddf252ad1be2c89b69c2b068fc378daa952ba7f163c4a11628f55a4df523b3ef",
        "0x0000000000000000000000000000000000000000000000000000000000000000",
        "0x000000000000000000000000bdfdad139440d2db9ba2aa3b7081c2de39291508"
    };
    lightNodeAnnounceLog (node, rid,
                          address,
                          "0x722dd3f80bac40c951b51bdd28dd19d435762180",
                          3,
                          topics,
                          "0x0000000000000000000000000000000000000000000000000000000000002328",
                          "0xba43b7400",
                          "0xc64e",
                          "0x",
                          "0x1e487e",
                          "0x",
                          "0x59fa1ac9");
}

static void
clientGetBlockNumber (BREthereumClientContext context,
                      BREthereumLightNode node,
                      int rid) {
    lightNodeAnnounceBlockNumber(node, "0x1e487e", rid);
}
<<<<<<< HEAD

static void
clientGetNonce (BREthereumClientContext context,
                      BREthereumLightNode node,
                const char *address,
                      int rid) {
    lightNodeAnnounceNonce(node, address, "0x4", rid);
=======

static void
clientGetNonce (BREthereumClientContext context,
                      BREthereumLightNode node,
                const char *address,
                      int rid) {
    lightNodeAnnounceNonce(node, address, "0x4", rid);
}

void prepareTransaction (const char *paperKey, const char *recvAddr, const uint64_t gasPrice, const uint64_t gasLimit, const uint64_t amount) {
    printf ("     Prepare Transaction\n");

    // START - One Time Code Block
    JsonRpcTestContext context = (JsonRpcTestContext) calloc (1, sizeof (struct JsonRpcTestContextRecord));

    BREthereumClient client =
    ethereumClientCreate(context,
                         clientGetBalance,
                         clientGetGasPrice,
                         clientEstimateGas,
                         clientSubmitTransaction,
                         clientGetTransactions,
                         clientGetLogs,
                         clientGetBlockNumber,
                         clientGetNonce);

    BREthereumLightNode node = ethereumCreate(ethereumMainnet, paperKey);
    // A wallet amount Ether
    BREthereumWalletId wallet = ethereumGetWallet(node);
    // END - One Time Code Block

    // Optional - will provide listNodeWalletCreateTransactionDetailed.
    ethereumWalletSetDefaultGasPrice(node, wallet, WEI, gasPrice);
    ethereumWalletSetDefaultGasLimit(node, wallet, gasLimit);

    BREthereumAmount amountAmountInEther =
    ethereumCreateEtherAmountUnit(node, amount, WEI);

    BREthereumTransactionId tx1 =
    ethereumWalletCreateTransaction
    (node,
     wallet,
     recvAddr,
     amountAmountInEther);

    ethereumWalletSignTransaction (node, wallet, tx1, paperKey);

    const char *rawTransactionHexEncoded =
    lightNodeGetTransactionRawDataHexEncoded(node, wallet, tx1, "0x");

    printf ("        Raw Transaction: %s\n", rawTransactionHexEncoded);

    char *fromAddr = ethereumGetAccountPrimaryAddress(node);
    BREthereumTransactionId *transactions = ethereumWalletGetTransactions(node, wallet);
    assert (NULL != transactions && -1 != transactions[0]);

    BREthereumTransactionId transaction = transactions[0];
    assert (0 == strcmp (fromAddr, ethereumTransactionGetSendAddress(node, transaction)) &&
            0 == strcmp (recvAddr, ethereumTransactionGetRecvAddress(node, transaction)));

    free (fromAddr);
}

static void
runLightNode_JSON_RPC_test (const char *paperKey) {
    printf ("     JSON_RCP\n");
    
    BRCoreParseStatus status;
    JsonRpcTestContext context = (JsonRpcTestContext) calloc (1, sizeof (struct JsonRpcTestContextRecord));
    
    BREthereumClient configuration =
    ethereumClientCreate(context,
                         clientGetBalance,
                         clientGetGasPrice,
                         clientEstimateGas,
                         clientSubmitTransaction,
                         clientGetTransactions,
                         clientGetLogs,
                         clientGetBlockNumber,
                         clientGetNonce);
    
    BREthereumLightNode node = ethereumCreate(ethereumMainnet, paperKey);
    BREthereumWalletId wallet = ethereumGetWallet(node);
    
    ethereumConnect(node, configuration);

    sleep (2);  // let connect 'take'

    // Callback to JSON_RPC for 'getBalanance'&
    //    lightNodeUpdateWalletBalance (node, wallet, &status);
    BREthereumAmount balance = ethereumWalletGetBalance (node, wallet);
    BREthereumEther expectedBalance = etherCreate(createUInt256Parse("0x123f", 16, &status));
    assert (CORE_PARSE_OK == status
            && AMOUNT_ETHER == amountGetType(balance)
            && ETHEREUM_BOOLEAN_TRUE == etherIsEQ (expectedBalance, amountGetEther(balance)));

    int count = ethereumWalletGetTransactionCount(node, wallet);
    assert (2 == count);

//    lightNodeUpdateTransactions(node);
    ethereumDisconnect(node);
>>>>>>> 9b9934ef
}

//
// Listener
//
static void
walletEventHandler (BREthereumListenerContext context,
                    BREthereumLightNode node,
                    BREthereumWalletId wid,
                    BREthereumWalletEvent event,
                    BREthereumStatus status,
                    const char *errorDescription) {
    fprintf (stdout, "        WalletEvent: wid=%d, ev=%d\n", wid, event);
    switch (event) {
        case WALLET_EVENT_BALANCE_UPDATED:
            signalBalance(context);
            break;
        default:
            break;
    }
}

static void
blockEventHandler (BREthereumListenerContext context,
                   BREthereumLightNode node,
                   BREthereumBlockId bid,
                   BREthereumBlockEvent event,
                   BREthereumStatus status,
                   const char *errorDescription) {
    fprintf (stdout, "         BlockEvent: bid=%d, ev=%d\n", bid, event);
    
}

static void
transactionEventHandler (BREthereumListenerContext context,
                         BREthereumLightNode node,
                         BREthereumWalletId wid,
                         BREthereumTransactionId tid,
                         BREthereumTransactionEvent event,
                         BREthereumStatus status,
                         const char *errorDescription) {
    fprintf (stdout, "         TransEvent: tid=%d, ev=%d\n", tid, event);
}

static void
<<<<<<< HEAD
peerEventHandler (BREthereumListenerContext context,
                  BREthereumLightNode node,
                  //BREthereumWalletId wid,
                  //BREthereumTransactionId tid,
                  BREthereumPeerEvent event,
                  BREthereumStatus status,
                  const char *errorDescription) {
    fprintf (stdout, "         PeerEvent: ev=%d\n", event);
}

static void
lightNodeEventHandler (BREthereumListenerContext context,
                       BREthereumLightNode node,
                       //BREthereumWalletId wid,
                       //BREthereumTransactionId tid,
                       BREthereumLightNodeEvent event,
                       BREthereumStatus status,
                       const char *errorDescription) {
    fprintf (stdout, "         LightNodeEvent: ev=%d\n", event);
}


//
//
//
static void
runLightNode_CONNECT_test (const char *paperKey) {
    printf ("     JSON_RCP\n");
    
    BRCoreParseStatus status;
    JsonRpcTestContext context = createTestContext();
    
    BREthereumClient configuration =
    ethereumClientCreate(context,
                         clientGetBalance,
                         clientGetGasPrice,
                         clientEstimateGas,
                         clientSubmitTransaction,
                         clientGetTransactions,
                         clientGetLogs,
                         clientGetBlockNumber,
                         clientGetNonce);
    
    BREthereumLightNode node = ethereumCreate(ethereumMainnet, paperKey, NODE_TYPE_LES, SYNC_MODE_FULL_BLOCKCHAIN);

    BREthereumListenerId lid = lightNodeAddListener(node,
                                                    (BREthereumListenerContext) context,
                                                    lightNodeEventHandler,
                                                    peerEventHandler,
                                                    walletEventHandler,
                                                    blockEventHandler,
                                                    transactionEventHandler);
    BREthereumWalletId wallet = ethereumGetWallet(node);
    
    ethereumConnect(node, configuration);

    printf ("       Waiting for Balance\n");
    waitForBalance(context);
//    sleep (20);  // let connect 'take'
=======
runLightNode_LISTENER_test (const char *paperKey) {
    printf ("     LISTENER\n");

    BRCoreParseStatus status;
    JsonRpcTestContext context = (JsonRpcTestContext) calloc (1, sizeof (struct JsonRpcTestContextRecord));

    BREthereumClient configuration =
    ethereumClientCreate(context,
                         clientGetBalance,
                         clientGetGasPrice,
                         clientEstimateGas,
                         clientSubmitTransaction,
                         clientGetTransactions,
                         clientGetLogs,
                         clientGetBlockNumber,
                         clientGetNonce);

    BREthereumLightNode node = ethereumCreate(ethereumMainnet, paperKey);

    BREthereumListenerId lid = lightNodeAddListener(node,
                                                    (BREthereumListenerContext) NULL,
                                                    walletEventHandler,
                                                    blockEventHandler,
                                                    transactionEventHandler);

    BREthereumWalletId wallet = ethereumGetWallet(node);

    ethereumConnect(node, configuration);

    sleep (5);  // let connect 'take'
>>>>>>> 9b9934ef

    // Callback to JSON_RPC for 'getBalanance'&
    //    lightNodeUpdateWalletBalance (node, wallet, &status);
    BREthereumAmount balance = ethereumWalletGetBalance (node, wallet);
    BREthereumEther expectedBalance = etherCreate(createUInt256Parse("0x123f", 16, &status));
    assert (CORE_PARSE_OK == status
            && AMOUNT_ETHER == amountGetType(balance)
            && ETHEREUM_BOOLEAN_TRUE == etherIsEQ (expectedBalance, amountGetEther(balance)));

<<<<<<< HEAD
    int count = ethereumWalletGetTransactionCount(node, wallet);
    assert (2 == count);

//    lightNodeUpdateTransactions(node);
    ethereumDisconnect(node);
    ethereumDestroy(node);
=======
    //    ethereumUpdateTransactions(node);
    ethereumDisconnect(node);
>>>>>>> 9b9934ef
}

//
//
//
void prepareTransaction (const char *paperKey, const char *recvAddr, const uint64_t gasPrice, const uint64_t gasLimit, const uint64_t amount) {
    printf ("     Prepare Transaction\n");

    // START - One Time Code Block
    JsonRpcTestContext context = (JsonRpcTestContext) calloc (1, sizeof (struct JsonRpcTestContextRecord));

    BREthereumClient client =
    ethereumClientCreate(context,
                         clientGetBalance,
                         clientGetGasPrice,
                         clientEstimateGas,
                         clientSubmitTransaction,
                         clientGetTransactions,
                         clientGetLogs,
                         clientGetBlockNumber,
                         clientGetNonce);

    BREthereumLightNode node = ethereumCreate(ethereumMainnet, paperKey, NODE_TYPE_LES, SYNC_MODE_FULL_BLOCKCHAIN);
    // A wallet amount Ether
    BREthereumWalletId wallet = ethereumGetWallet(node);
    // END - One Time Code Block

    // Optional - will provide listNodeWalletCreateTransactionDetailed.
    ethereumWalletSetDefaultGasPrice(node, wallet, WEI, gasPrice);
    ethereumWalletSetDefaultGasLimit(node, wallet, gasLimit);

    BREthereumAmount amountAmountInEther =
    ethereumCreateEtherAmountUnit(node, amount, WEI);

    BREthereumTransactionId tx1 =
    ethereumWalletCreateTransaction
    (node,
     wallet,
     recvAddr,
     amountAmountInEther);

    ethereumWalletSignTransaction (node, wallet, tx1, paperKey);

    const char *rawTransactionHexEncoded =
    lightNodeGetTransactionRawDataHexEncoded(node, wallet, tx1, "0x");

    printf ("        Raw Transaction: %s\n", rawTransactionHexEncoded);

    char *fromAddr = ethereumGetAccountPrimaryAddress(node);
    BREthereumTransactionId *transactions = ethereumWalletGetTransactions(node, wallet);
    assert (NULL != transactions && -1 != transactions[0]);

    BREthereumTransactionId transaction = transactions[0];
    assert (0 == strcmp (fromAddr, ethereumTransactionGetSendAddress(node, transaction)) &&
            0 == strcmp (recvAddr, ethereumTransactionGetRecvAddress(node, transaction)));

    free (fromAddr);
    ethereumDestroy(node);
}

// Local (PaperKey) -> LocalTest @ 5 GWEI gasPrice @ 21000 gasLimit & 0.0001/2 ETH
#define ACTUAL_RAW_TX "f86a01841dcd65008252089422583f6c7dae5032f4d72a10b9e9fa977cbfc5f68701c6bf52634000801ca05d27cbd6a84e5d34bb20ce7dade4a21efb4da7507958c17d7f92cfa99a4a9eb6a005fcb9a61e729b3c6b0af3bad307ef06cdf5c5578615fedcc4163a2aa2812260"
// eth.sendRawTran ('0xf86a01841dcd65008252089422583f6c7dae5032f4d72a10b9e9fa977cbfc5f68701c6bf52634000801ca05d27cbd6a84e5d34bb20ce7dade4a21efb4da7507958c17d7f92cfa99a4a9eb6a005fcb9a61e729b3c6b0af3bad307ef06cdf5c5578615fedcc4163a2aa2812260', function (err, hash) { if (!err) console.log(hash); });
extern void
reallySend () {
    char paperKey[1024];
    char recvAddress[1024];

    fputs("PaperKey: ", stdout);
    fgets (paperKey, 1024, stdin);
    paperKey[strlen(paperKey) - 1] = '\0';

    fputs("Address: ", stdout);
    fgets (recvAddress, 1024, stdin);
    recvAddress[strlen(recvAddress) - 1] = '\0';

    printf ("PaperKey: '%s'\nAddress: '%s'\n", paperKey, recvAddress);

    // 0.001/2 ETH
    prepareTransaction(paperKey, recvAddress, GAS_PRICE_5_GWEI, GAS_LIMIT_DEFAULT, 1000000000000000000 / 1000 / 2);
}

//
//
//

// Unsigned Result: 0xf864010082c35094558ec3152e2eb2174905cd19aea4e34a23de9ad680b844a9059cbb000000000000000000000000932a27e1bc84f5b74c29af3d888926b1307f4a5c0000000000000000000000000000000000000000000000000000000000000000018080
//   Signed Result: 0xf8a4010082c35094558ec3152e2eb2174905cd19aea4e34a23de9ad680b844a9059cbb000000000000000000000000932a27e1bc84f5b74c29af3d888926b1307f4a5c000000000000000000000000000000000000000000000000000000000000000025a0b729de661448a377bee9ef3f49f8ec51f6c5810cf177a8162d31e9611a940a18a030b44adbe0253fe6176ccd8b585745e60f411b009ec73815f201fff0f540fc4d
static void
runLightNode_TOKEN_test (const char *paperKey) {
    printf ("     TOKEN\n");
    
    BRCoreParseStatus status;
    
<<<<<<< HEAD
    BREthereumLightNode node = ethereumCreate (ethereumMainnet, paperKey, NODE_TYPE_LES, SYNC_MODE_FULL_BLOCKCHAIN);
=======
    BREthereumLightNode node = ethereumCreate (ethereumMainnet, paperKey);
>>>>>>> 9b9934ef
    BREthereumWalletId wallet = ethereumGetWalletHoldingToken(node, tokenBRD);
    
    BREthereumAmount amount = ethereumCreateTokenAmountString(node, tokenBRD,
                                                               TEST_TRANS3_DECIMAL_AMOUNT,
                                                               TOKEN_QUANTITY_TYPE_DECIMAL,
                                                               &status);
    BREthereumTransactionId transaction =
    ethereumWalletCreateTransaction (node, wallet,
                                      TEST_TRANS3_TARGET_ADDRESS,
                                      amount);
    
    const char *rawTxUnsigned = lightNodeGetTransactionRawDataHexEncoded(node, wallet, transaction, "0x");
    printf ("        RawTx Unsigned: %s\n", rawTxUnsigned);
    // No match: nonce, gasLimit, gasPrice differ
    // assert (0 == strcasecmp(&rawTxUnsigned[2], TEST_TRANS3_UNSIGNED_TX));
    
    ethereumWalletSignTransaction(node, wallet, transaction, paperKey);
    const char *rawTxSigned = lightNodeGetTransactionRawDataHexEncoded(node, wallet, transaction, "0x");
    printf ("        RawTx  Signed: %s\n", rawTxSigned);

    ethereumDestroy(node);
}

static void
runLightNode_PUBLIC_KEY_test (BREthereumNetwork network, const char *paperKey) {
    printf ("     PUBLIC KEY\n");

<<<<<<< HEAD
    BREthereumLightNode node1 = ethereumCreate (network, paperKey, NODE_TYPE_LES, SYNC_MODE_FULL_BLOCKCHAIN);
    char *addr1 = ethereumGetAccountPrimaryAddress (node1);

    BRKey publicKey = ethereumGetAccountPrimaryAddressPublicKey (node1);
    BREthereumLightNode node2 = ethereumCreateWithPublicKey (network, publicKey, NODE_TYPE_LES, SYNC_MODE_FULL_BLOCKCHAIN);
=======
    BREthereumLightNode node1 = ethereumCreate (network, paperKey);
    char *addr1 = ethereumGetAccountPrimaryAddress (node1);
    BRKey key = ethereumGetAccountPrimaryAddressPrivateKey(node1, paperKey);

    BRKey publicKey = ethereumGetAccountPrimaryAddressPublicKey (node1);
    BREthereumLightNode node2 = ethereumCreateWithPublicKey (network, publicKey);
>>>>>>> 9b9934ef
    char *addr2 = ethereumGetAccountPrimaryAddress (node2);


    assert (0 == strcmp (addr1, addr2));

    free (addr1);
    free (addr2);
    ethereumDestroy(node1);
    ethereumDestroy(node2);
}

void runLightNodeTests () {
    printf ("==== Light Node\n");
//    prepareTransaction(NODE_PAPER_KEY, NODE_RECV_ADDR, TEST_TRANS2_GAS_PRICE_VALUE, GAS_LIMIT_DEFAULT, NODE_ETHER_AMOUNT);
    testTransactionCodingEther ();
    testTransactionCodingToken ();
<<<<<<< HEAD
    runLightNode_CONNECT_test(NODE_PAPER_KEY);
    runLightNode_TOKEN_test (NODE_PAPER_KEY);
=======
    runLightNode_JSON_RPC_test(NODE_PAPER_KEY);
    runLightNode_TOKEN_test (NODE_PAPER_KEY);
    runLightNode_LISTENER_test (NODE_PAPER_KEY);
>>>>>>> 9b9934ef
    runLightNode_PUBLIC_KEY_test (ethereumMainnet, NODE_PAPER_KEY);
    runLightNode_PUBLIC_KEY_test (ethereumTestnet, "ocean robust idle system close inject bronze mutual occur scale blast year");
}

void runTokenTests () {
    printf ("==== Token\n");

    BREthereumToken token;

    token = tokenLookup ("0x558ec3152e2eb2174905cd19aea4e34a23de9ad6"); // BRD
    assert (NULL != token);

#if defined (BITCOIN_DEBUG)
    token = tokenLookup("0x3efd578b271d034a69499e4a2d933c631d44b9ad"); // TST: mainnet
    assert (NULL != token);
#endif

    token = tokenLookup("0x86fa049857e0209aa7d9e616f7eb3b3b78ecfdb0"); // EOI
    assert (NULL != token);
}

//
// Bloom Test
//
#define BLOOM_ADDR_1 "095e7baea6a6c7c4c2dfeb977efac326af552d87"
#define BLOOM_ADDR_2 "0000000000000000000000000000000000000000"  // topic
#define BLOOM_ADDR_1_OR_2_RESULT "00000000000000001000000000000000000000000000000000000000000000000000000000000000000000000000000000000000000000000000000000000000000000000000000000000000000000000000000000000000000000000000000000000000020000000000000000000800000000000000000000000000000000000000000000000000000000000000000000000000000000000000000000000000000000000000000004000000000000000000000000000000000000000000000000000000000000000000000000000000000000000000000000000000000020000000000040000000000000000000000000000000000000000000000000000000"
extern void
runBloomTests (void) {
    printf ("==== Bloom\n");

    BREthereumBloomFilter filter1 = bloomFilterCreateAddress(addressRawCreate(BLOOM_ADDR_1));
    BREthereumBloomFilter filter2 = logTopicGetBloomFilterAddress(addressRawCreate(BLOOM_ADDR_2));

    BREthereumBloomFilter filter = bloomFilterOr(filter1, filter2);
    char *filterAsString = bloomFilterAsString(filter);
    assert (0 == strcmp (filterAsString, BLOOM_ADDR_1_OR_2_RESULT));

    BREthereumBloomFilter filterx = bloomFilterCreateString(BLOOM_ADDR_1_OR_2_RESULT);
    assert (ETHEREUM_BOOLEAN_IS_TRUE(bloomFilterEqual(filter, filterx)));

    assert (ETHEREUM_BOOLEAN_IS_TRUE(bloomFilterMatch(filter, filter1)));
    assert (ETHEREUM_BOOLEAN_IS_TRUE(bloomFilterMatch(filter, filter2)));
    assert (ETHEREUM_BOOLEAN_IS_FALSE(bloomFilterMatch(filter, bloomFilterCreateAddress(addressRawCreate("195e7baea6a6c7c4c2dfeb977efac326af552d87")))));

}


//
// block Test
//
// We used to have a block test based on Ethereum-Java test cases - but those tests included a
// 'SeedHash' which we don't get from our GETH node.  We axed that test:

//// The following block differs from the above.  We are doing a decode/encode - the decode will
//// recognize a pre-EIP-155 RLP sequence (so we can recover the address from the signature); the
//// encode always encodes with EIP-155 - thus the `signature.v` value will differ - the difference
//// is 10 if using mainnet.  So we found the two characters in the transactions signature encoding
//// an changed them from 0x1b 27) to 0x2a (37)
//
//#define BLOCK_1_RLP "f90286f9021aa0afa4726a3d669141a00e70b2bf07f313abbb65140ca045803d4f0ef8dc426274a01dcc4de8dec75d7aab85b567b6ccd41ad312451b948a7413f0a142fd40d49347940000000000000000000000000000000000000000a02debf71e4cc78eaacdd660ebc93f641c09fc19a49caf6b159171f5ba9d4928cba05259d6e3b135d378cc542b5f5b9587861e965e8efa156948f161a0fba6adf47da0f315ec0a9ad4f2db3303623360931df1d08bfdd9e0bd4cbbc2d64b5b1de4304bb901000000000000000000100000000000000000000000000000000000000000000000000000000000000000000000000000000000000000000000000000000000000000000000000000000000000000000000000000000000000000000000000000000000000002000000000000000000080000000000000000000000000000000000000000000000000000000000000000000000000000000000000000000000000000000000000000000400000000000000000000000000000000000000000000000000000000000000000000000000000000000000000000000000000000002000000000004000000000000000000000000000000000000000000000000000000083020000018301e84882560b8454f835be42a056e81f171bcc55a6ff8345e692c0f86e5b48e01b996cadc001622fb5e363b421a0c7f14dcfe22dd19b5e00e1827dea4525f9a7d1cbe319520b59f6875cfcf839c2880a6f958326b74cc5f866f864800a82c35094095e7baea6a6c7c4c2dfeb977efac326af552d8785012a05f2008025a042b9d6700235542229ba4942f6c7f975a50515be4d1f092cba4a98730300529ca0f7def4fa32fb4cac965f111ff02c56362ab140c90c3b62361cb65526ba6dcc3dc0"
//#define BLOCK_HEADER_1_RLP "f9021aa0afa4726a3d669141a00e70b2bf07f313abbb65140ca045803d4f0ef8dc426274a01dcc4de8dec75d7aab85b567b6ccd41ad312451b948a7413f0a142fd40d49347940000000000000000000000000000000000000000a02debf71e4cc78eaacdd660ebc93f641c09fc19a49caf6b159171f5ba9d4928cba05259d6e3b135d378cc542b5f5b9587861e965e8efa156948f161a0fba6adf47da0f315ec0a9ad4f2db3303623360931df1d08bfdd9e0bd4cbbc2d64b5b1de4304bb901000000000000000000100000000000000000000000000000000000000000000000000000000000000000000000000000000000000000000000000000000000000000000000000000000000000000000000000000000000000000000000000000000000000002000000000000000000080000000000000000000000000000000000000000000000000000000000000000000000000000000000000000000000000000000000000000000400000000000000000000000000000000000000000000000000000000000000000000000000000000000000000000000000000000002000000000004000000000000000000000000000000000000000000000000000000083020000018301e84882560b8454f835be42a056e81f171bcc55a6ff8345e692c0f86e5b48e01b996cadc001622fb5e363b421a0c7f14dcfe22dd19b5e00e1827dea4525f9a7d1cbe319520b59f6875cfcf839c2880a6f958326b74cc5"                                                                     // 1b -> 25 (27 + 10 => chainID EIP-155)
//// 0xf90286 f9021a a0afa4726a3d669141a00e70b2bf07f313abbb65140ca045803d4f0ef8dc426274 a01dcc4de8dec75d7aab85b567b6ccd41ad312451b948a7413f0a142fd40d49347 940000000000000000000000000000000000000000 a02debf71e4cc78eaacdd660ebc93f641c09fc19a49caf6b159171f5ba9d4928cb a05259d6e3b135d378cc542b5f5b9587861e965e8efa156948f161a0fba6adf47d a0f315ec0a9ad4f2db3303623360931df1d08bfdd9e0bd4cbbc2d64b5b1de4304b b9010000000000000000001000000000000000000000000000000000000000000000000000000000000000000000000000000000000000000000000000000000000000000000000000000000000000000000000000000000000000000000000000000000000000020000000000000000000800000000000000000000000000000000000000000000000000000000000000000000000000000000000000000000000000000000000000000004000000000000000000000000000000000000000000000000000000000000000000000000000000000000000000000000000000000020000000000040000000000000000000000000000000000000000000000000000000 83,020000 01 83,01e848 82,560b 84,54f835be 42 a056e81f171bcc55a6ff8345e692c0f86e5b48e01b996cadc001622fb5e363b421 a0c7f14dcfe22dd19b5e00e1827dea4525f9a7d1cbe319520b59f6875cfcf839c2 88,0a6f958326b74cc5 f866f864800a82c35094095e7baea6a6c7c4c2dfeb977efac326af552d8785012a05f200801ba042b9d6700235542229ba4942f6c7f975a50515be4d1f092cba4a98730300529ca0f7def4fa32fb4cac965f111ff02c56362ab140c90c3b62361cb65526ba6dcc3dc0
////  Block   Header:           parentHash                                                ommersHash                                                          beneficiary                                 stateRoot                                                       transactionRoot                                                     receiptsRoot                                                        logsBloom                                                                                                                                                                                                                                                                                                                                                                                                                                                                                                                           Diff     Num    gLimit  gUsed   Timestamp  Extra    seedHash??                                                      mixHash                                                             nonce                   <transactions>

// Now we have a test based on some 'genesis rlp' encoding... but it doesn't exactly match our
// genesis block AND it has a strange encoding for the nonce as 0x88000000000000002a but our
// RLP encode/decode produces just an 'immediate' of '2a'.
//
// So, we neuter some tests.
//
//  Block   Header:           parentHash                                                ommersHash                                                          beneficiary                                 stateRoot                                                       transactionRoot                                                     receiptsRoot                                                        logsBloom                                                                                                                                                                                                                                                                                                                                                                                                                                                                                                                           Diff     Num    gLimit  gUsed   Timestamp  Extra    seedHash??                                                      mixHash                                                             nonce                   <transactions>   <ommers>
// 0xf901f8 f901f3 a00000000000000000000000000000000000000000000000000000000000000000 a01dcc4de8dec75d7aab85b567b6ccd41ad312451b948a7413f0a142fd40d49347 940000000000000000000000000000000000000000 a09178d0f23c965d81f0834a4c72c6253ce6830f4022b1359aaebfc1ecba442d4e a056e81f171bcc55a6ff8345e692c0f86e5b48e01b996cadc001622fb5e363b421 a056e81f171bcc55a6ff8345e692c0f86e5b48e01b996cadc001622fb5e363b421 b9010000000000000000000000000000000000000000000000000000000000000000000000000000000000000000000000000000000000000000000000000000000000000000000000000000000000000000000000000000000000000000000000000000000000000000000000000000000000000000000000000000000000000000000000000000000000000000000000000000000000000000000000000000000000000000000000000000000000000000000000000000000000000000000000000000000000000000000000000000000000000000000000000000000000000000000000000000000000000000000000000000000000000000000000000000000000 83,020000 80   83,2fefd8 80      80          80                                                                      a00000000000000000000000000000000000000000000000000000000000000000 88000000000000002a       c0              c0
#define GENESIS_RLP "f901f8f901f3a00000000000000000000000000000000000000000000000000000000000000000a01dcc4de8dec75d7aab85b567b6ccd41ad312451b948a7413f0a142fd40d49347940000000000000000000000000000000000000000a09178d0f23c965d81f0834a4c72c6253ce6830f4022b1359aaebfc1ecba442d4ea056e81f171bcc55a6ff8345e692c0f86e5b48e01b996cadc001622fb5e363b421a056e81f171bcc55a6ff8345e692c0f86e5b48e01b996cadc001622fb5e363b421b90100000000000000000000000000000000000000000000000000000000000000000000000000000000000000000000000000000000000000000000000000000000000000000000000000000000000000000000000000000000000000000000000000000000000000000000000000000000000000000000000000000000000000000000000000000000000000000000000000000000000000000000000000000000000000000000000000000000000000000000000000000000000000000000000000000000000000000000000000000000000000000000000000000000000000000000000000000000000000000000000000000000000000000000000000000000008302000080832fefd8808080a0000000000000000000000000000000000000000000000000000000000000000088000000000000002ac0c0"

extern void
runBlockTest0 (void) {
    printf ("==== Block\n");

    BRRlpData data;
    BRRlpData encodeData;

    int typeMismatch;

    //
    // Block
    //
    data.bytes = decodeHexCreate(&data.bytesCount, GENESIS_RLP, strlen (GENESIS_RLP));

    BREthereumBlock block = blockDecodeRLP(data, ethereumMainnet);

    BREthereumBlockHeader header = blockGetHeader(block);
    BREthereumBlockHeader genesis = networkGetGenesisBlockHeader (ethereumMainnet);

    assert (ETHEREUM_BOOLEAN_IS_TRUE(hashEqual(blockHeaderGetParentHash(header), blockHeaderGetParentHash(genesis))));
    assert(blockHeaderGetTimestamp(header) == blockHeaderGetTimestamp(genesis));
    assert(blockHeaderGetNumber(header) == blockHeaderGetNumber(genesis));
//    assert(blockHeaderGetGasUsed(header) == blockHeaderGetGasUsed(genesis));
//    assert(blockHeaderGetDifficulty(header) == blockHeaderGetDifficulty(genesis));
//    assert(blockHeaderGetNonce(header) == blockHeaderGetNonce(genesis));

    /*
    assert (1 == blockGetTransactionsCount(block));
    BREthereumTransaction transaction = blockGetTransaction (block, 0);
    assert (0 == transactionGetNonce(transaction));
    assert (0 == strcmp ("0x", transactionGetData(transaction)));
    assert (ETHEREUM_COMPARISON_EQ == gasCompare(transactionGetGasLimit(transaction), gasCreate(50000)));
    assert (ETHEREUM_COMPARISON_EQ == gasPriceCompare(transactionGetGasPrice(transaction), gasPriceCreate(etherCreateNumber(10, WEI))));
    assert (ETHEREUM_COMPARISON_EQ == amountCompare(transactionGetAmount(transaction),
                                                    amountCreateEther(etherCreateNumber(5000000000, WEI)),
                                                    &typeMismatch));
     */
    assert (0 == blockGetOmmersCount(block));
    assert (0 == blockGetTransactionsCount(block));

    encodeData = blockEncodeRLP(block, ethereumMainnet);
//    assert (data.bytesCount == encodeData.bytesCount
//            && 0 == memcmp (data.bytes, encodeData.bytes, encodeData.bytesCount));

    rlpShow(data, "BlockTest");
    rlpDataRelease(encodeData);
    rlpDataRelease(data);
}

/*
 * What does the Block's LogBloomFilter hold?  Source, Target, Contract?
 */
#define BLOCK_1_NUMBER 0x50FCD2
#define BLOCK_1_BLOOM "0006b02423400010043a0d004a40cf191040184040501110ea204d020268010ca04444107c040b381880d24c166084a302201a4020819062161862318029804e050844c139320cb1815c4c1e25082202660300c8542904084021b9020104228401a228216e60128cd04840a04a480c4145400620080740004820a09002a0e0c46b20a8818195067428080c0494948016018100a0031185b108021304002030140e47800908401c82962040304448e606315294a92009902128108221114480114882250a01ae800212c29260021d4002e60ba0e55a88a88809b8102c2280a8d480d491ccc0468400c04900cd0400e29d10a0007329302819832c140412801588"
#define BLOCK_1_HASH "19f2c349b015df2d509d849af885f6f95dfe6713ac907311e5362b41ef50273a"
#define BLOCK_1_TX_132 "0xe530827e823590dd3f227f43c8b3a9fbd029842bdc39df44bd91ee7de489601a"
#define BLOCK_1_TX_132_SOURCE "0xc587d7c282bc85bcfd21af63883fa7319dbcff68"
#define BLOCK_1_TX_132_TARGET "0xb18c54a48f698199bca52dc68e58cd0fcd6cbdd2"
#define BLOCK_1_TX_132_TOKENC "0x358d12436080a01a16f711014610f8a4c2c2d233"

#define BLOCK_2_NUMBER 0x5778A9
#define BLOCK_2_BLOOM "0x00a61039e24688a200002e10102021116002220040204048308206009928412802041520200201115014888000c00080020a002021308850c60d020d00200188062900c83288401115821a1c101200d00318080088df000830c1938002a018040420002a22201000680a391c91610e4884682a00910446003da000b9501020009c008205091c0b04108c000410608061a07042141001820440d404042002a4234f00090845c1544820140430552592100352140400039000108e052110088800000340422064301701c8212008820c4648a020a482e90a0268480000400021800110414680020205002400808012c6248120027c4121119802240010a2181983"
#define BLOCK_2_HASH "0x0a89dd55d38929468c1303b92ab43ca57269ac864175fc6208ae739ffcc17c9b"
#define BLOCK_2_TX_53 "0x3063e073c0b90693639fad94258797baf39c1e2b2a6e56b2e85010e5c963f3b3"
#define BLOCK_2_TX_53_SOURCE "0x49f4c50d9bcc7afdbcf77e0d6e364c29d5a660df"
#define BLOCK_2_TX_53_TARGET "0xb0f225defec7625c6b5e43126bdde398bd90ef62"
#define BLOCK_2_TX_53_TOKENC "0x558ec3152e2eb2174905cd19aea4e34a23de9ad6"


extern void
runBlockTest1 () {
    // BLOCK_1
    {
        BREthereumBloomFilter filter = bloomFilterCreateString(BLOCK_1_BLOOM);

        BREthereumAddress addressSource = addressRawCreate(BLOCK_1_TX_132_SOURCE);
        BREthereumAddress addressTarget = addressRawCreate(BLOCK_1_TX_132_TARGET);
        BREthereumAddress addressTokenC = addressRawCreate(BLOCK_1_TX_132_TOKENC);

        // 'LogsBloom' holds contact and topic info ...
        assert (ETHEREUM_BOOLEAN_IS_TRUE (bloomFilterMatch(filter, bloomFilterCreateAddress(addressTokenC))));
        assert (ETHEREUM_BOOLEAN_IS_TRUE (bloomFilterMatch(filter, logTopicGetBloomFilterAddress(addressSource))));
        assert (ETHEREUM_BOOLEAN_IS_TRUE (bloomFilterMatch(filter, logTopicGetBloomFilterAddress(addressTarget))));

        // It does not contain transaction address info.
        assert (ETHEREUM_BOOLEAN_IS_FALSE (bloomFilterMatch(filter, bloomFilterCreateAddress(addressSource))));
        assert (ETHEREUM_BOOLEAN_IS_FALSE (bloomFilterMatch(filter, bloomFilterCreateAddress(addressTarget))));
    }

    // BLOCK_2
    {
        BREthereumBloomFilter filter = bloomFilterCreateString(BLOCK_2_BLOOM);

        BREthereumAddress addressSource = addressRawCreate(BLOCK_2_TX_53_SOURCE);
        BREthereumAddress addressTarget = addressRawCreate(BLOCK_2_TX_53_TARGET);
        BREthereumAddress addressTokenC = addressRawCreate(BLOCK_2_TX_53_TOKENC);

        // 'LogsBloom' holds contact and topic info ...
        assert (ETHEREUM_BOOLEAN_IS_TRUE (bloomFilterMatch(filter, bloomFilterCreateAddress(addressTokenC))));
        assert (ETHEREUM_BOOLEAN_IS_TRUE (bloomFilterMatch(filter, logTopicGetBloomFilterAddress(addressSource))));
        assert (ETHEREUM_BOOLEAN_IS_TRUE (bloomFilterMatch(filter, logTopicGetBloomFilterAddress(addressTarget))));

        // It does not contain transaction address info.
        assert (ETHEREUM_BOOLEAN_IS_FALSE (bloomFilterMatch(filter, bloomFilterCreateAddress(addressSource))));
        assert (ETHEREUM_BOOLEAN_IS_FALSE (bloomFilterMatch(filter, bloomFilterCreateAddress(addressTarget))));
    }
}

extern void
runBlockTests (void) {
    runBlockTest0();
    runBlockTest1();
}

/*  Ehtereum Java
byte[] rlp = Hex.decode("f85a94d5ccd26ba09ce1d85148b5081fa3ed77949417bef842a0000000000000000000000000459d3a7595df9eba241365f4676803586d7d199ca0436f696e7300000000000000000000000000000000000000000000000000000080");
LogInfo logInfo = new LogInfo(rlp);

assertEquals("d5ccd26ba09ce1d85148b5081fa3ed77949417be",
             Hex.toHexString(logInfo.getAddress()));
assertEquals("", Hex.toHexString(logInfo.getData()));

assertEquals("000000000000000000000000459d3a7595df9eba241365f4676803586d7d199c",
             logInfo.getTopics().get(0).toString());
assertEquals("436f696e73000000000000000000000000000000000000000000000000000000",
             logInfo.getTopics().get(1).toString());

*/

#define LOG_1_RLP "f85a94d5ccd26ba09ce1d85148b5081fa3ed77949417bef842a0000000000000000000000000459d3a7595df9eba241365f4676803586d7d199ca0436f696e7300000000000000000000000000000000000000000000000000000080"
#define LOG_1_ADDRESS "d5ccd26ba09ce1d85148b5081fa3ed77949417be"
#define LOG_1_TOPIC_0 "000000000000000000000000459d3a7595df9eba241365f4676803586d7d199c"
#define LOG_1_TOPIC_1 "436f696e73000000000000000000000000000000000000000000000000000000"

extern void
runLogTests (void) {
    printf ("==== Log\n");

    BRRlpData data;
    BRRlpData encodeData;

    // Log
    data.bytes = decodeHexCreate(&data.bytesCount, LOG_1_RLP, strlen (LOG_1_RLP));

    BREthereumLog log = logDecodeRLP(data);

    BREthereumAddress address = logGetAddress(log);
    size_t addressBytesCount;
    uint8_t *addressBytes = decodeHexCreate(&addressBytesCount, LOG_1_ADDRESS, strlen(LOG_1_ADDRESS));
    assert (addressBytesCount == sizeof (address.bytes));
    assert (0 == memcmp (address.bytes, addressBytes, addressBytesCount));
    free (addressBytes);

    // topic-0
    // topic-1

    encodeData = logEncodeRLP(log);
    assert (data.bytesCount == encodeData.bytesCount
            && 0 == memcmp (data.bytes, encodeData.bytes, encodeData.bytesCount));

    rlpShow(data, "LogTest");
    rlpDataRelease(encodeData);
    rlpDataRelease(data);
}

//
// Acount State
//
#define ACCOUNT_STATE_NONCE  1234
#define ACCOUNT_STATE_BALANCE   5000000000

extern BREthereumAccountState
accountStateCreate (uint64_t nonce,
                    BREthereumEther balance,
                    BREthereumHash storageRoot,
                    BREthereumHash codeHash);

static BREthereumHash emptyHash;
extern void
runAccountStateTests (void) {
    printf ("==== Account State\n");

    BREthereumAccountState state = accountStateCreate(ACCOUNT_STATE_NONCE,
                                                      etherCreateNumber(ACCOUNT_STATE_BALANCE, WEI),
                                                      emptyHash,
                                                      emptyHash);
    BRRlpCoder coder = rlpCoderCreate();
    BRRlpItem encoding = accountStateRlpEncodeItem(state, coder);

    BREthereumAccountState decodedState = accountStateRlpDecodeItem(encoding, coder);

    assert (accountStateGetNonce(state) == accountStateGetNonce(decodedState));
    assert (ETHEREUM_BOOLEAN_IS_TRUE(etherIsEQ(accountStateGetBalance(state),
                                               accountStateGetBalance(decodedState))));
    assert (ETHEREUM_BOOLEAN_IS_TRUE(hashEqual(accountStateGetStorageRoot(state),
                                               accountStateGetStorageRoot(decodedState))));
    
    assert (ETHEREUM_BOOLEAN_IS_TRUE(hashEqual(accountStateGetCodeHash(state),
                                               accountStateGetCodeHash(decodedState))));

    rlpCoderRelease(coder);
}

//
<<<<<<< HEAD
// Transaction Status
//
extern void
runTransactionStatusTests (void) {
    printf ("==== Transaction Status\n");
    BREthereumTransactionStatus status;

    // We only decode... and we have no RLP do decode yet.
=======
// Bloom Test
//
#define BLOOM_ADDR_1 "095e7baea6a6c7c4c2dfeb977efac326af552d87"
#define BLOOM_ADDR_2 "0000000000000000000000000000000000000000"  // topic
#define BLOOM_ADDR_1_OR_2_RESULT "00000000000000001000000000000000000000000000000000000000000000000000000000000000000000000000000000000000000000000000000000000000000000000000000000000000000000000000000000000000000000000000000000000000020000000000000000000800000000000000000000000000000000000000000000000000000000000000000000000000000000000000000000000000000000000000000004000000000000000000000000000000000000000000000000000000000000000000000000000000000000000000000000000000000020000000000040000000000000000000000000000000000000000000000000000000"
extern void
runBloomTests (void) {
    printf ("==== Bloom\n");

    BREthereumBloomFilter filter1 = bloomFilterCreateAddress(addressRawCreate(BLOOM_ADDR_1));
    BREthereumBloomFilter filter2 = logTopicGetBloomFilterAddress(addressRawCreate(BLOOM_ADDR_2));

    BREthereumBloomFilter filter = bloomFilterOr(filter1, filter2);
    char *filterAsString = bloomFilterAsString(filter);
    assert (0 == strcmp (filterAsString, BLOOM_ADDR_1_OR_2_RESULT));

    assert (ETHEREUM_BOOLEAN_IS_TRUE(bloomFilterMatch(filter, filter1)));
    assert (ETHEREUM_BOOLEAN_IS_TRUE(bloomFilterMatch(filter, filter2)));
    assert (ETHEREUM_BOOLEAN_IS_FALSE(bloomFilterMatch(filter, bloomFilterCreateAddress(addressRawCreate("195e7baea6a6c7c4c2dfeb977efac326af552d87")))));

}


//
// block Test
//
/*
{
    "blockHeader" : {
        "bloom" : "00000000000000001000000000000000000000000000000000000000000000000000000000000000000000000000000000000000000000000000000000000000000000000000000000000000000000000000000000000000000000000000000000000000020000000000000000000800000000000000000000000000000000000000000000000000000000000000000000000000000000000000000000000000000000000000000004000000000000000000000000000000000000000000000000000000000000000000000000000000000000000000000000000000000020000000000040000000000000000000000000000000000000000000000000000000",
        "coinbase" : "0000000000000000000000000000000000000000",
        "difficulty" : "131072",
        "extraData" : "0x42",
        "gasLimit" : "125000",
        "gasUsed" : "22027",
        "hash" : "535755d932eda9ff3984d2c779c562a924497f6549df2d1ebff5350bc9ebdffc",
        "mixHash" : "c7f14dcfe22dd19b5e00e1827dea4525f9a7d1cbe319520b59f6875cfcf839c2",
        "nonce" : "0a6f958326b74cc5",  // 751984053316963525
        "number" : "1",
        "parentHash" : "afa4726a3d669141a00e70b2bf07f313abbb65140ca045803d4f0ef8dc426274",
        "receiptTrie" : "f315ec0a9ad4f2db3303623360931df1d08bfdd9e0bd4cbbc2d64b5b1de4304b",
        "seedHash" : "56e81f171bcc55a6ff8345e692c0f86e5b48e01b996cadc001622fb5e363b421",
        "stateRoot" : "2debf71e4cc78eaacdd660ebc93f641c09fc19a49caf6b159171f5ba9d4928cb",
        "timestamp" : "1425552830",
        "transactionsTrie" : "5259d6e3b135d378cc542b5f5b9587861e965e8efa156948f161a0fba6adf47d",
        "uncleHash" : "1dcc4de8dec75d7aab85b567b6ccd41ad312451b948a7413f0a142fd40d49347"
    },
    "rlp" : "0xf90286f9021aa0afa4726a3d669141a00e70b2bf07f313abbb65140ca045803d4f0ef8dc426274a01dcc4de8dec75d7aab85b567b6ccd41ad312451b948a7413f0a142fd40d49347940000000000000000000000000000000000000000a02debf71e4cc78eaacdd660ebc93f641c09fc19a49caf6b159171f5ba9d4928cba05259d6e3b135d378cc542b5f5b9587861e965e8efa156948f161a0fba6adf47da0f315ec0a9ad4f2db3303623360931df1d08bfdd9e0bd4cbbc2d64b5b1de4304bb901000000000000000000100000000000000000000000000000000000000000000000000000000000000000000000000000000000000000000000000000000000000000000000000000000000000000000000000000000000000000000000000000000000000002000000000000000000080000000000000000000000000000000000000000000000000000000000000000000000000000000000000000000000000000000000000000000400000000000000000000000000000000000000000000000000000000000000000000000000000000000000000000000000000000002000000000004000000000000000000000000000000000000000000000000000000083020000018301e84882560b8454f835be42a056e81f171bcc55a6ff8345e692c0f86e5b48e01b996cadc001622fb5e363b421a0c7f14dcfe22dd19b5e00e1827dea4525f9a7d1cbe319520b59f6875cfcf839c2880a6f958326b74cc5f866f864800a82c35094095e7baea6a6c7c4c2dfeb977efac326af552d8785012a05f200801ba042b9d6700235542229ba4942f6c7f975a50515be4d1f092cba4a98730300529ca0f7def4fa32fb4cac965f111ff02c56362ab140c90c3b62361cb65526ba6dcc3dc0",
    "transactions" : [
                      {
                      "data" : "0x",
                      "gasLimit" : "50000",
                      "gasPrice" : "10",
                      "nonce" : "0",
                      "r" : "0x42b9d6700235542229ba4942f6c7f975a50515be4d1f092cba4a98730300529c",
                      "s" : "0xf7def4fa32fb4cac965f111ff02c56362ab140c90c3b62361cb65526ba6dcc3d",
                      "to" : "095e7baea6a6c7c4c2dfeb977efac326af552d87",
                      "v" : "27",
                      "value" : "5000000000"
                      }
                      ],
    "uncleHeaders" : [
    ]
}
*/

// The following block differs from the above.  We are doing a decode/encode - the decode will
// recognize a pre-EIP-155 RLP sequence (so we can recover the address from the signature); the
// encode always encodes with EIP-155 - thus the signature.v value will differ - the difference
// is 10 if using mainnet.
//
// So we found the two characters in the transactions signature encoding an changed them from
// 0x1b 27) to 0x2a (37)
#define BLOCK_1_RLP "f90286f9021aa0afa4726a3d669141a00e70b2bf07f313abbb65140ca045803d4f0ef8dc426274a01dcc4de8dec75d7aab85b567b6ccd41ad312451b948a7413f0a142fd40d49347940000000000000000000000000000000000000000a02debf71e4cc78eaacdd660ebc93f641c09fc19a49caf6b159171f5ba9d4928cba05259d6e3b135d378cc542b5f5b9587861e965e8efa156948f161a0fba6adf47da0f315ec0a9ad4f2db3303623360931df1d08bfdd9e0bd4cbbc2d64b5b1de4304bb901000000000000000000100000000000000000000000000000000000000000000000000000000000000000000000000000000000000000000000000000000000000000000000000000000000000000000000000000000000000000000000000000000000000002000000000000000000080000000000000000000000000000000000000000000000000000000000000000000000000000000000000000000000000000000000000000000400000000000000000000000000000000000000000000000000000000000000000000000000000000000000000000000000000000002000000000004000000000000000000000000000000000000000000000000000000083020000018301e84882560b8454f835be42a056e81f171bcc55a6ff8345e692c0f86e5b48e01b996cadc001622fb5e363b421a0c7f14dcfe22dd19b5e00e1827dea4525f9a7d1cbe319520b59f6875cfcf839c2880a6f958326b74cc5f866f864800a82c35094095e7baea6a6c7c4c2dfeb977efac326af552d8785012a05f2008025a042b9d6700235542229ba4942f6c7f975a50515be4d1f092cba4a98730300529ca0f7def4fa32fb4cac965f111ff02c56362ab140c90c3b62361cb65526ba6dcc3dc0"
#define BLOCK_HEADER_1_RLP "f9021aa0afa4726a3d669141a00e70b2bf07f313abbb65140ca045803d4f0ef8dc426274a01dcc4de8dec75d7aab85b567b6ccd41ad312451b948a7413f0a142fd40d49347940000000000000000000000000000000000000000a02debf71e4cc78eaacdd660ebc93f641c09fc19a49caf6b159171f5ba9d4928cba05259d6e3b135d378cc542b5f5b9587861e965e8efa156948f161a0fba6adf47da0f315ec0a9ad4f2db3303623360931df1d08bfdd9e0bd4cbbc2d64b5b1de4304bb901000000000000000000100000000000000000000000000000000000000000000000000000000000000000000000000000000000000000000000000000000000000000000000000000000000000000000000000000000000000000000000000000000000000002000000000000000000080000000000000000000000000000000000000000000000000000000000000000000000000000000000000000000000000000000000000000000400000000000000000000000000000000000000000000000000000000000000000000000000000000000000000000000000000000002000000000004000000000000000000000000000000000000000000000000000000083020000018301e84882560b8454f835be42a056e81f171bcc55a6ff8345e692c0f86e5b48e01b996cadc001622fb5e363b421a0c7f14dcfe22dd19b5e00e1827dea4525f9a7d1cbe319520b59f6875cfcf839c2880a6f958326b74cc5"                                                                     // 1b -> 25 (27 + 10 => chainID EIP-155)
// 0xf90286 f9021a a0afa4726a3d669141a00e70b2bf07f313abbb65140ca045803d4f0ef8dc426274 a01dcc4de8dec75d7aab85b567b6ccd41ad312451b948a7413f0a142fd40d49347 940000000000000000000000000000000000000000 a02debf71e4cc78eaacdd660ebc93f641c09fc19a49caf6b159171f5ba9d4928cb a05259d6e3b135d378cc542b5f5b9587861e965e8efa156948f161a0fba6adf47d a0f315ec0a9ad4f2db3303623360931df1d08bfdd9e0bd4cbbc2d64b5b1de4304b b9010000000000000000001000000000000000000000000000000000000000000000000000000000000000000000000000000000000000000000000000000000000000000000000000000000000000000000000000000000000000000000000000000000000000020000000000000000000800000000000000000000000000000000000000000000000000000000000000000000000000000000000000000000000000000000000000000004000000000000000000000000000000000000000000000000000000000000000000000000000000000000000000000000000000000020000000000040000000000000000000000000000000000000000000000000000000 83,020000 01 83,01e848 82,560b 84,54f835be 42 a056e81f171bcc55a6ff8345e692c0f86e5b48e01b996cadc001622fb5e363b421 a0c7f14dcfe22dd19b5e00e1827dea4525f9a7d1cbe319520b59f6875cfcf839c2 88,0a6f958326b74cc5 f866f864800a82c35094095e7baea6a6c7c4c2dfeb977efac326af552d8785012a05f200801ba042b9d6700235542229ba4942f6c7f975a50515be4d1f092cba4a98730300529ca0f7def4fa32fb4cac965f111ff02c56362ab140c90c3b62361cb65526ba6dcc3dc0
//  Block   Header:           parentHash                                                ommersHash                                                          beneficiary                                 stateRoot                                                       transactionRoot                                                     receiptsRoot                                                        logsBloom                                                                                                                                                                                                                                                                                                                                                                                                                                                                                                                           Diff     Num    gLimit  gUsed   Timestamp  Extra    seedHash??                                                      mixHash                                                             nonce                   <transacdtions>
#define GENESIS_RLP "f901f8f901f3a00000000000000000000000000000000000000000000000000000000000000000a01dcc4de8dec75d7aab85b567b6ccd41ad312451b948a7413f0a142fd40d49347940000000000000000000000000000000000000000a09178d0f23c965d81f0834a4c72c6253ce6830f4022b1359aaebfc1ecba442d4ea056e81f171bcc55a6ff8345e692c0f86e5b48e01b996cadc001622fb5e363b421a056e81f171bcc55a6ff8345e692c0f86e5b48e01b996cadc001622fb5e363b421b90100000000000000000000000000000000000000000000000000000000000000000000000000000000000000000000000000000000000000000000000000000000000000000000000000000000000000000000000000000000000000000000000000000000000000000000000000000000000000000000000000000000000000000000000000000000000000000000000000000000000000000000000000000000000000000000000000000000000000000000000000000000000000000000000000000000000000000000000000000000000000000000000000000000000000000000000000000000000000000000000000000000000000000000000000000000008302000080832fefd8808080a0000000000000000000000000000000000000000000000000000000000000000088000000000000002ac0c0";

extern void
runBlockTests (void) {
    printf ("==== Block\n");

    BRRlpData data;
    BRRlpData encodeData;

    int typeMismatch;

    //
    // Block Header
    //
    data.bytes = decodeHexCreate(&data.bytesCount, BLOCK_HEADER_1_RLP, strlen (BLOCK_HEADER_1_RLP));

    BREthereumBlockHeader blockHeader_1 = blockHeaderDecodeRLP (data);

    assert (0 == strcmp (hashAsString (blockHeaderGetParentHash(blockHeader_1)),
                         "0xafa4726a3d669141a00e70b2bf07f313abbb65140ca045803d4f0ef8dc426274"));
    assert (0x0a6f958326b74cc5 == blockHeaderGetNonce(blockHeader_1));
    assert (ETHEREUM_BOOLEAN_IS_TRUE(blockHeaderMatchAddress(blockHeader_1, addressRawCreate(BLOOM_ADDR_2))));
    assert (ETHEREUM_BOOLEAN_IS_FALSE(blockHeaderMatchAddress(blockHeader_1, addressRawCreate("195e7baea6a6c7c4c2dfeb977efac326af552d87"))));


    encodeData = blockHeaderEncodeRLP(blockHeader_1, ETHEREUM_BOOLEAN_TRUE);
    assert (data.bytesCount == encodeData.bytesCount
            && 0 == memcmp (data.bytes, encodeData.bytes, encodeData.bytesCount));

    rlpDataRelease(encodeData);
    rlpDataRelease(data);

    //
    // Block
    //
    data.bytes = decodeHexCreate(&data.bytesCount, BLOCK_1_RLP, strlen (BLOCK_1_RLP));

    BREthereumBlock block = blockDecodeRLP(data, ethereumMainnet);
    blockHeader_1 = blockGetHeader(block);
    assert (0 == strcmp (hashAsString (blockHeaderGetParentHash(blockHeader_1)),
                         "0xafa4726a3d669141a00e70b2bf07f313abbb65140ca045803d4f0ef8dc426274"));
    assert (0x0a6f958326b74cc5 == blockHeaderGetNonce(blockHeader_1));

    assert (1 == blockGetTransactionsCount(block));
    BREthereumTransaction transaction = blockGetTransaction (block, 0);
    assert (0 == transactionGetNonce(transaction));
    assert (0 == strcmp ("0x", transactionGetData(transaction)));
    assert (ETHEREUM_COMPARISON_EQ == gasCompare(transactionGetGasLimit(transaction), gasCreate(50000)));
    assert (ETHEREUM_COMPARISON_EQ == gasPriceCompare(transactionGetGasPrice(transaction), gasPriceCreate(etherCreateNumber(10, WEI))));
    assert (ETHEREUM_COMPARISON_EQ == amountCompare(transactionGetAmount(transaction),
                                                    amountCreateEther(etherCreateNumber(5000000000, WEI)),
                                                    &typeMismatch));
    assert (0 == blockGetOmmersCount(block));

    encodeData = blockEncodeRLP(block, ethereumMainnet);
    assert (data.bytesCount == encodeData.bytesCount
            && 0 == memcmp (data.bytes, encodeData.bytes, encodeData.bytesCount));

    rlpDataRelease(encodeData);
    rlpDataRelease(data);
}

/*  Ehtereum Java
byte[] rlp = Hex.decode("f85a94d5ccd26ba09ce1d85148b5081fa3ed77949417bef842a0000000000000000000000000459d3a7595df9eba241365f4676803586d7d199ca0436f696e7300000000000000000000000000000000000000000000000000000080");
LogInfo logInfo = new LogInfo(rlp);

assertEquals("d5ccd26ba09ce1d85148b5081fa3ed77949417be",
             Hex.toHexString(logInfo.getAddress()));
assertEquals("", Hex.toHexString(logInfo.getData()));

assertEquals("000000000000000000000000459d3a7595df9eba241365f4676803586d7d199c",
             logInfo.getTopics().get(0).toString());
assertEquals("436f696e73000000000000000000000000000000000000000000000000000000",
             logInfo.getTopics().get(1).toString());

*/

#define LOG_1_RLP "f85a94d5ccd26ba09ce1d85148b5081fa3ed77949417bef842a0000000000000000000000000459d3a7595df9eba241365f4676803586d7d199ca0436f696e7300000000000000000000000000000000000000000000000000000080"
#define LOG_1_ADDRESS "d5ccd26ba09ce1d85148b5081fa3ed77949417be"
#define LOG_1_TOPIC_0 "000000000000000000000000459d3a7595df9eba241365f4676803586d7d199c"
#define LOG_1_TOPIC_1 "436f696e73000000000000000000000000000000000000000000000000000000"

extern void
runLogTests (void) {
    printf ("==== Log\n");

    BRRlpData data;
    BRRlpData encodeData;

    // Log
    data.bytes = decodeHexCreate(&data.bytesCount, LOG_1_RLP, strlen (LOG_1_RLP));

    BREthereumLog log = logDecodeRLP(data);

    BREthereumAddressRaw address = logGetAddress(log);
    size_t addressBytesCount;
    uint8_t *addressBytes = decodeHexCreate(&addressBytesCount, LOG_1_ADDRESS, strlen(LOG_1_ADDRESS));
    assert (addressBytesCount == sizeof (address.bytes));
    assert (0 == memcmp (address.bytes, addressBytes, addressBytesCount));
    free (addressBytes);

    // topic-0
    // topic-1

    encodeData = logEncodeRLP(log);
    assert (data.bytesCount == encodeData.bytesCount
            && 0 == memcmp (data.bytes, encodeData.bytes, encodeData.bytesCount));

    rlpDataRelease(encodeData);
    rlpDataRelease(data);
}

//
// Acount State
//
#define ACCOUNT_STATE_NONCE  1234
#define ACCOUNT_STATE_BALANCE   5000000000

extern BREthereumAccountState
accountStateCreate (uint64_t nonce,
                    BREthereumEther balance,
                    BREthereumHash storageRoot,
                    BREthereumHash codeHash);

static BREthereumHash emptyHash;
extern void
runAccountStateTests (void) {
    printf ("==== Account State\n");

    BREthereumAccountState state = accountStateCreate(ACCOUNT_STATE_NONCE,
                                                      etherCreateNumber(ACCOUNT_STATE_BALANCE, WEI),
                                                      emptyHash,
                                                      emptyHash);
    BRRlpCoder coder = rlpCoderCreate();
    BRRlpItem encoding = accountStateRlpEncodeItem(state, coder);

    BREthereumAccountState decodedState = accountStateRlpDecodeItem(encoding, coder);

    assert (accountStateGetNonce(state) == accountStateGetNonce(decodedState));
    assert (ETHEREUM_BOOLEAN_IS_TRUE(etherIsEQ(accountStateGetBalance(state),
                                               accountStateGetBalance(decodedState))));
    assert (ETHEREUM_BOOLEAN_IS_TRUE(hashEqual(accountStateGetStorageRoot(state),
                                               accountStateGetStorageRoot(decodedState))));
    
    assert (ETHEREUM_BOOLEAN_IS_TRUE(hashEqual(accountStateGetCodeHash(state),
                                               accountStateGetCodeHash(decodedState))));


    rlpCoderRelease(coder);
>>>>>>> 9b9934ef
}

//
// Transaction Receipt
//

<<<<<<< HEAD
// From Ethereum Java - a 'six item' RLP Encoding - but expecting only 'four items'.  Java
// apparently tests w/ 'six' because the encoding includes additiona element for serialization.
=======
// From Ethereum Java - a 'six item' RLP Encoding.
>>>>>>> 9b9934ef
#define RECEIPT_1_RLP "f88aa0966265cc49fa1f10f0445f035258d116563931022a3570a640af5d73a214a8da822b6fb84000000010000000010000000000008000000000000000000000000000000000000000000000000000000000020000000000000014000000000400000000000440d8d7948513d39a34a1a8570c9c9f0af2cba79ac34e0ac8c0808301e24086873423437898"

extern void
runTransactionReceiptTests (void) {
    printf ("==== Transaction Receipt\n");
    BRRlpData data;
    BRRlpData encodeData;

    /*
    // Log
    data.bytes = decodeHexCreate(&data.bytesCount, RECEIPT_1_RLP, strlen (RECEIPT_1_RLP));

    BREthereumTransactionReceipt receipt = transactionReceiptDecodeRLP(data);
    // assert

    encodeData = transactionReceiptEncodeRLP(receipt);
    assert (data.bytesCount == encodeData.bytesCount
            && 0 == memcmp (data.bytes, encodeData.bytes, encodeData.bytesCount));

    rlpDataRelease(encodeData);
    rlpDataRelease(data);
     */
}

//
// All Tests
//

extern void
runTests (void) {
    installSharedWordList(BRBIP39WordsEn, BIP39_WORDLIST_COUNT);
    runMathTests();
    runEtherParseTests();
    runTokenParseTests();
    runRlpTest();
    runAccountTests();
    runTokenTests ();
    runLightNodeTests();
    runBloomTests();
    runBlockTests();
    runLogTests();
    runAccountStateTests();
<<<<<<< HEAD
    runTransactionStatusTests();
    runTransactionReceiptTests();
=======
    runTransactionReceiptTests();
    
//    runLEStests();
    //    reallySend();
>>>>>>> 9b9934ef
    printf ("Done\n");
}

#if defined (TEST_ETHEREUM_NEED_MAIN)
int main(int argc, const char *argv[]) {
    runTests();
}
#endif
<|MERGE_RESOLUTION|>--- conflicted
+++ resolved
@@ -33,11 +33,8 @@
 #include <unistd.h>
 #include <arpa/inet.h>
 #include <assert.h>
-<<<<<<< HEAD
 #include <pthread.h>
 
-=======
->>>>>>> 9b9934ef
 #include "BRCrypto.h"
 #include "BRInt.h"
 //#include "BRKey.h"
@@ -45,14 +42,8 @@
 #include "BREthereum.h"
 #include "BREthereumPrivate.h"
 #include "BREthereumAccount.h"
-<<<<<<< HEAD
 #include "blockchain/BREthereumBlockChain.h"
 #include "les/test-les.h"
-=======
-#include "BREthereumTransactionReceipt.h"
-#include "BREthereumLog.h"
-#include "BREthereumAccountState.h"
->>>>>>> 9b9934ef
 
 static void
 showHex (uint8_t *source, size_t sourceLen) {
@@ -419,12 +410,9 @@
 
     r = createUInt256ParseDecimal("1", 2, &status);
     assert (CORE_PARSE_OK == status && 100 == r.u64[0] && 0 == r.u64[1] && 0 == r.u64[2] && 0 == r.u64[3]);
-<<<<<<< HEAD
 
     r = createUInt256ParseDecimal("2.5", 0, &status);
     assert (CORE_PARSE_UNDERFLOW == status);
-=======
->>>>>>> 9b9934ef
 }
 
 static void
@@ -709,8 +697,6 @@
     printf ("       Address: %s\n", addressString);
     assert (0 == strcmp (TEST_ETH_ADDR, addressString) ||
             0 == strcmp (TEST_ETH_ADDR_CHK, addressString));
-<<<<<<< HEAD
-=======
 
     assert (0 == addressGetNonce(address));
     assert (0 == addressGetThenIncrementNonce(address));
@@ -722,7 +708,6 @@
     addressSetNonce(address, 2, ETHEREUM_BOOLEAN_FALSE);
     assert (2 == addressGetNonce(address));
 
->>>>>>> 9b9934ef
     free ((void *) addressString);
 }
 
@@ -1044,11 +1029,7 @@
     BREthereumAccount account = createAccount (NODE_PAPER_KEY);
     BREthereumWallet wallet = walletCreate(account, ethereumMainnet);
 
-<<<<<<< HEAD
     BREthereumEncodedAddress txRecvAddr = createAddress(NODE_RECV_ADDR);
-=======
-    BREthereumAddress txRecvAddr = createAddress(NODE_RECV_ADDR);
->>>>>>> 9b9934ef
     BREthereumAmount txAmount = amountCreateEther(etherCreate(createUInt256(NODE_ETHER_AMOUNT)));
     BREthereumGasPrice txGasPrice = gasPriceCreate(etherCreate(createUInt256(NODE_GAS_PRICE_VALUE)));
     BREthereumGas txGas = gasCreate(NODE_GAS_LIMIT);
@@ -1084,13 +1065,8 @@
                                                     transactionGetSignature (decodedTransaction)));
 
     // Address recovery
-<<<<<<< HEAD
     BREthereumEncodedAddress transactionSourceAddress = transactionGetSourceAddress(transaction);
     BREthereumEncodedAddress decodedTransactionSourceAddress = transactionGetSourceAddress(decodedTransaction);
-=======
-    BREthereumAddress transactionSourceAddress = transactionGetSourceAddress(transaction);
-    BREthereumAddress decodedTransactionSourceAddress = transactionGetSourceAddress(decodedTransaction);
->>>>>>> 9b9934ef
     assert (ETHEREUM_BOOLEAN_IS_TRUE(addressEqual(transactionSourceAddress, decodedTransactionSourceAddress)));
 
     assert (ETHEREUM_BOOLEAN_IS_TRUE(accountHasAddress(account, transactionSourceAddress)));
@@ -1102,11 +1078,7 @@
     BREthereumAccount account = createAccount (NODE_PAPER_KEY);
     BREthereumWallet wallet = walletCreateHoldingToken(account, ethereumMainnet, tokenBRD);
 
-<<<<<<< HEAD
     BREthereumEncodedAddress txRecvAddr = createAddress(NODE_RECV_ADDR);
-=======
-    BREthereumAddress txRecvAddr = createAddress(NODE_RECV_ADDR);
->>>>>>> 9b9934ef
     BREthereumAmount txAmount = amountCreateToken(createTokenQuantity(tokenBRD, createUInt256(NODE_ETHER_AMOUNT)));
     BREthereumGasPrice txGasPrice = gasPriceCreate(etherCreate(createUInt256(NODE_GAS_PRICE_VALUE)));
     BREthereumGas txGas = gasCreate(NODE_GAS_LIMIT);
@@ -1317,7 +1289,6 @@
                       int rid) {
     lightNodeAnnounceBlockNumber(node, "0x1e487e", rid);
 }
-<<<<<<< HEAD
 
 static void
 clientGetNonce (BREthereumClientContext context,
@@ -1325,109 +1296,6 @@
                 const char *address,
                       int rid) {
     lightNodeAnnounceNonce(node, address, "0x4", rid);
-=======
-
-static void
-clientGetNonce (BREthereumClientContext context,
-                      BREthereumLightNode node,
-                const char *address,
-                      int rid) {
-    lightNodeAnnounceNonce(node, address, "0x4", rid);
-}
-
-void prepareTransaction (const char *paperKey, const char *recvAddr, const uint64_t gasPrice, const uint64_t gasLimit, const uint64_t amount) {
-    printf ("     Prepare Transaction\n");
-
-    // START - One Time Code Block
-    JsonRpcTestContext context = (JsonRpcTestContext) calloc (1, sizeof (struct JsonRpcTestContextRecord));
-
-    BREthereumClient client =
-    ethereumClientCreate(context,
-                         clientGetBalance,
-                         clientGetGasPrice,
-                         clientEstimateGas,
-                         clientSubmitTransaction,
-                         clientGetTransactions,
-                         clientGetLogs,
-                         clientGetBlockNumber,
-                         clientGetNonce);
-
-    BREthereumLightNode node = ethereumCreate(ethereumMainnet, paperKey);
-    // A wallet amount Ether
-    BREthereumWalletId wallet = ethereumGetWallet(node);
-    // END - One Time Code Block
-
-    // Optional - will provide listNodeWalletCreateTransactionDetailed.
-    ethereumWalletSetDefaultGasPrice(node, wallet, WEI, gasPrice);
-    ethereumWalletSetDefaultGasLimit(node, wallet, gasLimit);
-
-    BREthereumAmount amountAmountInEther =
-    ethereumCreateEtherAmountUnit(node, amount, WEI);
-
-    BREthereumTransactionId tx1 =
-    ethereumWalletCreateTransaction
-    (node,
-     wallet,
-     recvAddr,
-     amountAmountInEther);
-
-    ethereumWalletSignTransaction (node, wallet, tx1, paperKey);
-
-    const char *rawTransactionHexEncoded =
-    lightNodeGetTransactionRawDataHexEncoded(node, wallet, tx1, "0x");
-
-    printf ("        Raw Transaction: %s\n", rawTransactionHexEncoded);
-
-    char *fromAddr = ethereumGetAccountPrimaryAddress(node);
-    BREthereumTransactionId *transactions = ethereumWalletGetTransactions(node, wallet);
-    assert (NULL != transactions && -1 != transactions[0]);
-
-    BREthereumTransactionId transaction = transactions[0];
-    assert (0 == strcmp (fromAddr, ethereumTransactionGetSendAddress(node, transaction)) &&
-            0 == strcmp (recvAddr, ethereumTransactionGetRecvAddress(node, transaction)));
-
-    free (fromAddr);
-}
-
-static void
-runLightNode_JSON_RPC_test (const char *paperKey) {
-    printf ("     JSON_RCP\n");
-    
-    BRCoreParseStatus status;
-    JsonRpcTestContext context = (JsonRpcTestContext) calloc (1, sizeof (struct JsonRpcTestContextRecord));
-    
-    BREthereumClient configuration =
-    ethereumClientCreate(context,
-                         clientGetBalance,
-                         clientGetGasPrice,
-                         clientEstimateGas,
-                         clientSubmitTransaction,
-                         clientGetTransactions,
-                         clientGetLogs,
-                         clientGetBlockNumber,
-                         clientGetNonce);
-    
-    BREthereumLightNode node = ethereumCreate(ethereumMainnet, paperKey);
-    BREthereumWalletId wallet = ethereumGetWallet(node);
-    
-    ethereumConnect(node, configuration);
-
-    sleep (2);  // let connect 'take'
-
-    // Callback to JSON_RPC for 'getBalanance'&
-    //    lightNodeUpdateWalletBalance (node, wallet, &status);
-    BREthereumAmount balance = ethereumWalletGetBalance (node, wallet);
-    BREthereumEther expectedBalance = etherCreate(createUInt256Parse("0x123f", 16, &status));
-    assert (CORE_PARSE_OK == status
-            && AMOUNT_ETHER == amountGetType(balance)
-            && ETHEREUM_BOOLEAN_TRUE == etherIsEQ (expectedBalance, amountGetEther(balance)));
-
-    int count = ethereumWalletGetTransactionCount(node, wallet);
-    assert (2 == count);
-
-//    lightNodeUpdateTransactions(node);
-    ethereumDisconnect(node);
->>>>>>> 9b9934ef
 }
 
 //
@@ -1458,7 +1326,7 @@
                    BREthereumStatus status,
                    const char *errorDescription) {
     fprintf (stdout, "         BlockEvent: bid=%d, ev=%d\n", bid, event);
-    
+
 }
 
 static void
@@ -1473,7 +1341,6 @@
 }
 
 static void
-<<<<<<< HEAD
 peerEventHandler (BREthereumListenerContext context,
                   BREthereumLightNode node,
                   //BREthereumWalletId wid,
@@ -1533,38 +1400,6 @@
     printf ("       Waiting for Balance\n");
     waitForBalance(context);
 //    sleep (20);  // let connect 'take'
-=======
-runLightNode_LISTENER_test (const char *paperKey) {
-    printf ("     LISTENER\n");
-
-    BRCoreParseStatus status;
-    JsonRpcTestContext context = (JsonRpcTestContext) calloc (1, sizeof (struct JsonRpcTestContextRecord));
-
-    BREthereumClient configuration =
-    ethereumClientCreate(context,
-                         clientGetBalance,
-                         clientGetGasPrice,
-                         clientEstimateGas,
-                         clientSubmitTransaction,
-                         clientGetTransactions,
-                         clientGetLogs,
-                         clientGetBlockNumber,
-                         clientGetNonce);
-
-    BREthereumLightNode node = ethereumCreate(ethereumMainnet, paperKey);
-
-    BREthereumListenerId lid = lightNodeAddListener(node,
-                                                    (BREthereumListenerContext) NULL,
-                                                    walletEventHandler,
-                                                    blockEventHandler,
-                                                    transactionEventHandler);
-
-    BREthereumWalletId wallet = ethereumGetWallet(node);
-
-    ethereumConnect(node, configuration);
-
-    sleep (5);  // let connect 'take'
->>>>>>> 9b9934ef
 
     // Callback to JSON_RPC for 'getBalanance'&
     //    lightNodeUpdateWalletBalance (node, wallet, &status);
@@ -1574,17 +1409,12 @@
             && AMOUNT_ETHER == amountGetType(balance)
             && ETHEREUM_BOOLEAN_TRUE == etherIsEQ (expectedBalance, amountGetEther(balance)));
 
-<<<<<<< HEAD
     int count = ethereumWalletGetTransactionCount(node, wallet);
     assert (2 == count);
 
 //    lightNodeUpdateTransactions(node);
     ethereumDisconnect(node);
     ethereumDestroy(node);
-=======
-    //    ethereumUpdateTransactions(node);
-    ethereumDisconnect(node);
->>>>>>> 9b9934ef
 }
 
 //
@@ -1679,11 +1509,7 @@
     
     BRCoreParseStatus status;
     
-<<<<<<< HEAD
     BREthereumLightNode node = ethereumCreate (ethereumMainnet, paperKey, NODE_TYPE_LES, SYNC_MODE_FULL_BLOCKCHAIN);
-=======
-    BREthereumLightNode node = ethereumCreate (ethereumMainnet, paperKey);
->>>>>>> 9b9934ef
     BREthereumWalletId wallet = ethereumGetWalletHoldingToken(node, tokenBRD);
     
     BREthereumAmount amount = ethereumCreateTokenAmountString(node, tokenBRD,
@@ -1711,20 +1537,11 @@
 runLightNode_PUBLIC_KEY_test (BREthereumNetwork network, const char *paperKey) {
     printf ("     PUBLIC KEY\n");
 
-<<<<<<< HEAD
     BREthereumLightNode node1 = ethereumCreate (network, paperKey, NODE_TYPE_LES, SYNC_MODE_FULL_BLOCKCHAIN);
     char *addr1 = ethereumGetAccountPrimaryAddress (node1);
 
     BRKey publicKey = ethereumGetAccountPrimaryAddressPublicKey (node1);
     BREthereumLightNode node2 = ethereumCreateWithPublicKey (network, publicKey, NODE_TYPE_LES, SYNC_MODE_FULL_BLOCKCHAIN);
-=======
-    BREthereumLightNode node1 = ethereumCreate (network, paperKey);
-    char *addr1 = ethereumGetAccountPrimaryAddress (node1);
-    BRKey key = ethereumGetAccountPrimaryAddressPrivateKey(node1, paperKey);
-
-    BRKey publicKey = ethereumGetAccountPrimaryAddressPublicKey (node1);
-    BREthereumLightNode node2 = ethereumCreateWithPublicKey (network, publicKey);
->>>>>>> 9b9934ef
     char *addr2 = ethereumGetAccountPrimaryAddress (node2);
 
 
@@ -1741,14 +1558,8 @@
 //    prepareTransaction(NODE_PAPER_KEY, NODE_RECV_ADDR, TEST_TRANS2_GAS_PRICE_VALUE, GAS_LIMIT_DEFAULT, NODE_ETHER_AMOUNT);
     testTransactionCodingEther ();
     testTransactionCodingToken ();
-<<<<<<< HEAD
     runLightNode_CONNECT_test(NODE_PAPER_KEY);
     runLightNode_TOKEN_test (NODE_PAPER_KEY);
-=======
-    runLightNode_JSON_RPC_test(NODE_PAPER_KEY);
-    runLightNode_TOKEN_test (NODE_PAPER_KEY);
-    runLightNode_LISTENER_test (NODE_PAPER_KEY);
->>>>>>> 9b9934ef
     runLightNode_PUBLIC_KEY_test (ethereumMainnet, NODE_PAPER_KEY);
     runLightNode_PUBLIC_KEY_test (ethereumTestnet, "ocean robust idle system close inject bronze mutual occur scale blast year");
 }
@@ -2024,11 +1835,11 @@
     assert (ETHEREUM_BOOLEAN_IS_TRUE(hashEqual(accountStateGetCodeHash(state),
                                                accountStateGetCodeHash(decodedState))));
 
+
     rlpCoderRelease(coder);
 }
 
 //
-<<<<<<< HEAD
 // Transaction Status
 //
 extern void
@@ -2037,246 +1848,14 @@
     BREthereumTransactionStatus status;
 
     // We only decode... and we have no RLP do decode yet.
-=======
-// Bloom Test
-//
-#define BLOOM_ADDR_1 "095e7baea6a6c7c4c2dfeb977efac326af552d87"
-#define BLOOM_ADDR_2 "0000000000000000000000000000000000000000"  // topic
-#define BLOOM_ADDR_1_OR_2_RESULT "00000000000000001000000000000000000000000000000000000000000000000000000000000000000000000000000000000000000000000000000000000000000000000000000000000000000000000000000000000000000000000000000000000000020000000000000000000800000000000000000000000000000000000000000000000000000000000000000000000000000000000000000000000000000000000000000004000000000000000000000000000000000000000000000000000000000000000000000000000000000000000000000000000000000020000000000040000000000000000000000000000000000000000000000000000000"
-extern void
-runBloomTests (void) {
-    printf ("==== Bloom\n");
-
-    BREthereumBloomFilter filter1 = bloomFilterCreateAddress(addressRawCreate(BLOOM_ADDR_1));
-    BREthereumBloomFilter filter2 = logTopicGetBloomFilterAddress(addressRawCreate(BLOOM_ADDR_2));
-
-    BREthereumBloomFilter filter = bloomFilterOr(filter1, filter2);
-    char *filterAsString = bloomFilterAsString(filter);
-    assert (0 == strcmp (filterAsString, BLOOM_ADDR_1_OR_2_RESULT));
-
-    assert (ETHEREUM_BOOLEAN_IS_TRUE(bloomFilterMatch(filter, filter1)));
-    assert (ETHEREUM_BOOLEAN_IS_TRUE(bloomFilterMatch(filter, filter2)));
-    assert (ETHEREUM_BOOLEAN_IS_FALSE(bloomFilterMatch(filter, bloomFilterCreateAddress(addressRawCreate("195e7baea6a6c7c4c2dfeb977efac326af552d87")))));
-
-}
-
-
-//
-// block Test
-//
-/*
-{
-    "blockHeader" : {
-        "bloom" : "00000000000000001000000000000000000000000000000000000000000000000000000000000000000000000000000000000000000000000000000000000000000000000000000000000000000000000000000000000000000000000000000000000000020000000000000000000800000000000000000000000000000000000000000000000000000000000000000000000000000000000000000000000000000000000000000004000000000000000000000000000000000000000000000000000000000000000000000000000000000000000000000000000000000020000000000040000000000000000000000000000000000000000000000000000000",
-        "coinbase" : "0000000000000000000000000000000000000000",
-        "difficulty" : "131072",
-        "extraData" : "0x42",
-        "gasLimit" : "125000",
-        "gasUsed" : "22027",
-        "hash" : "535755d932eda9ff3984d2c779c562a924497f6549df2d1ebff5350bc9ebdffc",
-        "mixHash" : "c7f14dcfe22dd19b5e00e1827dea4525f9a7d1cbe319520b59f6875cfcf839c2",
-        "nonce" : "0a6f958326b74cc5",  // 751984053316963525
-        "number" : "1",
-        "parentHash" : "afa4726a3d669141a00e70b2bf07f313abbb65140ca045803d4f0ef8dc426274",
-        "receiptTrie" : "f315ec0a9ad4f2db3303623360931df1d08bfdd9e0bd4cbbc2d64b5b1de4304b",
-        "seedHash" : "56e81f171bcc55a6ff8345e692c0f86e5b48e01b996cadc001622fb5e363b421",
-        "stateRoot" : "2debf71e4cc78eaacdd660ebc93f641c09fc19a49caf6b159171f5ba9d4928cb",
-        "timestamp" : "1425552830",
-        "transactionsTrie" : "5259d6e3b135d378cc542b5f5b9587861e965e8efa156948f161a0fba6adf47d",
-        "uncleHash" : "1dcc4de8dec75d7aab85b567b6ccd41ad312451b948a7413f0a142fd40d49347"
-    },
-    "rlp" : "0xf90286f9021aa0afa4726a3d669141a00e70b2bf07f313abbb65140ca045803d4f0ef8dc426274a01dcc4de8dec75d7aab85b567b6ccd41ad312451b948a7413f0a142fd40d49347940000000000000000000000000000000000000000a02debf71e4cc78eaacdd660ebc93f641c09fc19a49caf6b159171f5ba9d4928cba05259d6e3b135d378cc542b5f5b9587861e965e8efa156948f161a0fba6adf47da0f315ec0a9ad4f2db3303623360931df1d08bfdd9e0bd4cbbc2d64b5b1de4304bb901000000000000000000100000000000000000000000000000000000000000000000000000000000000000000000000000000000000000000000000000000000000000000000000000000000000000000000000000000000000000000000000000000000000002000000000000000000080000000000000000000000000000000000000000000000000000000000000000000000000000000000000000000000000000000000000000000400000000000000000000000000000000000000000000000000000000000000000000000000000000000000000000000000000000002000000000004000000000000000000000000000000000000000000000000000000083020000018301e84882560b8454f835be42a056e81f171bcc55a6ff8345e692c0f86e5b48e01b996cadc001622fb5e363b421a0c7f14dcfe22dd19b5e00e1827dea4525f9a7d1cbe319520b59f6875cfcf839c2880a6f958326b74cc5f866f864800a82c35094095e7baea6a6c7c4c2dfeb977efac326af552d8785012a05f200801ba042b9d6700235542229ba4942f6c7f975a50515be4d1f092cba4a98730300529ca0f7def4fa32fb4cac965f111ff02c56362ab140c90c3b62361cb65526ba6dcc3dc0",
-    "transactions" : [
-                      {
-                      "data" : "0x",
-                      "gasLimit" : "50000",
-                      "gasPrice" : "10",
-                      "nonce" : "0",
-                      "r" : "0x42b9d6700235542229ba4942f6c7f975a50515be4d1f092cba4a98730300529c",
-                      "s" : "0xf7def4fa32fb4cac965f111ff02c56362ab140c90c3b62361cb65526ba6dcc3d",
-                      "to" : "095e7baea6a6c7c4c2dfeb977efac326af552d87",
-                      "v" : "27",
-                      "value" : "5000000000"
-                      }
-                      ],
-    "uncleHeaders" : [
-    ]
-}
-*/
-
-// The following block differs from the above.  We are doing a decode/encode - the decode will
-// recognize a pre-EIP-155 RLP sequence (so we can recover the address from the signature); the
-// encode always encodes with EIP-155 - thus the signature.v value will differ - the difference
-// is 10 if using mainnet.
-//
-// So we found the two characters in the transactions signature encoding an changed them from
-// 0x1b 27) to 0x2a (37)
-#define BLOCK_1_RLP "f90286f9021aa0afa4726a3d669141a00e70b2bf07f313abbb65140ca045803d4f0ef8dc426274a01dcc4de8dec75d7aab85b567b6ccd41ad312451b948a7413f0a142fd40d49347940000000000000000000000000000000000000000a02debf71e4cc78eaacdd660ebc93f641c09fc19a49caf6b159171f5ba9d4928cba05259d6e3b135d378cc542b5f5b9587861e965e8efa156948f161a0fba6adf47da0f315ec0a9ad4f2db3303623360931df1d08bfdd9e0bd4cbbc2d64b5b1de4304bb901000000000000000000100000000000000000000000000000000000000000000000000000000000000000000000000000000000000000000000000000000000000000000000000000000000000000000000000000000000000000000000000000000000000002000000000000000000080000000000000000000000000000000000000000000000000000000000000000000000000000000000000000000000000000000000000000000400000000000000000000000000000000000000000000000000000000000000000000000000000000000000000000000000000000002000000000004000000000000000000000000000000000000000000000000000000083020000018301e84882560b8454f835be42a056e81f171bcc55a6ff8345e692c0f86e5b48e01b996cadc001622fb5e363b421a0c7f14dcfe22dd19b5e00e1827dea4525f9a7d1cbe319520b59f6875cfcf839c2880a6f958326b74cc5f866f864800a82c35094095e7baea6a6c7c4c2dfeb977efac326af552d8785012a05f2008025a042b9d6700235542229ba4942f6c7f975a50515be4d1f092cba4a98730300529ca0f7def4fa32fb4cac965f111ff02c56362ab140c90c3b62361cb65526ba6dcc3dc0"
-#define BLOCK_HEADER_1_RLP "f9021aa0afa4726a3d669141a00e70b2bf07f313abbb65140ca045803d4f0ef8dc426274a01dcc4de8dec75d7aab85b567b6ccd41ad312451b948a7413f0a142fd40d49347940000000000000000000000000000000000000000a02debf71e4cc78eaacdd660ebc93f641c09fc19a49caf6b159171f5ba9d4928cba05259d6e3b135d378cc542b5f5b9587861e965e8efa156948f161a0fba6adf47da0f315ec0a9ad4f2db3303623360931df1d08bfdd9e0bd4cbbc2d64b5b1de4304bb901000000000000000000100000000000000000000000000000000000000000000000000000000000000000000000000000000000000000000000000000000000000000000000000000000000000000000000000000000000000000000000000000000000000002000000000000000000080000000000000000000000000000000000000000000000000000000000000000000000000000000000000000000000000000000000000000000400000000000000000000000000000000000000000000000000000000000000000000000000000000000000000000000000000000002000000000004000000000000000000000000000000000000000000000000000000083020000018301e84882560b8454f835be42a056e81f171bcc55a6ff8345e692c0f86e5b48e01b996cadc001622fb5e363b421a0c7f14dcfe22dd19b5e00e1827dea4525f9a7d1cbe319520b59f6875cfcf839c2880a6f958326b74cc5"                                                                     // 1b -> 25 (27 + 10 => chainID EIP-155)
-// 0xf90286 f9021a a0afa4726a3d669141a00e70b2bf07f313abbb65140ca045803d4f0ef8dc426274 a01dcc4de8dec75d7aab85b567b6ccd41ad312451b948a7413f0a142fd40d49347 940000000000000000000000000000000000000000 a02debf71e4cc78eaacdd660ebc93f641c09fc19a49caf6b159171f5ba9d4928cb a05259d6e3b135d378cc542b5f5b9587861e965e8efa156948f161a0fba6adf47d a0f315ec0a9ad4f2db3303623360931df1d08bfdd9e0bd4cbbc2d64b5b1de4304b b9010000000000000000001000000000000000000000000000000000000000000000000000000000000000000000000000000000000000000000000000000000000000000000000000000000000000000000000000000000000000000000000000000000000000020000000000000000000800000000000000000000000000000000000000000000000000000000000000000000000000000000000000000000000000000000000000000004000000000000000000000000000000000000000000000000000000000000000000000000000000000000000000000000000000000020000000000040000000000000000000000000000000000000000000000000000000 83,020000 01 83,01e848 82,560b 84,54f835be 42 a056e81f171bcc55a6ff8345e692c0f86e5b48e01b996cadc001622fb5e363b421 a0c7f14dcfe22dd19b5e00e1827dea4525f9a7d1cbe319520b59f6875cfcf839c2 88,0a6f958326b74cc5 f866f864800a82c35094095e7baea6a6c7c4c2dfeb977efac326af552d8785012a05f200801ba042b9d6700235542229ba4942f6c7f975a50515be4d1f092cba4a98730300529ca0f7def4fa32fb4cac965f111ff02c56362ab140c90c3b62361cb65526ba6dcc3dc0
-//  Block   Header:           parentHash                                                ommersHash                                                          beneficiary                                 stateRoot                                                       transactionRoot                                                     receiptsRoot                                                        logsBloom                                                                                                                                                                                                                                                                                                                                                                                                                                                                                                                           Diff     Num    gLimit  gUsed   Timestamp  Extra    seedHash??                                                      mixHash                                                             nonce                   <transacdtions>
-#define GENESIS_RLP "f901f8f901f3a00000000000000000000000000000000000000000000000000000000000000000a01dcc4de8dec75d7aab85b567b6ccd41ad312451b948a7413f0a142fd40d49347940000000000000000000000000000000000000000a09178d0f23c965d81f0834a4c72c6253ce6830f4022b1359aaebfc1ecba442d4ea056e81f171bcc55a6ff8345e692c0f86e5b48e01b996cadc001622fb5e363b421a056e81f171bcc55a6ff8345e692c0f86e5b48e01b996cadc001622fb5e363b421b90100000000000000000000000000000000000000000000000000000000000000000000000000000000000000000000000000000000000000000000000000000000000000000000000000000000000000000000000000000000000000000000000000000000000000000000000000000000000000000000000000000000000000000000000000000000000000000000000000000000000000000000000000000000000000000000000000000000000000000000000000000000000000000000000000000000000000000000000000000000000000000000000000000000000000000000000000000000000000000000000000000000000000000000000000000000008302000080832fefd8808080a0000000000000000000000000000000000000000000000000000000000000000088000000000000002ac0c0";
-
-extern void
-runBlockTests (void) {
-    printf ("==== Block\n");
-
-    BRRlpData data;
-    BRRlpData encodeData;
-
-    int typeMismatch;
-
-    //
-    // Block Header
-    //
-    data.bytes = decodeHexCreate(&data.bytesCount, BLOCK_HEADER_1_RLP, strlen (BLOCK_HEADER_1_RLP));
-
-    BREthereumBlockHeader blockHeader_1 = blockHeaderDecodeRLP (data);
-
-    assert (0 == strcmp (hashAsString (blockHeaderGetParentHash(blockHeader_1)),
-                         "0xafa4726a3d669141a00e70b2bf07f313abbb65140ca045803d4f0ef8dc426274"));
-    assert (0x0a6f958326b74cc5 == blockHeaderGetNonce(blockHeader_1));
-    assert (ETHEREUM_BOOLEAN_IS_TRUE(blockHeaderMatchAddress(blockHeader_1, addressRawCreate(BLOOM_ADDR_2))));
-    assert (ETHEREUM_BOOLEAN_IS_FALSE(blockHeaderMatchAddress(blockHeader_1, addressRawCreate("195e7baea6a6c7c4c2dfeb977efac326af552d87"))));
-
-
-    encodeData = blockHeaderEncodeRLP(blockHeader_1, ETHEREUM_BOOLEAN_TRUE);
-    assert (data.bytesCount == encodeData.bytesCount
-            && 0 == memcmp (data.bytes, encodeData.bytes, encodeData.bytesCount));
-
-    rlpDataRelease(encodeData);
-    rlpDataRelease(data);
-
-    //
-    // Block
-    //
-    data.bytes = decodeHexCreate(&data.bytesCount, BLOCK_1_RLP, strlen (BLOCK_1_RLP));
-
-    BREthereumBlock block = blockDecodeRLP(data, ethereumMainnet);
-    blockHeader_1 = blockGetHeader(block);
-    assert (0 == strcmp (hashAsString (blockHeaderGetParentHash(blockHeader_1)),
-                         "0xafa4726a3d669141a00e70b2bf07f313abbb65140ca045803d4f0ef8dc426274"));
-    assert (0x0a6f958326b74cc5 == blockHeaderGetNonce(blockHeader_1));
-
-    assert (1 == blockGetTransactionsCount(block));
-    BREthereumTransaction transaction = blockGetTransaction (block, 0);
-    assert (0 == transactionGetNonce(transaction));
-    assert (0 == strcmp ("0x", transactionGetData(transaction)));
-    assert (ETHEREUM_COMPARISON_EQ == gasCompare(transactionGetGasLimit(transaction), gasCreate(50000)));
-    assert (ETHEREUM_COMPARISON_EQ == gasPriceCompare(transactionGetGasPrice(transaction), gasPriceCreate(etherCreateNumber(10, WEI))));
-    assert (ETHEREUM_COMPARISON_EQ == amountCompare(transactionGetAmount(transaction),
-                                                    amountCreateEther(etherCreateNumber(5000000000, WEI)),
-                                                    &typeMismatch));
-    assert (0 == blockGetOmmersCount(block));
-
-    encodeData = blockEncodeRLP(block, ethereumMainnet);
-    assert (data.bytesCount == encodeData.bytesCount
-            && 0 == memcmp (data.bytes, encodeData.bytes, encodeData.bytesCount));
-
-    rlpDataRelease(encodeData);
-    rlpDataRelease(data);
-}
-
-/*  Ehtereum Java
-byte[] rlp = Hex.decode("f85a94d5ccd26ba09ce1d85148b5081fa3ed77949417bef842a0000000000000000000000000459d3a7595df9eba241365f4676803586d7d199ca0436f696e7300000000000000000000000000000000000000000000000000000080");
-LogInfo logInfo = new LogInfo(rlp);
-
-assertEquals("d5ccd26ba09ce1d85148b5081fa3ed77949417be",
-             Hex.toHexString(logInfo.getAddress()));
-assertEquals("", Hex.toHexString(logInfo.getData()));
-
-assertEquals("000000000000000000000000459d3a7595df9eba241365f4676803586d7d199c",
-             logInfo.getTopics().get(0).toString());
-assertEquals("436f696e73000000000000000000000000000000000000000000000000000000",
-             logInfo.getTopics().get(1).toString());
-
-*/
-
-#define LOG_1_RLP "f85a94d5ccd26ba09ce1d85148b5081fa3ed77949417bef842a0000000000000000000000000459d3a7595df9eba241365f4676803586d7d199ca0436f696e7300000000000000000000000000000000000000000000000000000080"
-#define LOG_1_ADDRESS "d5ccd26ba09ce1d85148b5081fa3ed77949417be"
-#define LOG_1_TOPIC_0 "000000000000000000000000459d3a7595df9eba241365f4676803586d7d199c"
-#define LOG_1_TOPIC_1 "436f696e73000000000000000000000000000000000000000000000000000000"
-
-extern void
-runLogTests (void) {
-    printf ("==== Log\n");
-
-    BRRlpData data;
-    BRRlpData encodeData;
-
-    // Log
-    data.bytes = decodeHexCreate(&data.bytesCount, LOG_1_RLP, strlen (LOG_1_RLP));
-
-    BREthereumLog log = logDecodeRLP(data);
-
-    BREthereumAddressRaw address = logGetAddress(log);
-    size_t addressBytesCount;
-    uint8_t *addressBytes = decodeHexCreate(&addressBytesCount, LOG_1_ADDRESS, strlen(LOG_1_ADDRESS));
-    assert (addressBytesCount == sizeof (address.bytes));
-    assert (0 == memcmp (address.bytes, addressBytes, addressBytesCount));
-    free (addressBytes);
-
-    // topic-0
-    // topic-1
-
-    encodeData = logEncodeRLP(log);
-    assert (data.bytesCount == encodeData.bytesCount
-            && 0 == memcmp (data.bytes, encodeData.bytes, encodeData.bytesCount));
-
-    rlpDataRelease(encodeData);
-    rlpDataRelease(data);
-}
-
-//
-// Acount State
-//
-#define ACCOUNT_STATE_NONCE  1234
-#define ACCOUNT_STATE_BALANCE   5000000000
-
-extern BREthereumAccountState
-accountStateCreate (uint64_t nonce,
-                    BREthereumEther balance,
-                    BREthereumHash storageRoot,
-                    BREthereumHash codeHash);
-
-static BREthereumHash emptyHash;
-extern void
-runAccountStateTests (void) {
-    printf ("==== Account State\n");
-
-    BREthereumAccountState state = accountStateCreate(ACCOUNT_STATE_NONCE,
-                                                      etherCreateNumber(ACCOUNT_STATE_BALANCE, WEI),
-                                                      emptyHash,
-                                                      emptyHash);
-    BRRlpCoder coder = rlpCoderCreate();
-    BRRlpItem encoding = accountStateRlpEncodeItem(state, coder);
-
-    BREthereumAccountState decodedState = accountStateRlpDecodeItem(encoding, coder);
-
-    assert (accountStateGetNonce(state) == accountStateGetNonce(decodedState));
-    assert (ETHEREUM_BOOLEAN_IS_TRUE(etherIsEQ(accountStateGetBalance(state),
-                                               accountStateGetBalance(decodedState))));
-    assert (ETHEREUM_BOOLEAN_IS_TRUE(hashEqual(accountStateGetStorageRoot(state),
-                                               accountStateGetStorageRoot(decodedState))));
-    
-    assert (ETHEREUM_BOOLEAN_IS_TRUE(hashEqual(accountStateGetCodeHash(state),
-                                               accountStateGetCodeHash(decodedState))));
-
-
-    rlpCoderRelease(coder);
->>>>>>> 9b9934ef
 }
 
 //
 // Transaction Receipt
 //
 
-<<<<<<< HEAD
 // From Ethereum Java - a 'six item' RLP Encoding - but expecting only 'four items'.  Java
 // apparently tests w/ 'six' because the encoding includes additiona element for serialization.
-=======
-// From Ethereum Java - a 'six item' RLP Encoding.
->>>>>>> 9b9934ef
 #define RECEIPT_1_RLP "f88aa0966265cc49fa1f10f0445f035258d116563931022a3570a640af5d73a214a8da822b6fb84000000010000000010000000000008000000000000000000000000000000000000000000000000000000000020000000000000014000000000400000000000440d8d7948513d39a34a1a8570c9c9f0af2cba79ac34e0ac8c0808301e24086873423437898"
 
 extern void
@@ -2319,15 +1898,8 @@
     runBlockTests();
     runLogTests();
     runAccountStateTests();
-<<<<<<< HEAD
     runTransactionStatusTests();
     runTransactionReceiptTests();
-=======
-    runTransactionReceiptTests();
-    
-//    runLEStests();
-    //    reallySend();
->>>>>>> 9b9934ef
     printf ("Done\n");
 }
 
