--- conflicted
+++ resolved
@@ -40,13 +40,8 @@
 #include "BREthereum.h"
 #include "BREthereumPrivate.h"
 #include "BREthereumAccount.h"
-<<<<<<< HEAD
 #include "blockchain/BREthereumBlockChain.h"
-=======
-#include "BREthereumTransactionReceipt.h"
-#include "BREthereumLog.h"
-#include "test-les.h"
->>>>>>> d393d7fb
+#include "les/test-les.h"
 
 static void
 showHex (uint8_t *source, size_t sourceLen) {
@@ -411,6 +406,8 @@
     r = createUInt256ParseDecimal("01.", 2, &status);
     assert (CORE_PARSE_OK == status && 100 == r.u64[0] && 0 == r.u64[1] && 0 == r.u64[2] && 0 == r.u64[3]);
 
+    r = createUInt256ParseDecimal("1", 2, &status);
+    assert (CORE_PARSE_OK == status && 100 == r.u64[0] && 0 == r.u64[1] && 0 == r.u64[2] && 0 == r.u64[3]);
 }
 
 static void
@@ -886,12 +883,18 @@
      TEST_TRANS2_NONCE);
     
     assert (1 == networkGetChainId(network));
-    BRRlpData dataUnsignedTransaction = transactionEncodeRLP(transaction, network, TRANSACTION_RLP_UNSIGNED);
-    
-    char result[2 * dataUnsignedTransaction.bytesCount + 1];
-    encodeHex(result, 2 * dataUnsignedTransaction.bytesCount + 1, dataUnsignedTransaction.bytes, dataUnsignedTransaction.bytesCount);
+    BRRlpData data = transactionEncodeRLP(transaction, network, TRANSACTION_RLP_UNSIGNED);
+    
+    char result[2 * data.bytesCount + 1];
+    encodeHex(result, 2 * data.bytesCount + 1, data.bytes, data.bytesCount);
     printf ("       Tx2 Raw (unsigned): %s\n", result);
     assert (0 == strcmp (result, TEST_TRANS2_RESULT_UNSIGNED));
+    rlpDataRelease(data);
+
+    data.bytes = decodeHexCreate(&data.bytesCount, TEST_TRANS2_RESULT_SIGNED, strlen (TEST_TRANS2_RESULT_SIGNED));
+    rlpShow(data, "Trans2Test");
+    rlpDataRelease(data);
+
 }
 
 /*
@@ -1044,7 +1047,6 @@
     // Signature
     assert (ETHEREUM_BOOLEAN_TRUE == signatureEqual(transactionGetSignature (transaction),
                                                     transactionGetSignature (decodedTransaction)));
-<<<<<<< HEAD
 
     // Address recovery
     BREthereumEncodedAddress transactionSourceAddress = transactionGetSourceAddress(transaction);
@@ -1052,8 +1054,6 @@
     assert (ETHEREUM_BOOLEAN_IS_TRUE(addressEqual(transactionSourceAddress, decodedTransactionSourceAddress)));
 
     assert (ETHEREUM_BOOLEAN_IS_TRUE(accountHasAddress(account, transactionSourceAddress)));
-=======
->>>>>>> d393d7fb
 }
 
 void testTransactionCodingToken () {
@@ -1314,7 +1314,8 @@
     
     ethereumConnect(node, configuration);
 
-    sleep (2);  // let connect 'take'
+    printf ("       Waiting for Balance\n");
+    sleep (10);  // let connect 'take'
 
     // Callback to JSON_RPC for 'getBalanance'&
     //    lightNodeUpdateWalletBalance (node, wallet, &status);
@@ -1364,6 +1365,28 @@
                          BREthereumStatus status,
                          const char *errorDescription) {
     fprintf (stdout, "         TransEvent: tid=%d, ev=%d\n", tid, event);
+}
+
+static void
+peerEventHandler (BREthereumListenerContext context,
+                  BREthereumLightNode node,
+                  //BREthereumWalletId wid,
+                  //BREthereumTransactionId tid,
+                  BREthereumPeerEvent event,
+                  BREthereumStatus status,
+                  const char *errorDescription) {
+    fprintf (stdout, "         PeerEvent: ev=%d\n", event);
+}
+
+static void
+lightNodeEventHandler (BREthereumListenerContext context,
+                       BREthereumLightNode node,
+                       //BREthereumWalletId wid,
+                       //BREthereumTransactionId tid,
+                       BREthereumLightNodeEvent event,
+                       BREthereumStatus status,
+                       const char *errorDescription) {
+    fprintf (stdout, "         LightNodeEvent: ev=%d\n", event);
 }
 
 static void
@@ -1386,17 +1409,19 @@
 
     BREthereumLightNode node = ethereumCreate(ethereumMainnet, paperKey, NODE_TYPE_LES, SYNC_MODE_FULL_BLOCKCHAIN);
 
-    BREthereumListenerId lid = 0; /* lightNodeAddListener(node,
+    BREthereumListenerId lid = lightNodeAddListener(node,
                                                     (BREthereumListenerContext) NULL,
+                                                    lightNodeEventHandler,
+                                                    peerEventHandler,
                                                     walletEventHandler,
                                                     blockEventHandler,
-                                                    transactionEventHandler); */
+                                                    transactionEventHandler);
 
     BREthereumWalletId wallet = ethereumGetWallet(node);
 
     ethereumConnect(node, configuration);
 
-    sleep (5);  // let connect 'take'
+    sleep (10);  // let connect 'take'
 
     // Callback to JSON_RPC for 'getBalanance'&
     //    lightNodeUpdateWalletBalance (node, wallet, &status);
@@ -1510,6 +1535,30 @@
     // 0.001/2 ETH
     prepareTransaction(paperKey, recvAddress, GAS_PRICE_5_GWEI, GAS_LIMIT_DEFAULT, 1000000000000000000 / 1000 / 2);
 }
+
+//
+// Bloom Test
+//
+#define BLOOM_ADDR_1 "095e7baea6a6c7c4c2dfeb977efac326af552d87"
+#define BLOOM_ADDR_2 "0000000000000000000000000000000000000000"  // topic
+#define BLOOM_ADDR_1_OR_2_RESULT "00000000000000001000000000000000000000000000000000000000000000000000000000000000000000000000000000000000000000000000000000000000000000000000000000000000000000000000000000000000000000000000000000000000020000000000000000000800000000000000000000000000000000000000000000000000000000000000000000000000000000000000000000000000000000000000000004000000000000000000000000000000000000000000000000000000000000000000000000000000000000000000000000000000000020000000000040000000000000000000000000000000000000000000000000000000"
+extern void
+runBloomTests (void) {
+    printf ("==== Bloom\n");
+
+    BREthereumBloomFilter filter1 = bloomFilterCreateAddress(addressRawCreate(BLOOM_ADDR_1));
+    BREthereumBloomFilter filter2 = logTopicGetBloomFilterAddress(addressRawCreate(BLOOM_ADDR_2));
+
+    BREthereumBloomFilter filter = bloomFilterOr(filter1, filter2);
+    char *filterAsString = bloomFilterAsString(filter);
+    assert (0 == strcmp (filterAsString, BLOOM_ADDR_1_OR_2_RESULT));
+
+    assert (ETHEREUM_BOOLEAN_IS_TRUE(bloomFilterMatch(filter, filter1)));
+    assert (ETHEREUM_BOOLEAN_IS_TRUE(bloomFilterMatch(filter, filter2)));
+    assert (ETHEREUM_BOOLEAN_IS_FALSE(bloomFilterMatch(filter, bloomFilterCreateAddress(addressRawCreate("195e7baea6a6c7c4c2dfeb977efac326af552d87")))));
+
+}
+
 
 //
 // block Test
@@ -1554,8 +1603,15 @@
 }
 */
 
-#define BLOCK_1_RLP "f90286f9021aa0afa4726a3d669141a00e70b2bf07f313abbb65140ca045803d4f0ef8dc426274a01dcc4de8dec75d7aab85b567b6ccd41ad312451b948a7413f0a142fd40d49347940000000000000000000000000000000000000000a02debf71e4cc78eaacdd660ebc93f641c09fc19a49caf6b159171f5ba9d4928cba05259d6e3b135d378cc542b5f5b9587861e965e8efa156948f161a0fba6adf47da0f315ec0a9ad4f2db3303623360931df1d08bfdd9e0bd4cbbc2d64b5b1de4304bb901000000000000000000100000000000000000000000000000000000000000000000000000000000000000000000000000000000000000000000000000000000000000000000000000000000000000000000000000000000000000000000000000000000000002000000000000000000080000000000000000000000000000000000000000000000000000000000000000000000000000000000000000000000000000000000000000000400000000000000000000000000000000000000000000000000000000000000000000000000000000000000000000000000000000002000000000004000000000000000000000000000000000000000000000000000000083020000018301e84882560b8454f835be42a056e81f171bcc55a6ff8345e692c0f86e5b48e01b996cadc001622fb5e363b421a0c7f14dcfe22dd19b5e00e1827dea4525f9a7d1cbe319520b59f6875cfcf839c2880a6f958326b74cc5f866f864800a82c35094095e7baea6a6c7c4c2dfeb977efac326af552d8785012a05f200801ba042b9d6700235542229ba4942f6c7f975a50515be4d1f092cba4a98730300529ca0f7def4fa32fb4cac965f111ff02c56362ab140c90c3b62361cb65526ba6dcc3dc0"
-#define BLOCK_HEADER_1_RLP "f9021aa0afa4726a3d669141a00e70b2bf07f313abbb65140ca045803d4f0ef8dc426274a01dcc4de8dec75d7aab85b567b6ccd41ad312451b948a7413f0a142fd40d49347940000000000000000000000000000000000000000a02debf71e4cc78eaacdd660ebc93f641c09fc19a49caf6b159171f5ba9d4928cba05259d6e3b135d378cc542b5f5b9587861e965e8efa156948f161a0fba6adf47da0f315ec0a9ad4f2db3303623360931df1d08bfdd9e0bd4cbbc2d64b5b1de4304bb901000000000000000000100000000000000000000000000000000000000000000000000000000000000000000000000000000000000000000000000000000000000000000000000000000000000000000000000000000000000000000000000000000000000002000000000000000000080000000000000000000000000000000000000000000000000000000000000000000000000000000000000000000000000000000000000000000400000000000000000000000000000000000000000000000000000000000000000000000000000000000000000000000000000000002000000000004000000000000000000000000000000000000000000000000000000083020000018301e84882560b8454f835be42a056e81f171bcc55a6ff8345e692c0f86e5b48e01b996cadc001622fb5e363b421a0c7f14dcfe22dd19b5e00e1827dea4525f9a7d1cbe319520b59f6875cfcf839c2880a6f958326b74cc5"
+// The following block differs from the above.  We are doing a decode/encode - the decode will
+// recognize a pre-EIP-155 RLP sequence (so we can recover the address from the signature); the
+// encode always encodes with EIP-155 - thus the signature.v value will differ - the difference
+// is 10 if using mainnet.
+//
+// So we found the two characters in the transactions signature encoding an changed them from
+// 0x1b 27) to 0x2a (37)
+#define BLOCK_1_RLP "f90286f9021aa0afa4726a3d669141a00e70b2bf07f313abbb65140ca045803d4f0ef8dc426274a01dcc4de8dec75d7aab85b567b6ccd41ad312451b948a7413f0a142fd40d49347940000000000000000000000000000000000000000a02debf71e4cc78eaacdd660ebc93f641c09fc19a49caf6b159171f5ba9d4928cba05259d6e3b135d378cc542b5f5b9587861e965e8efa156948f161a0fba6adf47da0f315ec0a9ad4f2db3303623360931df1d08bfdd9e0bd4cbbc2d64b5b1de4304bb901000000000000000000100000000000000000000000000000000000000000000000000000000000000000000000000000000000000000000000000000000000000000000000000000000000000000000000000000000000000000000000000000000000000002000000000000000000080000000000000000000000000000000000000000000000000000000000000000000000000000000000000000000000000000000000000000000400000000000000000000000000000000000000000000000000000000000000000000000000000000000000000000000000000000002000000000004000000000000000000000000000000000000000000000000000000083020000018301e84882560b8454f835be42a056e81f171bcc55a6ff8345e692c0f86e5b48e01b996cadc001622fb5e363b421a0c7f14dcfe22dd19b5e00e1827dea4525f9a7d1cbe319520b59f6875cfcf839c2880a6f958326b74cc5f866f864800a82c35094095e7baea6a6c7c4c2dfeb977efac326af552d8785012a05f2008025a042b9d6700235542229ba4942f6c7f975a50515be4d1f092cba4a98730300529ca0f7def4fa32fb4cac965f111ff02c56362ab140c90c3b62361cb65526ba6dcc3dc0"
+#define BLOCK_HEADER_1_RLP "f9021aa0afa4726a3d669141a00e70b2bf07f313abbb65140ca045803d4f0ef8dc426274a01dcc4de8dec75d7aab85b567b6ccd41ad312451b948a7413f0a142fd40d49347940000000000000000000000000000000000000000a02debf71e4cc78eaacdd660ebc93f641c09fc19a49caf6b159171f5ba9d4928cba05259d6e3b135d378cc542b5f5b9587861e965e8efa156948f161a0fba6adf47da0f315ec0a9ad4f2db3303623360931df1d08bfdd9e0bd4cbbc2d64b5b1de4304bb901000000000000000000100000000000000000000000000000000000000000000000000000000000000000000000000000000000000000000000000000000000000000000000000000000000000000000000000000000000000000000000000000000000000002000000000000000000080000000000000000000000000000000000000000000000000000000000000000000000000000000000000000000000000000000000000000000400000000000000000000000000000000000000000000000000000000000000000000000000000000000000000000000000000000002000000000004000000000000000000000000000000000000000000000000000000083020000018301e84882560b8454f835be42a056e81f171bcc55a6ff8345e692c0f86e5b48e01b996cadc001622fb5e363b421a0c7f14dcfe22dd19b5e00e1827dea4525f9a7d1cbe319520b59f6875cfcf839c2880a6f958326b74cc5"                                                                     // 1b -> 25 (27 + 10 => chainID EIP-155)
 // 0xf90286 f9021a a0afa4726a3d669141a00e70b2bf07f313abbb65140ca045803d4f0ef8dc426274 a01dcc4de8dec75d7aab85b567b6ccd41ad312451b948a7413f0a142fd40d49347 940000000000000000000000000000000000000000 a02debf71e4cc78eaacdd660ebc93f641c09fc19a49caf6b159171f5ba9d4928cb a05259d6e3b135d378cc542b5f5b9587861e965e8efa156948f161a0fba6adf47d a0f315ec0a9ad4f2db3303623360931df1d08bfdd9e0bd4cbbc2d64b5b1de4304b b9010000000000000000001000000000000000000000000000000000000000000000000000000000000000000000000000000000000000000000000000000000000000000000000000000000000000000000000000000000000000000000000000000000000000020000000000000000000800000000000000000000000000000000000000000000000000000000000000000000000000000000000000000000000000000000000000000004000000000000000000000000000000000000000000000000000000000000000000000000000000000000000000000000000000000020000000000040000000000000000000000000000000000000000000000000000000 83,020000 01 83,01e848 82,560b 84,54f835be 42 a056e81f171bcc55a6ff8345e692c0f86e5b48e01b996cadc001622fb5e363b421 a0c7f14dcfe22dd19b5e00e1827dea4525f9a7d1cbe319520b59f6875cfcf839c2 88,0a6f958326b74cc5 f866f864800a82c35094095e7baea6a6c7c4c2dfeb977efac326af552d8785012a05f200801ba042b9d6700235542229ba4942f6c7f975a50515be4d1f092cba4a98730300529ca0f7def4fa32fb4cac965f111ff02c56362ab140c90c3b62361cb65526ba6dcc3dc0
 //  Block   Header:           parentHash                                                ommersHash                                                          beneficiary                                 stateRoot                                                       transactionRoot                                                     receiptsRoot                                                        logsBloom                                                                                                                                                                                                                                                                                                                                                                                                                                                                                                                           Diff     Num    gLimit  gUsed   Timestamp  Extra    seedHash??                                                      mixHash                                                             nonce                   <transacdtions>
 #define GENESIS_RLP "f901f8f901f3a00000000000000000000000000000000000000000000000000000000000000000a01dcc4de8dec75d7aab85b567b6ccd41ad312451b948a7413f0a142fd40d49347940000000000000000000000000000000000000000a09178d0f23c965d81f0834a4c72c6253ce6830f4022b1359aaebfc1ecba442d4ea056e81f171bcc55a6ff8345e692c0f86e5b48e01b996cadc001622fb5e363b421a056e81f171bcc55a6ff8345e692c0f86e5b48e01b996cadc001622fb5e363b421b90100000000000000000000000000000000000000000000000000000000000000000000000000000000000000000000000000000000000000000000000000000000000000000000000000000000000000000000000000000000000000000000000000000000000000000000000000000000000000000000000000000000000000000000000000000000000000000000000000000000000000000000000000000000000000000000000000000000000000000000000000000000000000000000000000000000000000000000000000000000000000000000000000000000000000000000000000000000000000000000000000000000000000000000000000000000008302000080832fefd8808080a0000000000000000000000000000000000000000000000000000000000000000088000000000000002ac0c0";
@@ -1579,6 +1635,9 @@
     assert (0 == strcmp (hashAsString (blockHeaderGetParentHash(blockHeader_1)),
                          "0xafa4726a3d669141a00e70b2bf07f313abbb65140ca045803d4f0ef8dc426274"));
     assert (0x0a6f958326b74cc5 == blockHeaderGetNonce(blockHeader_1));
+    assert (ETHEREUM_BOOLEAN_IS_TRUE(blockHeaderMatchAddress(blockHeader_1, addressRawCreate(BLOOM_ADDR_2))));
+    assert (ETHEREUM_BOOLEAN_IS_FALSE(blockHeaderMatchAddress(blockHeader_1, addressRawCreate("195e7baea6a6c7c4c2dfeb977efac326af552d87"))));
+
 
     encodeData = blockHeaderEncodeRLP(blockHeader_1, ETHEREUM_BOOLEAN_TRUE);
     assert (data.bytesCount == encodeData.bytesCount
@@ -1607,13 +1666,13 @@
     assert (ETHEREUM_COMPARISON_EQ == amountCompare(transactionGetAmount(transaction),
                                                     amountCreateEther(etherCreateNumber(5000000000, WEI)),
                                                     &typeMismatch));
-
     assert (0 == blockGetOmmersCount(block));
 
     encodeData = blockEncodeRLP(block, ethereumMainnet);
     assert (data.bytesCount == encodeData.bytesCount
             && 0 == memcmp (data.bytes, encodeData.bytes, encodeData.bytesCount));
 
+    rlpShow(data, "BlockTest");
     rlpDataRelease(encodeData);
     rlpDataRelease(data);
 }
@@ -1664,12 +1723,66 @@
     assert (data.bytesCount == encodeData.bytesCount
             && 0 == memcmp (data.bytes, encodeData.bytes, encodeData.bytesCount));
 
+    rlpShow(data, "LogTest");
     rlpDataRelease(encodeData);
     rlpDataRelease(data);
 }
 
-
-// From Ethereum Java - a 'six item' RLP Encoding.
+//
+// Acount State
+//
+#define ACCOUNT_STATE_NONCE  1234
+#define ACCOUNT_STATE_BALANCE   5000000000
+
+extern BREthereumAccountState
+accountStateCreate (uint64_t nonce,
+                    BREthereumEther balance,
+                    BREthereumHash storageRoot,
+                    BREthereumHash codeHash);
+
+static BREthereumHash emptyHash;
+extern void
+runAccountStateTests (void) {
+    printf ("==== Account State\n");
+
+    BREthereumAccountState state = accountStateCreate(ACCOUNT_STATE_NONCE,
+                                                      etherCreateNumber(ACCOUNT_STATE_BALANCE, WEI),
+                                                      emptyHash,
+                                                      emptyHash);
+    BRRlpCoder coder = rlpCoderCreate();
+    BRRlpItem encoding = accountStateRlpEncodeItem(state, coder);
+
+    BREthereumAccountState decodedState = accountStateRlpDecodeItem(encoding, coder);
+
+    assert (accountStateGetNonce(state) == accountStateGetNonce(decodedState));
+    assert (ETHEREUM_BOOLEAN_IS_TRUE(etherIsEQ(accountStateGetBalance(state),
+                                               accountStateGetBalance(decodedState))));
+    assert (ETHEREUM_BOOLEAN_IS_TRUE(hashEqual(accountStateGetStorageRoot(state),
+                                               accountStateGetStorageRoot(decodedState))));
+    
+    assert (ETHEREUM_BOOLEAN_IS_TRUE(hashEqual(accountStateGetCodeHash(state),
+                                               accountStateGetCodeHash(decodedState))));
+
+    rlpCoderRelease(coder);
+}
+
+//
+// Transaction Status
+//
+extern void
+runTransactionStatusTests (void) {
+    printf ("==== Transaction Status\n");
+    BREthereumTransactionStatusLES status;
+
+    // We only decode... and we have no RLP do decode yet.
+}
+
+//
+// Transaction Receipt
+//
+
+// From Ethereum Java - a 'six item' RLP Encoding - but expecting only 'four items'.  Java
+// apparently tests w/ 'six' because the encoding includes additiona element for serialization.
 #define RECEIPT_1_RLP "f88aa0966265cc49fa1f10f0445f035258d116563931022a3570a640af5d73a214a8da822b6fb84000000010000000010000000000008000000000000000000000000000000000000000000000000000000000020000000000000014000000000400000000000440d8d7948513d39a34a1a8570c9c9f0af2cba79ac34e0ac8c0808301e24086873423437898"
 
 extern void
@@ -1701,15 +1814,18 @@
 extern void
 runTests (void) {
     installSharedWordList(BRBIP39WordsEn, BIP39_WORDLIST_COUNT);
-  /*  runMathTests();
+    runMathTests();
     runEtherParseTests();
     runTokenParseTests();
     runRlpTest();
     runAccountTests();
     runTokenTests ();
     runLightNodeTests();
+    runBloomTests();
     runBlockTests();
     runLogTests();
+    runAccountStateTests();
+    runTransactionStatusTests();
     runTransactionReceiptTests();
     //    reallySend();*/
     runLEStests(); 
