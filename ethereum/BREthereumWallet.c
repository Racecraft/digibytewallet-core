--- conflicted
+++ resolved
@@ -476,18 +476,12 @@
 extern BREthereumTransaction
 walletGetTransactionByHash (BREthereumWallet wallet,
                             BREthereumHash hash) {
-<<<<<<< HEAD
-    for (int i = 0; i < array_count(wallet->transactions); i++)
-        if (ETHEREUM_COMPARISON_EQ == hashCompare(hash, transactionGetHash(wallet->transactions[i])))
-            return wallet->transactions[i];
-=======
     if (ETHEREUM_BOOLEAN_IS_TRUE (hashExists(hash)))
         for (int i = 0; i < array_count(wallet->transactions); i++) {
             BREthereumHash transactionHash = transactionGetHash(wallet->transactions[i]);
             if (ETHEREUM_BOOLEAN_IS_TRUE(hashEqual(hash, transactionHash)))
                 return wallet->transactions[i];
         }
->>>>>>> 62d427af
     return NULL;
 }
 
