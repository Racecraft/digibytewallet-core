//
//  BRTransaction.c
//
//  Created by Aaron Voisine on 8/31/15.
//  Copyright (c) 2015 breadwallet LLC
//
//  Permission is hereby granted, free of charge, to any person obtaining a copy
//  of this software and associated documentation files (the "Software"), to deal
//  in the Software without restriction, including without limitation the rights
//  to use, copy, modify, merge, publish, distribute, sublicense, and/or sell
//  copies of the Software, and to permit persons to whom the Software is
//  furnished to do so, subject to the following conditions:
//
//  The above copyright notice and this permission notice shall be included in
//  all copies or substantial portions of the Software.
//
//  THE SOFTWARE IS PROVIDED "AS IS", WITHOUT WARRANTY OF ANY KIND, EXPRESS OR
//  IMPLIED, INCLUDING BUT NOT LIMITED TO THE WARRANTIES OF MERCHANTABILITY,
//  FITNESS FOR A PARTICULAR PURPOSE AND NONINFRINGEMENT. IN NO EVENT SHALL THE
//  AUTHORS OR COPYRIGHT HOLDERS BE LIABLE FOR ANY CLAIM, DAMAGES OR OTHER
//  LIABILITY, WHETHER IN AN ACTION OF CONTRACT, TORT OR OTHERWISE, ARISING FROM,
//  OUT OF OR IN CONNECTION WITH THE SOFTWARE OR THE USE OR OTHER DEALINGS IN
//  THE SOFTWARE.

#include "BRTransaction.h"
#include "BRKey.h"
#include "BRAddress.h"
#include "BRArray.h"
#include <stdlib.h>
#include <inttypes.h>
#include <limits.h>
#include <time.h>

#define TX_VERSION           0x00000001
#define TX_LOCKTIME          0x00000000
#define SIGHASH_ALL          0x01 // default, sign all of the outputs
#define SIGHASH_NONE         0x02 // sign none of the outputs, I don't care where the bitcoins go
#define SIGHASH_SINGLE       0x03 // sign one of the outputs, I don't care where the other outputs go
#define SIGHASH_ANYONECANPAY 0x80 // let other people add inputs, I don't care where the rest of the bitcoins come from
#define SIGHASH_FORKID       0x40 // use BIP143 digest method (for b-cash/b-gold signatures)

<<<<<<< HEAD
void BRRandInit (void) {
    static int first = 1;
    // seed = (((FNV_OFFSET xor time)*FNV_PRIME) xor pid)*FNV_PRIME
    if (first) srand((((0x811C9dc5 ^ (unsigned)time(NULL))*0x01000193) ^ (unsigned)getpid())*0x01000193);
    first = 0;
}

// returns a random number less than upperBound, for non-cryptographic use only
uint32_t BRRand(uint32_t upperBound)
{
    uint32_t r;
    
    if (upperBound == 0 || upperBound > BR_RAND_MAX) upperBound = BR_RAND_MAX;
    
    do { // to avoid modulo bias, find a rand value not less than 0x100000000 % upperBound
        r = rand();
    } while (r < ((0xffffffff - upperBound*2) + 1) % upperBound); // (((0xffffffff - x*2) + 1) % x) == (0x100000000 % x)

    return r % upperBound;
}

=======
>>>>>>> 66d7864a
void BRTxInputSetAddress(BRTxInput *input, const char *address)
{
    assert(input != NULL);
    assert(address == NULL || BRAddressIsValid(address));
    if (input->script) array_free(input->script);
    input->script = NULL;
    input->scriptLen = 0;
    memset(input->address, 0, sizeof(input->address));

    if (address) {
        strncpy(input->address, address, sizeof(input->address) - 1);
        input->scriptLen = BRAddressScriptPubKey(NULL, 0, address);
        array_new(input->script, input->scriptLen);
        array_set_count(input->script, input->scriptLen);
        BRAddressScriptPubKey(input->script, input->scriptLen, address);
    }
}

void BRTxInputSetScript(BRTxInput *input, const uint8_t *script, size_t scriptLen)
{
    assert(input != NULL);
    assert(script != NULL || scriptLen == 0);
    if (input->script) array_free(input->script);
    input->script = NULL;
    input->scriptLen = 0;
    memset(input->address, 0, sizeof(input->address));
    
    if (script) {
        input->scriptLen = scriptLen;
        array_new(input->script, scriptLen);
        array_add_array(input->script, script, scriptLen);
        BRAddressFromScriptPubKey(input->address, sizeof(input->address), script, scriptLen);
    }
}

void BRTxInputSetSignature(BRTxInput *input, const uint8_t *signature, size_t sigLen)
{
    assert(input != NULL);
    assert(signature != NULL || sigLen == 0);
    if (input->signature) array_free(input->signature);
    input->signature = NULL;
    input->sigLen = 0;
    
    if (signature) {
        input->sigLen = sigLen;
        array_new(input->signature, sigLen);
        array_add_array(input->signature, signature, sigLen);
        if (! input->address[0]) BRAddressFromScriptSig(input->address, sizeof(input->address), signature, sigLen);
    }
}

void BRTxInputSetWitness(BRTxInput *input, const uint8_t *witness, size_t witLen)
{
    assert(input != NULL);
    assert(witness != NULL || witLen == 0);
    if (input->witness) array_free(input->witness);
    input->witness = NULL;
    input->witLen = 0;
    
    if (witness) {
        input->witLen = witLen;
        array_new(input->witness, witLen);
        array_add_array(input->witness, witness, witLen);
        if (! input->address[0]) BRAddressFromWitness(input->address, sizeof(input->address), witness, witLen);
    }
}

// serializes a tx input for a signature pre-image
// set input->amount to 0 to skip serializing the input amount in non-witness signatures
static size_t _BRTxInputData(const BRTxInput *input, uint8_t *data, size_t dataLen)
{
    size_t off = 0;
    
    if (data && off + sizeof(UInt256) <= dataLen) memcpy(&data[off], &input->txHash, sizeof(UInt256)); // previous out
    off += sizeof(UInt256);
    if (data && off + sizeof(uint32_t) <= dataLen) UInt32SetLE(&data[off], input->index);
    off += sizeof(uint32_t);
    off += BRVarIntSet((data ? &data[off] : NULL), (off <= dataLen ? dataLen - off : 0), input->sigLen);
    if (data && off + input->sigLen <= dataLen) memcpy(&data[off], input->signature, input->sigLen); // scriptSig
    off += input->sigLen;

    if (input->amount != 0) {
        if (data && off + sizeof(uint64_t) <= dataLen) UInt64SetLE(&data[off], input->amount);
        off += sizeof(uint64_t);
    }

    if (data && off + sizeof(uint32_t) <= dataLen) UInt32SetLE(&data[off], input->sequence);
    off += sizeof(uint32_t);
    return (! data || off <= dataLen) ? off : 0;
}

void BRTxOutputSetAddress(BRTxOutput *output, const char *address)
{
    assert(output != NULL);
    assert(address == NULL || BRAddressIsValid(address));
    if (output->script) array_free(output->script);
    output->script = NULL;
    output->scriptLen = 0;
    memset(output->address, 0, sizeof(output->address));

    if (address) {
        strncpy(output->address, address, sizeof(output->address) - 1);
        output->scriptLen = BRAddressScriptPubKey(NULL, 0, address);
        array_new(output->script, output->scriptLen);
        array_set_count(output->script, output->scriptLen);
        BRAddressScriptPubKey(output->script, output->scriptLen, address);
    }
}

void BRTxOutputSetScript(BRTxOutput *output, const uint8_t *script, size_t scriptLen)
{
    assert(output != NULL);
    if (output->script) array_free(output->script);
    output->script = NULL;
    output->scriptLen = 0;
    memset(output->address, 0, sizeof(output->address));

    if (script) {
        output->scriptLen = scriptLen;
        array_new(output->script, scriptLen);
        array_add_array(output->script, script, scriptLen);
        BRAddressFromScriptPubKey(output->address, sizeof(output->address), script, scriptLen);
    }
}

// serializes the tx output at index for a signature pre-image
// an index of SIZE_MAX will serialize all tx outputs for SIGHASH_ALL signatures
static size_t _BRTransactionOutputData(const BRTransaction *tx, uint8_t *data, size_t dataLen, size_t index)
{
    BRTxOutput *output;
    size_t i, off = 0;
    
    for (i = (index == SIZE_MAX ? 0 : index); i < tx->outCount && (index == SIZE_MAX || index == i); i++) {
        output = &tx->outputs[i];
        if (data && off + sizeof(uint64_t) <= dataLen) UInt64SetLE(&data[off], output->amount);
        off += sizeof(uint64_t);
        off += BRVarIntSet((data ? &data[off] : NULL), (off <= dataLen ? dataLen - off : 0), output->scriptLen);
        if (data && off + output->scriptLen <= dataLen) memcpy(&data[off], output->script, output->scriptLen);
        off += output->scriptLen;
    }
    
    return (! data || off <= dataLen) ? off : 0;
}

// writes the BIP143 witness program data that needs to be hashed and signed for the tx input at index
// https://github.com/bitcoin/bips/blob/master/bip-0143.mediawiki
// returns number of bytes written, or total len needed if data is NULL
static size_t _BRTransactionWitnessData(const BRTransaction *tx, uint8_t *data, size_t dataLen, size_t index,
                                        int hashType)
{
    BRTxInput input;
    int anyoneCanPay = (hashType & SIGHASH_ANYONECANPAY), sigHash = (hashType & 0x1f);
    size_t i, off = 0;
    uint8_t scriptCode[] = { OP_DUP, OP_HASH160, 20, 0, 0, 0, 0, 0, 0, 0, 0, 0, 0, 0,
                             0, 0, 0, 0, 0, 0, 0, 0, 0, OP_EQUALVERIFY, OP_CHECKSIG };

    if (index >= tx->inCount) return 0;
    if (data && off + sizeof(uint32_t) <= dataLen) UInt32SetLE(&data[off], tx->version); // tx version
    off += sizeof(uint32_t);
    
    if (! anyoneCanPay) {
        uint8_t buf[(sizeof(UInt256) + sizeof(uint32_t))*tx->inCount];
        
        for (i = 0; i < tx->inCount; i++) {
            UInt256Set(&buf[(sizeof(UInt256) + sizeof(uint32_t))*i], tx->inputs[i].txHash);
            UInt32SetLE(&buf[(sizeof(UInt256) + sizeof(uint32_t))*i + sizeof(UInt256)], tx->inputs[i].index);
        }
        
        if (data && off + sizeof(UInt256) <= dataLen) BRSHA256_2(&data[off], buf, sizeof(buf)); // inputs hash
    }
    else if (data && off + sizeof(UInt256) <= dataLen) UInt256Set(&data[off], UINT256_ZERO); // anyone-can-pay
    
    off += sizeof(UInt256);
    
    if (! anyoneCanPay && sigHash != SIGHASH_SINGLE && sigHash != SIGHASH_NONE) {
        uint8_t buf[sizeof(uint32_t)*tx->inCount];
        
        for (i = 0; i < tx->inCount; i++) UInt32SetLE(&buf[sizeof(uint32_t)*i], tx->inputs[i].sequence);
        if (data && off + sizeof(UInt256) <= dataLen) BRSHA256_2(&data[off], buf, sizeof(buf)); // sequence hash
    }
    else if (data && off + sizeof(UInt256) <= dataLen) UInt256Set(&data[off], UINT256_ZERO);
    
    off += sizeof(UInt256);
    input = tx->inputs[index];
    input.signature = input.script; // TODO: handle OP_CODESEPARATOR
    input.sigLen = input.scriptLen;

    if (input.scriptLen == 22 && input.script[0] == OP_0 && input.script[1] == 20) { // P2WPKH scriptCode
        memcpy(&scriptCode[3], &input.script[2], 20);
        input.signature = scriptCode;
        input.sigLen = sizeof(scriptCode);
    }

    off += _BRTxInputData(&input, (data ? &data[off] : NULL), (off <= dataLen ? dataLen - off : 0));
    
    if (sigHash != SIGHASH_SINGLE && sigHash != SIGHASH_NONE) {
        size_t bufLen = _BRTransactionOutputData(tx, NULL, 0, SIZE_MAX);
        uint8_t _buf[(bufLen <= 0x1000) ? bufLen : 0], *buf = (bufLen <= 0x1000) ? _buf : malloc(bufLen);
        
        bufLen = _BRTransactionOutputData(tx, buf, bufLen, SIZE_MAX);
        if (data && off + sizeof(UInt256) <= dataLen) BRSHA256_2(&data[off], buf, bufLen); // SIGHASH_ALL outputs hash
        if (buf != _buf) free(buf);
    }
    else if (sigHash == SIGHASH_SINGLE && index < tx->outCount) {
        uint8_t buf[_BRTransactionOutputData(tx, NULL, 0, index)];
        size_t bufLen = _BRTransactionOutputData(tx, buf, sizeof(buf), index);
        
        if (data && off + sizeof(UInt256) <= dataLen) BRSHA256_2(&data[off], buf, bufLen); //SIGHASH_SINGLE outputs hash
    }
    else if (data && off + sizeof(UInt256) <= dataLen) UInt256Set(&data[off], UINT256_ZERO); // SIGHASH_NONE
    
    off += sizeof(UInt256);
    if (data && off + sizeof(uint32_t) <= dataLen) UInt32SetLE(&data[off], tx->lockTime); // locktime
    off += sizeof(uint32_t);
    if (data && off + sizeof(uint32_t) <= dataLen) UInt32SetLE(&data[off], hashType); // hash type
    off += sizeof(uint32_t);
    return (! data || off <= dataLen) ? off : 0;
}

// writes the data that needs to be hashed and signed for the tx input at index
// an index of SIZE_MAX will write the entire signed transaction
// returns number of bytes written, or total dataLen needed if data is NULL
static size_t _BRTransactionData(const BRTransaction *tx, uint8_t *data, size_t dataLen, size_t index, int hashType)
{
    BRTxInput input;
    int anyoneCanPay = (hashType & SIGHASH_ANYONECANPAY), sigHash = (hashType & 0x1f), witnessFlag = 0;
    size_t i, count, len, woff, off = 0;
    
    if (hashType & SIGHASH_FORKID) return _BRTransactionWitnessData(tx, data, dataLen, index, hashType);
    if (anyoneCanPay && index >= tx->inCount) return 0;
    
    for (i = 0; index == SIZE_MAX && ! witnessFlag && i < tx->inCount; i++) {
        if (tx->inputs[i].witLen > 0) witnessFlag = 1;
    }
    
    if (data && off + sizeof(uint32_t) <= dataLen) UInt32SetLE(&data[off], tx->version); // tx version
    off += sizeof(uint32_t);
    
    if (! anyoneCanPay) {
        if (witnessFlag && data && off + 2 <= dataLen) data[off] = 0, data[off + 1] = witnessFlag;
        if (witnessFlag) off += 2;
        off += BRVarIntSet((data ? &data[off] : NULL), (off <= dataLen ? dataLen - off : 0), tx->inCount);
        
        for (i = 0; i < tx->inCount; i++) { // inputs
            input = tx->inputs[i];
            
            if (index == i || (index == SIZE_MAX && ! input.signature)) {
                input.signature = input.script; // TODO: handle OP_CODESEPARATOR
                input.sigLen = input.scriptLen;
                if (index == i) input.amount = 0;
            }
            else if (index != SIZE_MAX) {
                input.sigLen = 0;
                if (sigHash == SIGHASH_NONE || sigHash == SIGHASH_SINGLE) input.sequence = 0;
                input.amount = 0;
            }
            else input.amount = 0;
            
            off += _BRTxInputData(&input, (data ? &data[off] : NULL), (off <= dataLen ? dataLen - off : 0));
        }
    }
    else {
        off += BRVarIntSet((data ? &data[off] : NULL), (off <= dataLen ? dataLen - off : 0), 1);
        input = tx->inputs[index];
        input.signature = input.script; // TODO: handle OP_CODESEPARATOR
        input.sigLen = input.scriptLen;
        input.amount = 0;
        off += _BRTxInputData(&input, (data ? &data[off] : NULL), (off <= dataLen ? dataLen - off : 0));
    }
    
    if (sigHash != SIGHASH_SINGLE && sigHash != SIGHASH_NONE) { // SIGHASH_ALL outputs
        off += BRVarIntSet((data ? &data[off] : NULL), (off <= dataLen ? dataLen - off : 0), tx->outCount);
        off += _BRTransactionOutputData(tx, (data ? &data[off] : NULL), (off <= dataLen ? dataLen - off : 0), SIZE_MAX);
    }
    else if (sigHash == SIGHASH_SINGLE && index < tx->outCount) { // SIGHASH_SINGLE outputs
        off += BRVarIntSet((data ? &data[off] : NULL), (off <= dataLen ? dataLen - off : 0), index + 1);
        
        for (i = 0; i < index; i++)  {
            if (data && off + sizeof(uint64_t) <= dataLen) UInt64SetLE(&data[off], -1LL);
            off += sizeof(uint64_t);
            off += BRVarIntSet((data ? &data[off] : NULL), (off <= dataLen ? dataLen - off : 0), 0);
        }
        
        off += _BRTransactionOutputData(tx, (data ? &data[off] : NULL), (off <= dataLen ? dataLen - off : 0), index);
    }
    else off += BRVarIntSet((data ? &data[off] : NULL), (off <= dataLen ? dataLen - off : 0), 0); //SIGHASH_NONE outputs
    
    for (i = 0; witnessFlag && i < tx->inCount; i++) {
        input = tx->inputs[i];

        for (count = 0, woff = 0; woff < input.witLen; count++) {
            woff += BRVarInt(&input.witness[woff], input.witLen - woff, &len);
            woff += len;
        }
        
        off += BRVarIntSet((data ? &data[off] : NULL), (off <= dataLen ? dataLen - off : 0), count);
        if (data && off + input.witLen <= dataLen) memcpy(&data[off], input.witness, input.witLen);
        off += input.witLen;
    }
    
    if (data && off + sizeof(uint32_t) <= dataLen) UInt32SetLE(&data[off], tx->lockTime); // locktime
    off += sizeof(uint32_t);
    
    if (index != SIZE_MAX) {
        if (data && off + sizeof(uint32_t) <= dataLen) UInt32SetLE(&data[off], hashType); // hash type
        off += sizeof(uint32_t);
    }
    
    return (! data || off <= dataLen) ? off : 0;
}

// returns a newly allocated empty transaction that must be freed by calling BRTransactionFree()
BRTransaction *BRTransactionNew(void)
{
    BRTransaction *tx = calloc(1, sizeof(*tx));

    assert(tx != NULL);
    tx->version = TX_VERSION;
    array_new(tx->inputs, 1);
    array_new(tx->outputs, 2);
    tx->lockTime = TX_LOCKTIME;
    tx->blockHeight = TX_UNCONFIRMED;
    return tx;
}

// returns a deep copy of tx and that must be freed by calling BRTransactionFree()
BRTransaction *BRTransactionCopy(const BRTransaction *tx)
{
    BRTransaction *cpy = BRTransactionNew();
    BRTxInput *inputs = cpy->inputs;
    BRTxOutput *outputs = cpy->outputs;
    
    assert(tx != NULL);
    *cpy = *tx;
    cpy->inputs = inputs;
    cpy->outputs = outputs;
    cpy->inCount = cpy->outCount = 0;

    for (size_t i = 0; i < tx->inCount; i++) {
        BRTransactionAddInput(cpy, tx->inputs[i].txHash, tx->inputs[i].index, tx->inputs[i].amount,
                              tx->inputs[i].script, tx->inputs[i].scriptLen,
                              tx->inputs[i].signature, tx->inputs[i].sigLen,
                              tx->inputs[i].witness, tx->inputs[i].witLen, tx->inputs[i].sequence);
    }
    
    for (size_t i = 0; i < tx->outCount; i++) {
        BRTransactionAddOutput(cpy, tx->outputs[i].amount, tx->outputs[i].script, tx->outputs[i].scriptLen);
    }

    return cpy;
}

// buf must contain a serialized tx
// retruns a transaction that must be freed by calling BRTransactionFree()
BRTransaction *BRTransactionParse(const uint8_t *buf, size_t bufLen)
{
    assert(buf != NULL || bufLen == 0);
    if (! buf) return NULL;
    
    int isSigned = 1, witnessFlag = 0;
    uint8_t *sBuf;
    size_t i, j, off = 0, witnessOff = 0, sLen = 0, len = 0, count;
    BRTransaction *tx = BRTransactionNew();
    BRTxInput *input;
    BRTxOutput *output;
    
    tx->version = (off + sizeof(uint32_t) <= bufLen) ? UInt32GetLE(&buf[off]) : 0;
    off += sizeof(uint32_t);
    tx->inCount = (size_t)BRVarInt(&buf[off], (off <= bufLen ? bufLen - off : 0), &len);
    off += len;
    if (tx->inCount == 0 && off + 1 <= bufLen) witnessFlag = buf[off++];
    
    if (witnessFlag) {
        tx->inCount = (size_t)BRVarInt(&buf[off], (off <= bufLen ? bufLen - off : 0), &len);
        off += len;
    }

    array_set_count(tx->inputs, tx->inCount);
    
    for (i = 0; off <= bufLen && i < tx->inCount; i++) {
        input = &tx->inputs[i];
        input->txHash = (off + sizeof(UInt256) <= bufLen) ? UInt256Get(&buf[off]) : UINT256_ZERO;
        off += sizeof(UInt256);
        input->index = (off + sizeof(uint32_t) <= bufLen) ? UInt32GetLE(&buf[off]) : 0;
        off += sizeof(uint32_t);
        sLen = (size_t)BRVarInt(&buf[off], (off <= bufLen ? bufLen - off : 0), &len);
        off += len;
        
        if (off + sLen <= bufLen && BRAddressFromScriptPubKey(NULL, 0, &buf[off], sLen) > 0) {
            BRTxInputSetScript(input, &buf[off], sLen);
            input->amount = (off + sLen + sizeof(uint64_t) <= bufLen) ? UInt64GetLE(&buf[off + sLen]) : 0;
            off += sizeof(uint64_t);
            isSigned = 0;
        }
        else if (off + sLen <= bufLen) BRTxInputSetSignature(input, &buf[off], sLen);
        
        off += sLen;
        if (! witnessFlag) BRTxInputSetWitness(input, &buf[off], 0); // set witness to empty byte array
        input->sequence = (off + sizeof(uint32_t) <= bufLen) ? UInt32GetLE(&buf[off]) : 0;
        off += sizeof(uint32_t);
    }
    
    tx->outCount = (size_t)BRVarInt(&buf[off], (off <= bufLen ? bufLen - off : 0), &len);
    off += len;
    array_set_count(tx->outputs, tx->outCount);
    
    for (i = 0; off <= bufLen && i < tx->outCount; i++) {
        output = &tx->outputs[i];
        output->amount = (off + sizeof(uint64_t) <= bufLen) ? UInt64GetLE(&buf[off]) : 0;
        off += sizeof(uint64_t);
        sLen = (size_t)BRVarInt(&buf[off], (off <= bufLen ? bufLen - off : 0), &len);
        off += len;
        if (off + sLen <= bufLen) BRTxOutputSetScript(output, &buf[off], sLen);
        off += sLen;
    }
    
    for (i = 0, witnessOff = off; witnessFlag && off <= bufLen && i < tx->inCount; i++) {
        input = &tx->inputs[i];
        count = (size_t)BRVarInt(&buf[off], (off <= bufLen ? bufLen - off : 0), &len);
        off += len;
        
        for (j = 0, sLen = 0; j < count; j++) {
            sLen += (size_t)BRVarInt(&buf[off + sLen], (off + sLen <= bufLen ? bufLen - (off + sLen) : 0), &len);
            sLen += len;
        }
        
        if (off + sLen <= bufLen) BRTxInputSetWitness(input, &buf[off], sLen);
        off += sLen;
    }
    
    tx->lockTime = (off + sizeof(uint32_t) <= bufLen) ? UInt32GetLE(&buf[off]) : 0;
    off += sizeof(uint32_t);
    
    if (tx->inCount == 0 || off > bufLen) {
        BRTransactionFree(tx);
        tx = NULL;
    }
    else if (isSigned && witnessFlag) {
        BRSHA256_2(&tx->wtxHash, buf, off);
        sBuf = malloc((witnessOff - 2) + sizeof(uint32_t));
        UInt32SetLE(sBuf, tx->version);
        memcpy(&sBuf[sizeof(uint32_t)], &buf[sizeof(uint32_t) + 2], witnessOff - (sizeof(uint32_t) + 2));
        UInt32SetLE(&sBuf[witnessOff - 2], tx->lockTime);
        BRSHA256_2(&tx->txHash, sBuf, (witnessOff - 2) + sizeof(uint32_t));
        free(sBuf);
    }
    else if (isSigned) {
        BRSHA256_2(&tx->txHash, buf, off);
        tx->wtxHash = tx->txHash;
    }
    
    return tx;
}

// returns number of bytes written to buf, or total bufLen needed if buf is NULL
// (tx->blockHeight and tx->timestamp are not serialized)
size_t BRTransactionSerialize(const BRTransaction *tx, uint8_t *buf, size_t bufLen)
{
    assert(tx != NULL);
    return (tx) ? _BRTransactionData(tx, buf, bufLen, SIZE_MAX, SIGHASH_ALL) : 0;
}

// adds an input to tx
void BRTransactionAddInput(BRTransaction *tx, UInt256 txHash, uint32_t index, uint64_t amount,
                           const uint8_t *script, size_t scriptLen, const uint8_t *signature, size_t sigLen,
                           const uint8_t *witness, size_t witLen, uint32_t sequence)
{
    BRTxInput input = { txHash, index, "", amount, NULL, 0, NULL, 0, NULL, 0, sequence };

    assert(tx != NULL);
    assert(! UInt256IsZero(txHash));
    assert(script != NULL || scriptLen == 0);
    assert(signature != NULL || sigLen == 0);
    assert(witness != NULL || witLen == 0);
    
    if (tx) {
        if (script) BRTxInputSetScript(&input, script, scriptLen);
        if (signature) BRTxInputSetSignature(&input, signature, sigLen);
        if (witness) BRTxInputSetWitness(&input, witness, witLen);
        array_add(tx->inputs, input);
        tx->inCount = array_count(tx->inputs);
    }
}

// adds an output to tx
void BRTransactionAddOutput(BRTransaction *tx, uint64_t amount, const uint8_t *script, size_t scriptLen)
{
    BRTxOutput output = { "", amount, NULL, 0 };
    
    assert(tx != NULL);
    assert(script != NULL || scriptLen == 0);
    
    if (tx) {
        BRTxOutputSetScript(&output, script, scriptLen);
        array_add(tx->outputs, output);
        tx->outCount = array_count(tx->outputs);
    }
}

// shuffles order of tx outputs
void BRTransactionShuffleOutputs(BRTransaction *tx)
{
    assert(tx != NULL);
    
    for (uint32_t i = 0; tx && i + 1 < tx->outCount; i++) { // fischer-yates shuffle
        uint32_t j = i + BRRand((uint32_t)tx->outCount - i);
        BRTxOutput t;
        
        if (j != i) {
            t = tx->outputs[i];
            tx->outputs[i] = tx->outputs[j];
            tx->outputs[j] = t;
        }
    }
}

// size in bytes if signed, or estimated size assuming compact pubkey sigs
size_t BRTransactionSize(const BRTransaction *tx)
{
    BRTxInput *input;
    size_t size, witSize = 0;

    assert(tx != NULL);
    size = (tx) ? 8 + BRVarIntSize(tx->inCount) + BRVarIntSize(tx->outCount) : 0;
    
    for (size_t i = 0; tx && i < tx->inCount; i++) {
        input = &tx->inputs[i];
        
        if (input->signature && input->witness) {
            size += sizeof(UInt256) + sizeof(uint32_t) + BRVarIntSize(input->sigLen) + input->sigLen + sizeof(uint32_t);
            witSize += input->witLen;
        }
        else if (input->script && input->scriptLen > 0 && input->script[0] == OP_0) { // estimated P2WPKH signature size
            witSize += TX_INPUT_SIZE;
        }
        else size += TX_INPUT_SIZE; // estimated P2PKH signature size
    }
    
    for (size_t i = 0; tx && i < tx->outCount; i++) {
        size += sizeof(uint64_t) + BRVarIntSize(tx->outputs[i].scriptLen) + tx->outputs[i].scriptLen;
    }
    
    if (witSize > 0) witSize += 2 + tx->inCount;
    return size + witSize;
}

// virtual transaction size as defined by BIP141: https://github.com/bitcoin/bips/blob/master/bip-0141.mediawiki
size_t BRTransactionVSize(const BRTransaction *tx)
{
    BRTxInput *input;
    size_t size, witSize = 0;
    
    assert(tx != NULL);
    size = (tx) ? 8 + BRVarIntSize(tx->inCount) + BRVarIntSize(tx->outCount) : 0;
    
    for (size_t i = 0; i < tx->inCount; i++) {
        input = &tx->inputs[i];
        
        if (input->signature && input->witness) {
            size += sizeof(UInt256) + sizeof(uint32_t) + BRVarIntSize(input->sigLen) + input->sigLen + sizeof(uint32_t);
            witSize += tx->inputs[i].witLen;
        }
        else if (input->script && input->scriptLen > 0 && input->script[0] == OP_0) { // estimated P2WPKH signature size
            witSize += TX_INPUT_SIZE;
        }
        else size += TX_INPUT_SIZE; // estimated P2PKH signature size
    }
    
    for (size_t i = 0; i < tx->outCount; i++) {
        size += sizeof(uint64_t) + BRVarIntSize(tx->outputs[i].scriptLen) + tx->outputs[i].scriptLen;
    }
    
    if (witSize > 0) witSize += 2 + tx->inCount;
    return (size*4 + witSize + 3)/4;
}

// minimum transaction fee needed for tx to relay across the bitcoin network (bitcoind 0.12 default min-relay fee-rate)
uint64_t BRTransactionStandardFee(const BRTransaction *tx)
{
    assert(tx != NULL);
    return BRTransactionVSize(tx)*TX_FEE_PER_KB/1000;
}

// checks if all signatures exist, but does not verify them
int BRTransactionIsSigned(const BRTransaction *tx)
{
    assert(tx != NULL);
    
    for (size_t i = 0; tx && i < tx->inCount; i++) {
        if (! tx->inputs[i].signature || ! tx->inputs[i].witness) return 0;
    }

    return (tx) ? 1 : 0;
}

// adds signatures to any inputs with NULL signatures that can be signed with any keys
// forkId is 0 for bitcoin, 0x40 for b-cash, 0x4f for b-gold
// returns true if tx is signed
int BRTransactionSign(BRTransaction *tx, int forkId, BRKey keys[], size_t keysCount)
{
    UInt160 pkh[keysCount];
    size_t i, j;
    
    assert(tx != NULL);
    assert(keys != NULL || keysCount == 0);
    
    for (i = 0; tx && i < keysCount; i++) {
        pkh[i] = BRKeyHash160(&keys[i]);
    }
    
    for (i = 0; tx && i < tx->inCount; i++) {
        BRTxInput *input = &tx->inputs[i];
        const uint8_t *hash = BRScriptPKH(input->script, input->scriptLen);
        
        j = 0;
        while (j < keysCount && (! hash || ! UInt160Eq(pkh[j], UInt160Get(hash)))) j++;
        if (j >= keysCount) continue;
        
        const uint8_t *elems[BRScriptElements(NULL, 0, input->script, input->scriptLen)];
        size_t elemsCount = BRScriptElements(elems, sizeof(elems)/sizeof(*elems), input->script, input->scriptLen);
        uint8_t pubKey[BRKeyPubKey(&keys[j], NULL, 0)];
        size_t pkLen = BRKeyPubKey(&keys[j], pubKey, sizeof(pubKey));
        uint8_t sig[73], script[1 + sizeof(sig) + 1 + sizeof(pubKey)];
        size_t sigLen, scriptLen;
        UInt256 md = UINT256_ZERO;
        
        if (elemsCount == 2 && *elems[0] == OP_0 && *elems[1] == 20) { // pay-to-witness-pubkey-hash
            uint8_t data[_BRTransactionWitnessData(tx, NULL, 0, i, forkId | SIGHASH_ALL)];
            size_t dataLen = _BRTransactionWitnessData(tx, data, sizeof(data), i, forkId | SIGHASH_ALL);
            
            BRSHA256_2(&md, data, dataLen);
            sigLen = BRKeySign(&keys[j], sig, sizeof(sig) - 1, md);
            sig[sigLen++] = forkId | SIGHASH_ALL;
            scriptLen = BRScriptPushData(script, sizeof(script), sig, sigLen);
            scriptLen += BRScriptPushData(&script[scriptLen], sizeof(script) - scriptLen, pubKey, pkLen);
            BRTxInputSetSignature(input, script, 0);
            BRTxInputSetWitness(input, script, scriptLen);
        }
        else if (elemsCount >= 2 && *elems[elemsCount - 2] == OP_EQUALVERIFY) { // pay-to-pubkey-hash
            uint8_t data[_BRTransactionData(tx, NULL, 0, i, forkId | SIGHASH_ALL)];
            size_t dataLen = _BRTransactionData(tx, data, sizeof(data), i, forkId | SIGHASH_ALL);
            
            BRSHA256_2(&md, data, dataLen);
            sigLen = BRKeySign(&keys[j], sig, sizeof(sig) - 1, md);
            sig[sigLen++] = forkId | SIGHASH_ALL;
            scriptLen = BRScriptPushData(script, sizeof(script), sig, sigLen);
            scriptLen += BRScriptPushData(&script[scriptLen], sizeof(script) - scriptLen, pubKey, pkLen);
            BRTxInputSetSignature(input, script, scriptLen);
            BRTxInputSetWitness(input, script, 0);
        }
        else { // pay-to-pubkey
            uint8_t data[_BRTransactionData(tx, NULL, 0, i, forkId | SIGHASH_ALL)];
            size_t dataLen = _BRTransactionData(tx, data, sizeof(data), i, forkId | SIGHASH_ALL);

            BRSHA256_2(&md, data, dataLen);
            sigLen = BRKeySign(&keys[j], sig, sizeof(sig) - 1, md);
            sig[sigLen++] = forkId | SIGHASH_ALL;
            scriptLen = BRScriptPushData(script, sizeof(script), sig, sigLen);
            BRTxInputSetSignature(input, script, scriptLen);
            BRTxInputSetWitness(input, script, 0);
        }
    }
    
    if (tx && BRTransactionIsSigned(tx)) {
        uint8_t data[BRTransactionSerialize(tx, NULL, 0)];
        size_t len = BRTransactionSerialize(tx, data, sizeof(data));
        BRTransaction *t = BRTransactionParse(data, len);
        
        if (t) tx->txHash = t->txHash, tx->wtxHash = t->wtxHash;
        if (t) BRTransactionFree(t);
        return 1;
    }
    else return 0;
}

// true if tx meets IsStandard() rules: https://bitcoin.org/en/developer-guide#standard-transactions
int BRTransactionIsStandard(const BRTransaction *tx)
{
    int r = 1;
    
    // TODO: XXX implement
    
    return r;
}

// frees memory allocated for tx
void BRTransactionFree(BRTransaction *tx)
{
    assert(tx != NULL);
    
    if (tx) {
        for (size_t i = 0; i < tx->inCount; i++) {
            BRTxInputSetScript(&tx->inputs[i], NULL, 0);
            BRTxInputSetSignature(&tx->inputs[i], NULL, 0);
            BRTxInputSetWitness(&tx->inputs[i], NULL, 0);
        }

        for (size_t i = 0; i < tx->outCount; i++) {
            BRTxOutputSetScript(&tx->outputs[i], NULL, 0);
        }

        array_free(tx->outputs);
        array_free(tx->inputs);
        free(tx);
    }
}<|MERGE_RESOLUTION|>--- conflicted
+++ resolved
@@ -39,30 +39,6 @@
 #define SIGHASH_ANYONECANPAY 0x80 // let other people add inputs, I don't care where the rest of the bitcoins come from
 #define SIGHASH_FORKID       0x40 // use BIP143 digest method (for b-cash/b-gold signatures)
 
-<<<<<<< HEAD
-void BRRandInit (void) {
-    static int first = 1;
-    // seed = (((FNV_OFFSET xor time)*FNV_PRIME) xor pid)*FNV_PRIME
-    if (first) srand((((0x811C9dc5 ^ (unsigned)time(NULL))*0x01000193) ^ (unsigned)getpid())*0x01000193);
-    first = 0;
-}
-
-// returns a random number less than upperBound, for non-cryptographic use only
-uint32_t BRRand(uint32_t upperBound)
-{
-    uint32_t r;
-    
-    if (upperBound == 0 || upperBound > BR_RAND_MAX) upperBound = BR_RAND_MAX;
-    
-    do { // to avoid modulo bias, find a rand value not less than 0x100000000 % upperBound
-        r = rand();
-    } while (r < ((0xffffffff - upperBound*2) + 1) % upperBound); // (((0xffffffff - x*2) + 1) % x) == (0x100000000 % x)
-
-    return r % upperBound;
-}
-
-=======
->>>>>>> 66d7864a
 void BRTxInputSetAddress(BRTxInput *input, const char *address)
 {
     assert(input != NULL);
