--- conflicted
+++ resolved
@@ -19,15 +19,7 @@
 
 static BRGenericAddress
 genericRippleNetworkAddressCreate (const char* address) {
-    BRRippleAddress *genericAddress = calloc(1, sizeof(BRRippleAddress));
-    int bytesWritten = rippleAddressStringToAddress(address, genericAddress);
-    if (bytesWritten > 0) {
-        return genericAddress;
-    } else {
-        // Invalid address
-        free(genericAddress);
-        return NULL;
-    }
+    return rippleAddressCreateFromString (address);
 }
 
 static void
@@ -60,19 +52,9 @@
 }
 
 static BRGenericAddress
-<<<<<<< HEAD
-genericRippleAccountGetAddress (BRGenericAccount account) {
+genericRippleAccountGetAddress (void *account) {
     BRRippleAccount ripple = genAccountAsXRP(account);
-    BRRippleAddress address = rippleAccountGetAddress(ripple);
-
-    BRRippleAddress *result = malloc (sizeof (BRRippleAddress));
-    memcpy (result, address.bytes, sizeof (BRRippleAddress));
-    return result;
-=======
-genericRippleAccountGetAddress (void *account) {
-    BRRippleAccount ripple = account;
     return rippleAccountGetAddress(ripple);
->>>>>>> 48f27ae2
 }
 
 static uint8_t *
@@ -329,18 +311,13 @@
     // Convert the hash string to bytes
     BRRippleTransactionHash txId;
     decodeHex(txId.bytes, sizeof(txId.bytes), hash, strlen(hash));
-<<<<<<< HEAD
 
     BRRippleTransfer xrpTransfer = rippleTransferCreate(fromAddress, toAddress, amountDrops, txId, timestamp, blockHeight);
-    return xrpTransferAsGEN (xrpTransfer);
-=======
-    BRRippleTransfer result = rippleTransferCreate(fromAddress, toAddress, amountDrops, txId, timestamp, blockHeight);
 
     rippleAddressFree (toAddress);
     rippleAddressFree (fromAddress);
 
-    return result;
->>>>>>> 48f27ae2
+    return xrpTransferAsGEN (xrpTransfer);
 }
 
 static BRArrayOf(BRGenericTransfer)
@@ -387,45 +364,7 @@
     return GENERIC_SYNC_TYPE_TRANSFER;
 }
 
-<<<<<<< HEAD
 // MARK: - Generic Handlers
-=======
-static UInt256
-genericRippleFeeBasisGetPricePerCostFactor (BRGenericFeeBasis feeBasis)
-{
-    BRRippleUnitDrops pricePerCostFactor = rippleFeeBasisGetPricePerCostFactor(feeBasis);
-    return createUInt256(pricePerCostFactor);
-}
-
-static double
-genericRippleFeeBasisGetCostFactor (BRGenericFeeBasis feeBasis)
-{
-    return rippleFeeBasisGetCostFactor(feeBasis);
-}
-
-static uint32_t
-genericRippleFeeBasisIsEqual (BRGenericFeeBasis fb1, BRGenericFeeBasis fb2)
-{
-    return rippleFeeBasisIsEqual(fb1, fb2);
-}
-
-static void
-genericRippleFeeBasisFree (BRGenericFeeBasis feeBasis) {
-    BRRippleFeeBasis *rippleFeeBasis = feeBasis;
-    free (rippleFeeBasis);
-}
-
-static BRGenericAddress
-genericRippleNetworkAddressCreate (const char* address) {
-    return rippleAddressCreateFromString (address);
-}
-
-static void
-genericRippleNetworkAddressFree (BRGenericAddress address) {
-    BRRippleAddress *rippleAddress = address;
-    free(rippleAddress);
-}
->>>>>>> 48f27ae2
 
 struct BRGenericHandersRecord genericRippleHandlersRecord = {
     "xrp",
