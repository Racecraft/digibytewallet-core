/*
 * Created by Michael Carrara <michael.carrara@breadwallet.com> on 7/1/19.
 * Copyright (c) 2019 Breadwinner AG.  All right reserved.
*
 * See the LICENSE file at the project root for license information.
 * See the CONTRIBUTORS file at the project root for a list of contributors.
 */
package com.breadwallet.corecrypto;

import android.support.annotation.Nullable;
import android.util.Log;

import com.breadwallet.corenative.crypto.BRCryptoCWMClient;
import com.breadwallet.corenative.crypto.BRCryptoCWMClientBtc;
import com.breadwallet.corenative.crypto.BRCryptoCWMClientCallbackState;
import com.breadwallet.corenative.crypto.BRCryptoCWMClientEth;
import com.breadwallet.corenative.crypto.BRCryptoCWMClientGen;
import com.breadwallet.corenative.crypto.BRCryptoCWMListener;
import com.breadwallet.corenative.crypto.BRCryptoStatus;
import com.breadwallet.corenative.crypto.BRCryptoTransfer;
import com.breadwallet.corenative.crypto.BRCryptoTransferEvent;
import com.breadwallet.corenative.crypto.BRCryptoWallet;
import com.breadwallet.corenative.crypto.BRCryptoWalletEvent;
import com.breadwallet.corenative.crypto.BRCryptoWalletManager;
import com.breadwallet.corenative.crypto.BRCryptoWalletManagerEvent;
import com.breadwallet.corenative.utility.Cookie;
import com.breadwallet.crypto.AddressScheme;
import com.breadwallet.crypto.TransferState;
import com.breadwallet.crypto.WalletManagerMode;
import com.breadwallet.crypto.WalletManagerState;
import com.breadwallet.crypto.WalletManagerSyncDepth;
import com.breadwallet.crypto.WalletManagerSyncStoppedReason;
import com.breadwallet.crypto.WalletState;
import com.breadwallet.crypto.blockchaindb.BlockchainDb;
import com.breadwallet.crypto.blockchaindb.errors.QueryError;
import com.breadwallet.crypto.blockchaindb.models.bdb.Blockchain;
import com.breadwallet.crypto.blockchaindb.models.bdb.BlockchainFee;
import com.breadwallet.crypto.blockchaindb.models.bdb.CurrencyDenomination;
import com.breadwallet.crypto.blockchaindb.models.bdb.Transaction;
import com.breadwallet.crypto.blockchaindb.models.brd.EthLog;
import com.breadwallet.crypto.blockchaindb.models.brd.EthToken;
import com.breadwallet.crypto.blockchaindb.models.brd.EthTransaction;
import com.breadwallet.crypto.errors.FeeEstimationError;
import com.breadwallet.crypto.errors.MigrateBlockError;
import com.breadwallet.crypto.errors.MigrateCreateError;
import com.breadwallet.crypto.errors.MigrateError;
import com.breadwallet.crypto.errors.MigrateInvalidError;
import com.breadwallet.crypto.errors.MigratePeerError;
import com.breadwallet.crypto.errors.MigrateTransactionError;
import com.breadwallet.crypto.errors.NetworkFeeUpdateError;
import com.breadwallet.crypto.errors.NetworkFeeUpdateFeesUnavailableError;
import com.breadwallet.crypto.events.network.NetworkCreatedEvent;
import com.breadwallet.crypto.events.network.NetworkEvent;
import com.breadwallet.crypto.events.network.NetworkFeesUpdatedEvent;
import com.breadwallet.crypto.events.system.SystemCreatedEvent;
import com.breadwallet.crypto.events.system.SystemDiscoveredNetworksEvent;
import com.breadwallet.crypto.events.system.SystemEvent;
import com.breadwallet.crypto.events.system.SystemListener;
import com.breadwallet.crypto.events.system.SystemManagerAddedEvent;
import com.breadwallet.crypto.events.system.SystemNetworkAddedEvent;
import com.breadwallet.crypto.events.transfer.TranferEvent;
import com.breadwallet.crypto.events.transfer.TransferChangedEvent;
import com.breadwallet.crypto.events.transfer.TransferCreatedEvent;
import com.breadwallet.crypto.events.transfer.TransferDeletedEvent;
import com.breadwallet.crypto.events.wallet.WalletBalanceUpdatedEvent;
import com.breadwallet.crypto.events.wallet.WalletChangedEvent;
import com.breadwallet.crypto.events.wallet.WalletCreatedEvent;
import com.breadwallet.crypto.events.wallet.WalletDeletedEvent;
import com.breadwallet.crypto.events.wallet.WalletEvent;
import com.breadwallet.crypto.events.wallet.WalletFeeBasisUpdatedEvent;
import com.breadwallet.crypto.events.wallet.WalletTransferAddedEvent;
import com.breadwallet.crypto.events.wallet.WalletTransferChangedEvent;
import com.breadwallet.crypto.events.wallet.WalletTransferDeletedEvent;
import com.breadwallet.crypto.events.wallet.WalletTransferSubmittedEvent;
import com.breadwallet.crypto.events.walletmanager.WalletManagerBlockUpdatedEvent;
import com.breadwallet.crypto.events.walletmanager.WalletManagerChangedEvent;
import com.breadwallet.crypto.events.walletmanager.WalletManagerCreatedEvent;
import com.breadwallet.crypto.events.walletmanager.WalletManagerDeletedEvent;
import com.breadwallet.crypto.events.walletmanager.WalletManagerEvent;
import com.breadwallet.crypto.events.walletmanager.WalletManagerSyncProgressEvent;
import com.breadwallet.crypto.events.walletmanager.WalletManagerSyncRecommendedEvent;
import com.breadwallet.crypto.events.walletmanager.WalletManagerSyncStartedEvent;
import com.breadwallet.crypto.events.walletmanager.WalletManagerSyncStoppedEvent;
import com.breadwallet.crypto.events.walletmanager.WalletManagerWalletAddedEvent;
import com.breadwallet.crypto.events.walletmanager.WalletManagerWalletChangedEvent;
import com.breadwallet.crypto.events.walletmanager.WalletManagerWalletDeletedEvent;
import com.breadwallet.crypto.migration.BlockBlob;
import com.breadwallet.crypto.migration.PeerBlob;
import com.breadwallet.crypto.migration.TransactionBlob;
import com.breadwallet.crypto.utility.CompletionHandler;
import com.google.common.base.Optional;
import com.google.common.collect.ImmutableCollection;
import com.google.common.primitives.UnsignedInteger;
import com.google.common.primitives.UnsignedLong;

import java.io.File;
import java.util.ArrayList;
import java.util.Collections;
import java.util.Date;
import java.util.HashMap;
import java.util.HashSet;
import java.util.List;
import java.util.Locale;
import java.util.Map;
import java.util.Set;
import java.util.concurrent.ConcurrentHashMap;
import java.util.concurrent.CopyOnWriteArraySet;
import java.util.concurrent.Executor;
import java.util.concurrent.ExecutorService;
import java.util.concurrent.Executors;
import java.util.concurrent.ScheduledExecutorService;
import java.util.concurrent.TimeUnit;
import java.util.concurrent.atomic.AtomicInteger;

import static com.google.common.base.Preconditions.checkState;

/* package */
final class System implements com.breadwallet.crypto.System {

    private static final String TAG = System.class.getName();

    /// A index to globally identify systems.
    private static final AtomicInteger SYSTEM_IDS = new AtomicInteger(0);

    /// A dictionary mapping an index to a system.
    private static final Map<Cookie, System> SYSTEMS_ACTIVE = new ConcurrentHashMap<>();

    /// An array of removed systems.  This is a workaround for systems that have been destroyed.
    /// We do not correctly handle 'release' and thus C-level memory issues are introduced; rather
    /// than solving those memory issues now, we'll avoid 'release' by holding a reference.
    private static final List<System> SYSTEMS_INACTIVE = Collections.synchronizedList(new ArrayList<>());

    /// If true, save removed system in the above array. Set to `false` for debugging 'release'.
    private static final boolean SYSTEMS_INACTIVE_RETAIN = !BuildConfig.DEBUG;

    // Create a dedicated executor to pump CWM events as quickly as possible
    private static final Executor EXECUTOR_LISTENER = Executors.newSingleThreadExecutor();

    // Create a dedicated executor to pump CWM callbacks. This is a separate executor
    // than the one used to handle events as they *really* need to be pumped as fast as possible.
    private static final Executor EXECUTOR_CLIENT = Executors.newSingleThreadExecutor();

    //
    // Keep a static reference to the callbacks so that they are never GC'ed
    //

    private static final BRCryptoCWMClientBtc CWM_CLIENT_BTC = new BRCryptoCWMClientBtc(
            System::btcGetBlockNumber,
            System::btcGetTransactions,
            System::btcSubmitTransaction
    );

    private static final BRCryptoCWMClientEth CWM_CLIENT_ETH = new BRCryptoCWMClientEth(
            System::ethGetEtherBalance,
            System::ethGetTokenBalance,
            System::ethGetGasPrice,
            System::ethEstimateGas,
            System::ethSubmitTransaction,
            System::ethGetTransactions,
            System::ethGetLogs,
            System::ethGetBlocks,
            System::ethGetTokens,
            System::ethGetBlockNumber,
            System::ethGetNonce
    );

    private static final BRCryptoCWMClientGen CWM_CLIENT_GEN = new BRCryptoCWMClientGen(
            System::genGetBlockNumber,
            System::genGetTransactions,
            System::genSubmitTransaction
    );

    private static final BRCryptoCWMListener.WalletManagerEventCallback CWM_LISTENER_WALLET_MANAGER_CALLBACK = System::walletManagerEventCallback;
    private static final BRCryptoCWMListener.WalletEventCallback CWM_LISTENER_WALLET_CALLBACK = System::walletEventCallback;
    private static final BRCryptoCWMListener.TransferEventCallback CWM_LISTENER_TRANSFER_CALLBACK = System::transferEventCallback;

    private static final boolean DEFAULT_IS_NETWORK_REACHABLE = true;

    private static boolean ensurePath(String storagePath) {
        File storageFile = new File(storagePath);
        return ((storageFile.exists() || storageFile.mkdirs())
                && storageFile.isDirectory()
                && storageFile.canWrite());
    }

    /* package */
    static System create(ScheduledExecutorService executor,
                         SystemListener listener,
                         com.breadwallet.crypto.Account account,
                         boolean isMainnet,
                         String storagePath,
                         BlockchainDb query) {
        Account cryptoAccount = Account.from(account);

        storagePath = storagePath + (storagePath.endsWith(File.separator) ? "" : File.separator) + cryptoAccount.getFilesystemIdentifier();
        checkState(ensurePath(storagePath));

        Cookie context = new Cookie(SYSTEM_IDS.incrementAndGet());

        BRCryptoCWMListener cwmListener = new BRCryptoCWMListener(context,
                CWM_LISTENER_WALLET_MANAGER_CALLBACK,
                CWM_LISTENER_WALLET_CALLBACK,
                CWM_LISTENER_TRANSFER_CALLBACK);

        BRCryptoCWMClient cwmClient = new BRCryptoCWMClient(context,
                CWM_CLIENT_BTC,
                CWM_CLIENT_ETH,
                CWM_CLIENT_GEN);

        System system = new System(executor,
                listener,
                cryptoAccount,
                isMainnet,
                storagePath,
                query,
                context,
                cwmListener,
                cwmClient);

        SYSTEMS_ACTIVE.put(context, system);

        return system;
    }

    /* package */
    static Optional<com.breadwallet.crypto.blockchaindb.models.bdb.Currency> asBDBCurrency(String uids,
                                                                                           String name,
                                                                                           String code,
                                                                                           String type,
                                                                                           UnsignedInteger decimals) {
        int index = uids.indexOf(':');
        if (index == -1) return Optional.absent();

        type = type.toLowerCase(Locale.ROOT);
        if (!"erc20".equals(type) && !"native".equals(type)) return Optional.absent();

        code = code.toLowerCase(Locale.ROOT);
        String blockchainId = uids.substring(0, index);
        String address = uids.substring(index);

        return Optional.of(
                new com.breadwallet.crypto.blockchaindb.models.bdb.Currency(
                        uids,
                        name,
                        code,
                        type,
                        blockchainId,
                        address.equals("__native__") ? null : address,
                        true,
                        Blockchains.makeCurrencyDemominationsErc20(code, decimals)
                )
        );
    }

    /* package */
    static void wipe(com.breadwallet.crypto.System system) {
        // Safe the path to the persistent storage
        String storagePath = system.getPath();

        // Destroy the system.
        destroy(system);

        // Clear out persistent storage
        deleteRecursively(storagePath);
    }

    /* package */
    static void wipeAll(String storagePath, List<com.breadwallet.crypto.System> exemptSystems) {
        Set<String> exemptSystemPath = new HashSet<>();
        for (com.breadwallet.crypto.System sys: exemptSystems) {
            exemptSystemPath.add(sys.getPath());
        }

        File storageFile = new File(storagePath);
        for (File child : storageFile.listFiles()) {
            if (!exemptSystemPath.contains(child.getAbsolutePath())) {
                deleteRecursively(child);
            }
        }
    }

    private static void destroy(com.breadwallet.crypto.System system) {
        System sys = System.from(system);
        // Stop all callbacks.  This might be inconsistent with 'deleted' events.
        SYSTEMS_ACTIVE.remove(sys.context);

        // Disconnect all wallet managers
        sys.disconnectAll();

        // Stop
        sys.stopAll();

        // Register the system as inactive
        if (SYSTEMS_INACTIVE_RETAIN) {
            SYSTEMS_INACTIVE.add(sys);
        }
    }

    private static void deleteRecursively (String toDeletePath) {
        deleteRecursively(new File(toDeletePath));
    }

    private static void deleteRecursively (File toDelete) {
        if (toDelete.isDirectory()) {
            for (File child : toDelete.listFiles()) {
                deleteRecursively(child);
            }
        }

        if (toDelete.exists() && !toDelete.delete()) {
            Log.e(TAG, "Failed to delete " + toDelete.getAbsolutePath());
        }
    }

    private static Optional<System> getSystem(Cookie context) {
        return Optional.fromNullable(SYSTEMS_ACTIVE.get(context));
    }

    private static System from(com.breadwallet.crypto.System system) {
        if (system == null) {
            return null;
        }

        if (system instanceof System) {
            return (System) system;
        }

        throw new IllegalArgumentException("Unsupported system instance");
    }

    private final ExecutorService executor;
    private final SystemListener listener;
    private final SystemCallbackCoordinator callbackCoordinator;
    private final Account account;
    private final boolean isMainnet;
    private final String storagePath;
    private final BlockchainDb query;
    private final Cookie context;
    private final BRCryptoCWMListener cwmListener;
    private final BRCryptoCWMClient cwmClient;

    private final Set<Network> networks;
    private final Set<WalletManager> walletManagers;

    private boolean isNetworkReachable;

    private System(ScheduledExecutorService executor,
                   SystemListener listener,
                   Account account,
                   boolean isMainnet,
                   String storagePath,
                   BlockchainDb query,
                   Cookie context,
                   BRCryptoCWMListener cwmListener,
                   BRCryptoCWMClient cwmClient) {
        this.executor = executor;
        this.listener = listener;
        this.callbackCoordinator = new SystemCallbackCoordinator(executor);
        this.account = account;
        this.isMainnet = isMainnet;
        this.storagePath = storagePath;
        this.query = query;
        this.context = context;
        this.cwmListener = cwmListener;
        this.cwmClient = cwmClient;

        this.networks = new CopyOnWriteArraySet<>();
        this.walletManagers = new CopyOnWriteArraySet<>();

        this.isNetworkReachable = DEFAULT_IS_NETWORK_REACHABLE;

        announceSystemEvent(new SystemCreatedEvent());
    }

    @Override
    public void configure(List<com.breadwallet.crypto.blockchaindb.models.bdb.Currency> appCurrencies) {
        NetworkDiscovery.discoverNetworks(query, isMainnet, appCurrencies, new NetworkDiscovery.Callback() {
            @Override
            public void discovered(Network network) {
                if (addNetwork(network)) {
                    announceNetworkEvent(network, new NetworkCreatedEvent());
                    announceSystemEvent(new SystemNetworkAddedEvent(network));
                }
            }

            @Override
            public void complete(List<com.breadwallet.crypto.Network> networks) {
                announceSystemEvent(new SystemDiscoveredNetworksEvent(networks));
            }
        });
    }

    @Override
    public boolean createWalletManager(com.breadwallet.crypto.Network network,
                                       WalletManagerMode mode,
                                       AddressScheme scheme,
                                       Set<com.breadwallet.crypto.Currency> currencies) {
        checkState(supportsWalletManagerMode(network, mode));
        checkState(supportsAddressScheme(network, scheme));

        Optional<WalletManager> maybeWalletManager = WalletManager.create(
                cwmListener,
                cwmClient,
                account,
                Network.from(network),
                mode,
                scheme,
                storagePath,
                this,
                callbackCoordinator);
        if (!maybeWalletManager.isPresent()) {
            return false;
        }

        WalletManager walletManager = maybeWalletManager.get();
        for (com.breadwallet.crypto.Currency currency: currencies) {
            if (network.hasCurrency(currency)) {
                walletManager.registerWalletFor(currency);
            }
        }

        walletManager.setNetworkReachable(isNetworkReachable);

        addWalletManager(walletManager);
        announceSystemEvent(new SystemManagerAddedEvent(walletManager));
        return true;
    }

    @Override
    public void connectAll() {
        for (WalletManager manager: getWalletManagers()) {
            manager.connect(null);
        }
    }

    @Override
    public void disconnectAll() {
        for (WalletManager manager: getWalletManagers()) {
            manager.disconnect();
        }
    }

    @Override
    public void subscribe(String subscriptionToken) {
        // TODO(fix): Implement this!
    }

    @Override
    public void updateNetworkFees(@Nullable CompletionHandler<List<com.breadwallet.crypto.Network>, NetworkFeeUpdateError> handler) {
        query.getBlockchains(isMainnet, new CompletionHandler<List<Blockchain>, QueryError>() {
            @Override
            public void handleData(List<Blockchain> blockchainModels) {
                Map<String, Network> networksByUuid = new HashMap<>();
                for (Network network: getNetworks()) networksByUuid.put(network.getUids(), network);

                List<com.breadwallet.crypto.Network> networks = new ArrayList<>();
                for (Blockchain blockChainModel: blockchainModels) {
                    Network network = networksByUuid.get(blockChainModel.getId());
                    if (null == network) continue;

                    // We always have a feeUnit for network
                    Optional<Unit> maybeFeeUnit = network.baseUnitFor(network.getCurrency());
                    checkState(maybeFeeUnit.isPresent());

                    List<NetworkFee> fees = new ArrayList<>();
                    for (BlockchainFee feeEstimate: blockChainModel.getFeeEstimates()) {
                        // Well, quietly ignore a fee if we can't parse the amount.
                        Optional<Amount> maybeFeeAmount = Amount.create(feeEstimate.getAmount(), false, maybeFeeUnit.get());
                        if (!maybeFeeAmount.isPresent()) continue;

                        fees.add(NetworkFee.create(feeEstimate.getConfirmationTimeInMilliseconds(), maybeFeeAmount.get()));
                    }

                    // The fees are unlikely to change; but we'll announce feesUpdated anyways.
                    network.setFees(fees);
                    announceNetworkEvent(network, new NetworkFeesUpdatedEvent());
                    networks.add(network);
                }

                if (null != handler) handler.handleData(networks);
            }

            @Override
            public void handleError(QueryError error) {
                // On an error, just skip out; we'll query again later, presumably
                if (null != handler) handler.handleError(new NetworkFeeUpdateFeesUnavailableError());
            }
        });
    }

    @Override
    public void setNetworkReachable(boolean isNetworkReachable) {
        this.isNetworkReachable = isNetworkReachable;
        for (WalletManager manager: getWalletManagers()) {
            manager.setNetworkReachable(isNetworkReachable);
        }
    }

    @Override
    public Account getAccount() {
        return account;
    }

    @Override
    public String getPath() {
        return storagePath;
    }

    @Override
    public List<Wallet> getWallets() {
        List<Wallet> wallets = new ArrayList<>();
        for (WalletManager manager: getWalletManagers()) {
            wallets.addAll(manager.getWallets());
        }
        return wallets;
    }

    private void stopAll() {
        for (WalletManager manager: getWalletManagers()) {
            manager.stop();
        }
    }

    // Network management

    @Override
    public List<Network> getNetworks() {
        return new ArrayList<>(networks);
    }

    private boolean addNetwork(Network network) {
        return networks.add(network);
    }

    // WalletManager management

    @Override
    public List<WalletManager> getWalletManagers() {
        return new ArrayList<>(walletManagers);
    }

    private void addWalletManager(WalletManager walletManager) {
        walletManagers.add(walletManager);
    }

    private Optional<WalletManager> getWalletManager(BRCryptoWalletManager coreWalletManager) {
        WalletManager walletManager = WalletManager.takeAndCreate(coreWalletManager, this, callbackCoordinator);
        return walletManagers.contains(walletManager) ? Optional.of(walletManager) : Optional.absent();
    }

    private WalletManager createWalletManager(BRCryptoWalletManager coreWalletManager) {
        WalletManager walletManager = WalletManager.takeAndCreate(coreWalletManager, this, callbackCoordinator);
        walletManagers.add(walletManager);
        return walletManager;
    }

    // Miscellaneous

    @Override
    public AddressScheme getDefaultAddressScheme(com.breadwallet.crypto.Network network) {
        return Blockchains.DEFAULT_ADDRESS_SCHEMES.getOrDefault(network.getUids(), AddressScheme.GEN_DEFAULT);
    }

    @Override
    public List<AddressScheme> getSupportedAddressSchemes(com.breadwallet.crypto.Network network) {
        ImmutableCollection<AddressScheme> supported = Blockchains.SUPPORTED_ADDRESS_SCHEMES.get(network.getUids());
        return supported.isEmpty() ? Collections.singletonList(AddressScheme.GEN_DEFAULT) : supported.asList();
    }

    @Override
    public boolean supportsAddressScheme(com.breadwallet.crypto.Network network, AddressScheme addressScheme) {
        return getSupportedAddressSchemes(network).contains(addressScheme);
    }

    @Override
    public WalletManagerMode getDefaultWalletManagerMode(com.breadwallet.crypto.Network network) {
        return Blockchains.DEFAULT_MODES.getOrDefault(network.getUids(), WalletManagerMode.API_ONLY);
    }

    @Override
    public List<WalletManagerMode> getSupportedWalletManagerModes(com.breadwallet.crypto.Network network) {
        ImmutableCollection<WalletManagerMode> supported = Blockchains.SUPPORTED_MODES.get(network.getUids());
        return supported.isEmpty() ? Collections.singletonList(WalletManagerMode.API_ONLY) : supported.asList();
    }

    @Override
    public boolean supportsWalletManagerMode(com.breadwallet.crypto.Network network, WalletManagerMode mode) {
        return getSupportedWalletManagerModes(network).contains(mode);
    }

    @Override
    public boolean migrateRequired(com.breadwallet.crypto.Network network) {
        String code = network.getCurrency().getCode().toLowerCase(Locale.ROOT);
        return Currency.CODE_AS_BCH.equals(code) || Currency.CODE_AS_BTC.equals(code);
    }

    @Override
    public void migrateStorage (com.breadwallet.crypto.Network network,
                                List<TransactionBlob> transactionBlobs,
                                List<BlockBlob> blockBlobs,
                                List<PeerBlob> peerBlobs) throws MigrateError {
        if (!migrateRequired(network)) {
            throw new MigrateInvalidError();
        }

        switch (network.getCurrency().getCode().toLowerCase(Locale.ROOT)) {
            case Currency.CODE_AS_BTC:
            case Currency.CODE_AS_BCH:
                migrateStorageAsBtc(network, transactionBlobs, blockBlobs, peerBlobs);
                break;
            default:
                throw new MigrateInvalidError();
        }
    }

    private void migrateStorageAsBtc (com.breadwallet.crypto.Network network,
                                      List<TransactionBlob> transactionBlobs,
                                      List<BlockBlob> blockBlobs,
                                      List<PeerBlob> peerBlobs) throws MigrateError {
        Optional<WalletMigrator> maybeMigrator = WalletMigrator.create(network, storagePath);
        if (!maybeMigrator.isPresent()) {
            throw new MigrateCreateError();
        }

        WalletMigrator migrator = maybeMigrator.get();

        for (TransactionBlob blob: transactionBlobs) {
            Optional<TransactionBlob.Btc> maybeBtc = blob.asBtc();
            if (!maybeBtc.isPresent()) {
                throw new MigrateTransactionError();
            }

            TransactionBlob.Btc btc = maybeBtc.get();

            if (!migrator.handleTransactionAsBtc(
                    btc.bytes,
                    btc.blockHeight,
                    btc.timestamp)) {
                throw new MigrateTransactionError();
            }
        }

        for (BlockBlob blob: blockBlobs) {
            Optional<BlockBlob.Btc> maybeBtc = blob.asBtc();
            if (!maybeBtc.isPresent()) {
                throw new MigrateBlockError();
            }

            BlockBlob.Btc btc = maybeBtc.get();

            if (!migrator.handleBlockAsBtc(
                    btc.block,
                    btc.height)) {
                throw new MigrateBlockError();
            }
        }

        for (PeerBlob blob: peerBlobs) {
            Optional<PeerBlob.Btc> maybeBtc = blob.asBtc();
            if (!maybeBtc.isPresent()) {
                throw new MigratePeerError();
            }

            PeerBlob.Btc btc = maybeBtc.get();
            // On a `nil` timestamp, by definition skip out, don't migrate this blob
            if (btc.timestamp == null) continue;

            if (!migrator.handlePeerAsBtc(
                    btc.address,
                    btc.port,
                    btc.services,
                    btc.timestamp)) {
                throw new MigratePeerError();
            }
        }
    }

    /* package */
    BlockchainDb getBlockchainDb() {
        return query;
    }

    // Event announcements

    private void announceSystemEvent(SystemEvent event) {
        executor.submit(() -> listener.handleSystemEvent(this, event));
    }

    private void announceNetworkEvent(Network network, NetworkEvent event) {
        executor.submit(() -> listener.handleNetworkEvent(this, network, event));
    }

    private void announceWalletManagerEvent(WalletManager walletManager, WalletManagerEvent event) {
        executor.submit(() -> listener.handleManagerEvent(this, walletManager, event));
    }

    private void announceWalletEvent(WalletManager walletManager, Wallet wallet, WalletEvent event) {
        executor.submit(() -> listener.handleWalletEvent(this, walletManager, wallet, event));
    }

    private void announceTransferEvent(WalletManager walletManager, Wallet wallet, Transfer transfer, TranferEvent event) {
        executor.submit(() -> listener.handleTransferEvent(this, walletManager, wallet, transfer, event));
    }

    //
    // WalletManager Events
    //

    private static void walletManagerEventCallback(Cookie context,
                                                   BRCryptoWalletManager coreWalletManager,
                                                   BRCryptoWalletManagerEvent event) {
        EXECUTOR_LISTENER.execute(() -> {
            try {
                Log.d(TAG, "WalletManagerEventCallback");

                switch (event.type()) {
                    case CRYPTO_WALLET_MANAGER_EVENT_CREATED: {
                        handleWalletManagerCreated(context, coreWalletManager);
                        break;
                    }
                    case CRYPTO_WALLET_MANAGER_EVENT_CHANGED: {
                        handleWalletManagerChanged(context, coreWalletManager, event);
                        break;
                    }
                    case CRYPTO_WALLET_MANAGER_EVENT_DELETED: {
                        handleWalletManagerDeleted(context, coreWalletManager);
                        break;
                    }
                    case CRYPTO_WALLET_MANAGER_EVENT_WALLET_ADDED: {
                        handleWalletManagerWalletAdded(context, coreWalletManager, event);
                        break;
                    }
                    case CRYPTO_WALLET_MANAGER_EVENT_WALLET_CHANGED: {
                        handleWalletManagerWalletChanged(context, coreWalletManager, event);
                        break;
                    }
                    case CRYPTO_WALLET_MANAGER_EVENT_WALLET_DELETED: {
                        handleWalletManagerWalletDeleted(context, coreWalletManager, event);
                        break;
                    }
                    case CRYPTO_WALLET_MANAGER_EVENT_SYNC_STARTED: {
                        handleWalletManagerSyncStarted(context, coreWalletManager);
                        break;
                    }
                    case CRYPTO_WALLET_MANAGER_EVENT_SYNC_CONTINUES: {
                        handleWalletManagerSyncProgress(context, coreWalletManager, event);
                        break;
                    }
                    case CRYPTO_WALLET_MANAGER_EVENT_SYNC_STOPPED: {
                        handleWalletManagerSyncStopped(context, coreWalletManager, event);
                        break;
                    }
                    case CRYPTO_WALLET_MANAGER_EVENT_SYNC_RECOMMENDED: {
                        handleWalletManagerSyncRecommended(context, coreWalletManager, event);
                        break;
                    }
                    case CRYPTO_WALLET_MANAGER_EVENT_BLOCK_HEIGHT_UPDATED: {
                        handleWalletManagerBlockHeightUpdated(context, coreWalletManager, event);
                        break;
                    }
                }
            } finally {
                coreWalletManager.give();
            }
        });
    }

    private static void handleWalletManagerCreated(Cookie context, BRCryptoWalletManager coreWalletManager) {
        Log.d(TAG, "WalletManagerCreated");

        Optional<System> optSystem = getSystem(context);
        if (optSystem.isPresent()) {
            System system = optSystem.get();

            WalletManager walletManager = system.createWalletManager(coreWalletManager);
            system.announceWalletManagerEvent(walletManager, new WalletManagerCreatedEvent());

        } else {
            Log.e(TAG, "WalletManagerCreated: missed system");
        }
    }

    private static void handleWalletManagerChanged(Cookie context, BRCryptoWalletManager coreWalletManager, BRCryptoWalletManagerEvent event) {
        WalletManagerState oldState = Utilities.walletManagerStateFromCrypto(event.u.state.oldValue);
        WalletManagerState newState = Utilities.walletManagerStateFromCrypto(event.u.state.newValue);

        Log.d(TAG, String.format("WalletManagerChanged (%s -> %s)", oldState, newState));

        Optional<System> optSystem = getSystem(context);
        if (optSystem.isPresent()) {
            System system = optSystem.get();

            Optional<WalletManager> optWalletManager = system.getWalletManager(coreWalletManager);
            if (optWalletManager.isPresent()) {
                WalletManager walletManager = optWalletManager.get();
                system.announceWalletManagerEvent(walletManager, new WalletManagerChangedEvent(oldState, newState));

            } else {
                Log.e(TAG, "WalletManagerChanged: missed wallet manager");
            }

        } else {
            Log.e(TAG, "WalletManagerChanged: missed system");
        }
    }

    private static void handleWalletManagerDeleted(Cookie context, BRCryptoWalletManager coreWalletManager) {
        Log.d(TAG, "WalletManagerDeleted");

        Optional<System> optSystem = getSystem(context);
        if (optSystem.isPresent()) {
            System system = optSystem.get();

            Optional<WalletManager> optWalletManager = system.getWalletManager(coreWalletManager);
            if (optWalletManager.isPresent()) {
                WalletManager walletManager = optWalletManager.get();
                system.announceWalletManagerEvent(walletManager, new WalletManagerDeletedEvent());

            } else {
                Log.e(TAG, "WalletManagerDeleted: missed wallet manager");
            }

        } else {
            Log.e(TAG, "WalletManagerDeleted: missed system");
        }
    }

    private static void handleWalletManagerWalletAdded(Cookie context, BRCryptoWalletManager coreWalletManager, BRCryptoWalletManagerEvent event) {
        BRCryptoWallet coreWallet = event.u.wallet.value;
        try {
            Log.d(TAG, "WalletManagerWalletAdded");

            Optional<System> optSystem = getSystem(context);
            if (optSystem.isPresent()) {
                System system = optSystem.get();

                Optional<WalletManager> optWalletManager = system.getWalletManager(coreWalletManager);
                if (optWalletManager.isPresent()) {
                    WalletManager walletManager = optWalletManager.get();

                    Optional<Wallet> optional = walletManager.getWallet(coreWallet);
                    if (optional.isPresent()) {
                        Wallet wallet = optional.get();
                        system.announceWalletManagerEvent(walletManager, new WalletManagerWalletAddedEvent(wallet));

                    } else {
                        Log.e(TAG, "WalletManagerWalletAdded: missed wallet");
                    }

                } else {
                    Log.e(TAG, "WalletManagerWalletAdded: missed wallet manager");
                }

            } else {
                Log.e(TAG, "WalletManagerWalletAdded: missed system");
            }

        } finally {
            coreWallet.give();
        }
    }

    private static void handleWalletManagerWalletChanged(Cookie context, BRCryptoWalletManager coreWalletManager, BRCryptoWalletManagerEvent event) {
        BRCryptoWallet coreWallet = event.u.wallet.value;
        try {
            Log.d(TAG, "WalletManagerWalletChanged");

            Optional<System> optSystem = getSystem(context);
            if (optSystem.isPresent()) {
                System system = optSystem.get();

                Optional<WalletManager> optWalletManager = system.getWalletManager(coreWalletManager);
                if (optWalletManager.isPresent()) {
                    WalletManager walletManager = optWalletManager.get();

                    Optional<Wallet> optional = walletManager.getWallet(coreWallet);
                    if (optional.isPresent()) {
                        Wallet wallet = optional.get();
                        system.announceWalletManagerEvent(walletManager, new WalletManagerWalletChangedEvent(wallet));

                    } else {
                        Log.e(TAG, "WalletManagerWalletChanged: missed wallet");
                    }

                } else {
                    Log.e(TAG, "WalletManagerWalletChanged: missed wallet manager");
                }

            } else {
                Log.e(TAG, "WalletManagerWalletChanged: missed system");
            }

        } finally {
            coreWallet.give();
        }
    }

    private static void handleWalletManagerWalletDeleted(Cookie context, BRCryptoWalletManager coreWalletManager, BRCryptoWalletManagerEvent event) {
        BRCryptoWallet coreWallet = event.u.wallet.value;
        try {
            Log.d(TAG, "WalletManagerWalletDeleted");

            Optional<System> optSystem = getSystem(context);
            if (optSystem.isPresent()) {
                System system = optSystem.get();

                Optional<WalletManager> optWalletManager = system.getWalletManager(coreWalletManager);
                if (optWalletManager.isPresent()) {
                    WalletManager walletManager = optWalletManager.get();

                    Optional<Wallet> optional = walletManager.getWallet(coreWallet);
                    if (optional.isPresent()) {
                        Wallet wallet = optional.get();
                        system.announceWalletManagerEvent(walletManager, new WalletManagerWalletDeletedEvent(wallet));

                    } else {
                        Log.e(TAG, "WalletManagerWalletDeleted: missed wallet");
                    }

                } else {
                    Log.e(TAG, "WalletManagerWalletDeleted: missed wallet manager");
                }

            } else {
                Log.e(TAG, "WalletManagerWalletDeleted: missed system");
            }

        } finally {
            coreWallet.give();
        }
    }

    private static void handleWalletManagerSyncStarted(Cookie context, BRCryptoWalletManager coreWalletManager) {
        Log.d(TAG, "WalletManagerSyncStarted");

        Optional<System> optSystem = getSystem(context);
        if (optSystem.isPresent()) {
            System system = optSystem.get();

            Optional<WalletManager> optWalletManager = system.getWalletManager(coreWalletManager);
            if (optWalletManager.isPresent()) {
                WalletManager walletManager = optWalletManager.get();
                system.announceWalletManagerEvent(walletManager, new WalletManagerSyncStartedEvent());

            } else {
                Log.e(TAG, "WalletManagerSyncStarted: missed wallet manager");
            }

        } else {
            Log.e(TAG, "WalletManagerSyncStarted: missed system");
        }
    }

    private static void handleWalletManagerSyncProgress(Cookie context, BRCryptoWalletManager coreWalletManager, BRCryptoWalletManagerEvent event) {
        float percent = event.u.syncContinues.percentComplete;
        Date timestamp = 0 == event.u.syncContinues.timestamp ? null : new Date(TimeUnit.SECONDS.toMillis(event.u.syncContinues.timestamp));

        Log.d(TAG, String.format("WalletManagerSyncProgress (%s)", percent));

        Optional<System> optSystem = getSystem(context);
        if (optSystem.isPresent()) {
            System system = optSystem.get();

            Optional<WalletManager> optWalletManager = system.getWalletManager(coreWalletManager);
            if (optWalletManager.isPresent()) {
                WalletManager walletManager = optWalletManager.get();
                system.announceWalletManagerEvent(walletManager, new WalletManagerSyncProgressEvent(percent, timestamp));

            } else {
                Log.e(TAG, "WalletManagerSyncProgress: missed wallet manager");
            }

        } else {
            Log.e(TAG, "WalletManagerSyncProgress: missed system");
        }
    }

    private static void handleWalletManagerSyncStopped(Cookie context, BRCryptoWalletManager coreWalletManager, BRCryptoWalletManagerEvent event) {
        WalletManagerSyncStoppedReason reason = Utilities.walletManagerSyncStoppedReasonFromCrypto(event.u.syncStopped.reason);
        Log.d(TAG, String.format("WalletManagerSyncStopped: (%s)", reason));

        Optional<System> optSystem = getSystem(context);
        if (optSystem.isPresent()) {
            System system = optSystem.get();

            Optional<WalletManager> optWalletManager = system.getWalletManager(coreWalletManager);
            if (optWalletManager.isPresent()) {
                WalletManager walletManager = optWalletManager.get();
                system.announceWalletManagerEvent(walletManager, new WalletManagerSyncStoppedEvent(reason));

            } else {
                Log.e(TAG, "WalletManagerSyncStopped: missed wallet manager");
            }

        } else {
            Log.e(TAG, "WalletManagerSyncStopped: missed system");
        }
    }

    private static void handleWalletManagerSyncRecommended(Cookie context, BRCryptoWalletManager coreWalletManager, BRCryptoWalletManagerEvent event) {
        WalletManagerSyncDepth depth = Utilities.syncDepthFromCrypto(event.u.syncRecommended.depth());
        Log.d(TAG, String.format("WalletManagerSyncRecommended: (%s)", depth));

        Optional<System> optSystem = getSystem(context);
        if (optSystem.isPresent()) {
            System system = optSystem.get();

            Optional<WalletManager> optWalletManager = system.getWalletManager(coreWalletManager);
            if (optWalletManager.isPresent()) {
                WalletManager walletManager = optWalletManager.get();
                system.announceWalletManagerEvent(walletManager, new WalletManagerSyncRecommendedEvent(depth));

            } else {
                Log.e(TAG, "WalletManagerSyncRecommended: missed wallet manager");
            }

        } else {
            Log.e(TAG, "WalletManagerSyncRecommended: missed system");
        }
    }

    private static void handleWalletManagerBlockHeightUpdated(Cookie context, BRCryptoWalletManager coreWalletManager, BRCryptoWalletManagerEvent event) {
        UnsignedLong blockHeight = UnsignedLong.fromLongBits(event.u.blockHeight.value);

        Log.d(TAG, String.format("WalletManagerBlockHeightUpdated (%s)", blockHeight));

        Optional<System> optSystem = getSystem(context);
        if (optSystem.isPresent()) {
            System system = optSystem.get();

            Optional<WalletManager> optWalletManager = system.getWalletManager(coreWalletManager);
            if (optWalletManager.isPresent()) {
                WalletManager walletManager = optWalletManager.get();
                system.announceWalletManagerEvent(walletManager, new WalletManagerBlockUpdatedEvent(blockHeight));

            } else {
                Log.e(TAG, "WalletManagerBlockHeightUpdated: missed wallet manager");
            }

        } else {
            Log.e(TAG, "WalletManagerBlockHeightUpdated: missed system");
        }
    }

    //
    // Wallet Events
    //

    private static void walletEventCallback(Cookie context,
                                            BRCryptoWalletManager coreWalletManager,
                                            BRCryptoWallet coreWallet,
                                            BRCryptoWalletEvent event) {
        EXECUTOR_LISTENER.execute(() -> {
            try {
                Log.d(TAG, "WalletEventCallback");

                switch (event.type()) {
                    case CRYPTO_WALLET_EVENT_CREATED: {
                        handleWalletCreated(context, coreWalletManager, coreWallet);
                        break;
                    }
                    case CRYPTO_WALLET_EVENT_CHANGED: {
                        handleWalletChanged(context, coreWalletManager, coreWallet, event);
                        break;
                    }
                    case CRYPTO_WALLET_EVENT_DELETED: {
                        handleWalletDeleted(context, coreWalletManager, coreWallet);
                        break;
                    }
                    case CRYPTO_WALLET_EVENT_TRANSFER_ADDED: {
                        handleWalletTransferAdded(context, coreWalletManager, coreWallet, event);
                        break;
                    }
                    case CRYPTO_WALLET_EVENT_TRANSFER_CHANGED: {
                        handleWalletTransferChanged(context, coreWalletManager, coreWallet, event);
                        break;
                    }
                    case CRYPTO_WALLET_EVENT_TRANSFER_SUBMITTED: {
                        handleWalletTransferSubmitted(context, coreWalletManager, coreWallet, event);
                        break;
                    }
                    case CRYPTO_WALLET_EVENT_TRANSFER_DELETED: {
                        handleWalletTransferDeleted(context, coreWalletManager, coreWallet, event);
                        break;
                    }
                    case CRYPTO_WALLET_EVENT_BALANCE_UPDATED: {
                        handleWalletBalanceUpdated(context, coreWalletManager, coreWallet, event);
                        break;
                    }
                    case CRYPTO_WALLET_EVENT_FEE_BASIS_UPDATED: {
                        handleWalletFeeBasisUpdated(context, coreWalletManager, coreWallet, event);
                        break;
                    }
                    case CRYPTO_WALLET_EVENT_FEE_BASIS_ESTIMATED: {
                        handleWalletFeeBasisEstimated(context, event);
                        break;
                    }
                }
            } finally {
                coreWallet.give();
                coreWalletManager.give();
            }
        });
    }

    private static void handleWalletCreated(Cookie context, BRCryptoWalletManager coreWalletManager, BRCryptoWallet coreWallet) {
        Log.d(TAG, "WalletCreated");

        Optional<System> optSystem = getSystem(context);
        if (optSystem.isPresent()) {
            System system = optSystem.get();

            Optional<WalletManager> optWalletManager = system.getWalletManager(coreWalletManager);
            if (optWalletManager.isPresent()) {
                WalletManager walletManager = optWalletManager.get();

                Wallet wallet = walletManager.createWallet(coreWallet);
                system.announceWalletEvent(walletManager, wallet, new WalletCreatedEvent());

            } else {
                Log.e(TAG, "WalletCreated: missed wallet manager");
            }

        } else {
            Log.e(TAG, "WalletCreated: missed system");
        }
    }

    private static void handleWalletChanged(Cookie context, BRCryptoWalletManager coreWalletManager, BRCryptoWallet coreWallet, BRCryptoWalletEvent event) {
        WalletState oldState = Utilities.walletStateFromCrypto(event.u.state.oldState());
        WalletState newState = Utilities.walletStateFromCrypto(event.u.state.newState());

        Log.d(TAG, String.format("WalletChanged (%s -> %s)", oldState, newState));

        Optional<System> optSystem = getSystem(context);
        if (optSystem.isPresent()) {
            System system = optSystem.get();

            Optional<WalletManager> optWalletManager = system.getWalletManager(coreWalletManager);
            if (optWalletManager.isPresent()) {
                WalletManager walletManager = optWalletManager.get();

                Optional<Wallet> optWallet = walletManager.getWallet(coreWallet);
                if (optWallet.isPresent()) {
                    Wallet wallet = optWallet.get();
                    system.announceWalletEvent(walletManager, wallet, new WalletChangedEvent(oldState, newState));

                } else {
                    Log.e(TAG, "WalletChanged: missed wallet");
                }

            } else {
                Log.e(TAG, "WalletChanged: missed wallet manager");
            }

        } else {
            Log.e(TAG, "WalletChanged: missed system");
        }
    }

    private static void handleWalletDeleted(Cookie context, BRCryptoWalletManager coreWalletManager, BRCryptoWallet coreWallet) {
        Log.d(TAG, "WalletDeleted");

        Optional<System> optSystem = getSystem(context);
        if (optSystem.isPresent()) {
            System system = optSystem.get();

            Optional<WalletManager> optWalletManager = system.getWalletManager(coreWalletManager);
            if (optWalletManager.isPresent()) {
                WalletManager walletManager = optWalletManager.get();

                Optional<Wallet> optWallet = walletManager.getWallet(coreWallet);
                if (optWallet.isPresent()) {
                    Wallet wallet = optWallet.get();
                    system.announceWalletEvent(walletManager, wallet, new WalletDeletedEvent());

                } else {
                    Log.e(TAG, "WalletDeleted: missed wallet");
                }

            } else {
                Log.e(TAG, "WalletDeleted: missed wallet manager");
            }

        } else {
            Log.e(TAG, "WalletDeleted: missed system");
        }
    }

    private static void handleWalletTransferAdded(Cookie context, BRCryptoWalletManager coreWalletManager, BRCryptoWallet coreWallet, BRCryptoWalletEvent event) {
        BRCryptoTransfer coreTransfer = event.u.transfer.value;
        try {
            Log.d(TAG, "WalletTransferAdded");

            Optional<System> optSystem = getSystem(context);
            if (optSystem.isPresent()) {
                System system = optSystem.get();

                Optional<WalletManager> optWalletManager = system.getWalletManager(coreWalletManager);
                if (optWalletManager.isPresent()) {
                    WalletManager walletManager = optWalletManager.get();

                    Optional<Wallet> optWallet = walletManager.getWallet(coreWallet);
                    if (optWallet.isPresent()) {
                        Wallet wallet = optWallet.get();
                        Optional<Transfer> optional = wallet.getTransfer(coreTransfer);

                        if (optional.isPresent()) {
                            Transfer transfer = optional.get();
                            system.announceWalletEvent(walletManager, wallet, new WalletTransferAddedEvent(transfer));

                        } else {
                            Log.e(TAG, "WalletTransferAdded: missed transfer");
                        }

                    } else {
                        Log.e(TAG, "WalletTransferAdded: missed wallet");
                    }

                } else {
                    Log.e(TAG, "WalletTransferAdded: missed wallet manager");
                }

            } else {
                Log.e(TAG, "WalletTransferAdded: missed system");
            }
        } finally {
            coreTransfer.give();
        }
    }

    private static void handleWalletTransferChanged(Cookie context, BRCryptoWalletManager coreWalletManager, BRCryptoWallet coreWallet, BRCryptoWalletEvent event) {
        BRCryptoTransfer coreTransfer = event.u.transfer.value;
        try {
            Log.d(TAG, "WalletTransferChanged");

            Optional<System> optSystem = getSystem(context);
            if (optSystem.isPresent()) {
                System system = optSystem.get();

                Optional<WalletManager> optWalletManager = system.getWalletManager(coreWalletManager);
                if (optWalletManager.isPresent()) {
                    WalletManager walletManager = optWalletManager.get();

                    Optional<Wallet> optWallet = walletManager.getWallet(coreWallet);
                    if (optWallet.isPresent()) {
                        Wallet wallet = optWallet.get();
                        Optional<Transfer> optional = wallet.getTransfer(coreTransfer);

                        if (optional.isPresent()) {
                            Transfer transfer = optional.get();
                            system.announceWalletEvent(walletManager, wallet, new WalletTransferChangedEvent(transfer));

                        } else {
                            Log.e(TAG, "WalletTransferChanged: missed transfer");
                        }

                    } else {
                        Log.e(TAG, "WalletTransferChanged: missed wallet");
                    }

                } else {
                    Log.e(TAG, "WalletTransferChanged: missed wallet manager");
                }

            } else {
                Log.e(TAG, "WalletTransferChanged: missed system");
            }
        } finally {
            coreTransfer.give();
        }
    }

    private static void handleWalletTransferSubmitted(Cookie context, BRCryptoWalletManager coreWalletManager, BRCryptoWallet coreWallet, BRCryptoWalletEvent event) {
        BRCryptoTransfer coreTransfer = event.u.transfer.value;
        try {
            Log.d(TAG, "WalletTransferSubmitted");

            Optional<System> optSystem = getSystem(context);
            if (optSystem.isPresent()) {
                System system = optSystem.get();

                Optional<WalletManager> optWalletManager = system.getWalletManager(coreWalletManager);
                if (optWalletManager.isPresent()) {
                    WalletManager walletManager = optWalletManager.get();

                    Optional<Wallet> optWallet = walletManager.getWallet(coreWallet);
                    if (optWallet.isPresent()) {
                        Wallet wallet = optWallet.get();
                        Optional<Transfer> optional = wallet.getTransfer(coreTransfer);

                        if (optional.isPresent()) {
                            Transfer transfer = optional.get();
                            system.announceWalletEvent(walletManager, wallet, new WalletTransferSubmittedEvent(transfer));

                        } else {
                            Log.e(TAG, "WalletTransferSubmitted: missed transfer");
                        }

                    } else {
                        Log.e(TAG, "WalletTransferSubmitted: missed wallet");
                    }

                } else {
                    Log.e(TAG, "WalletTransferSubmitted: missed wallet manager");
                }

            } else {
                Log.e(TAG, "WalletTransferSubmitted: missed system");
            }
        } finally {
            coreTransfer.give();
        }
    }

    private static void handleWalletTransferDeleted(Cookie context, BRCryptoWalletManager coreWalletManager, BRCryptoWallet coreWallet, BRCryptoWalletEvent event) {
        BRCryptoTransfer coreTransfer = event.u.transfer.value;
        try {
            Log.d(TAG, "WalletTransferDeleted");

            Optional<System> optSystem = getSystem(context);
            if (optSystem.isPresent()) {
                System system = optSystem.get();

                Optional<WalletManager> optWalletManager = system.getWalletManager(coreWalletManager);
                if (optWalletManager.isPresent()) {
                    WalletManager walletManager = optWalletManager.get();

                    Optional<Wallet> optWallet = walletManager.getWallet(coreWallet);
                    if (optWallet.isPresent()) {
                        Wallet wallet = optWallet.get();
                        Optional<Transfer> optional = wallet.getTransfer(coreTransfer);

                        if (optional.isPresent()) {
                            Transfer transfer = optional.get();
                            system.announceWalletEvent(walletManager, wallet, new WalletTransferDeletedEvent(transfer));

                        } else {
                            Log.e(TAG, "WalletTransferDeleted: missed transfer");
                        }

                    } else {
                        Log.e(TAG, "WalletTransferDeleted: missed wallet");
                    }

                } else {
                    Log.e(TAG, "WalletTransferDeleted: missed wallet manager");
                }

            } else {
                Log.e(TAG, "WalletTransferDeleted: missed system");
            }
        } finally {
            coreTransfer.give();
        }
    }

    private static void handleWalletBalanceUpdated(Cookie context, BRCryptoWalletManager coreWalletManager, BRCryptoWallet coreWallet, BRCryptoWalletEvent event) {
        Log.d(TAG, "WalletBalanceUpdated");

        Amount amount = Amount.create(event.u.balanceUpdated.amount);

        Optional<System> optSystem = getSystem(context);
        if (optSystem.isPresent()) {
            System system = optSystem.get();

            Optional<WalletManager> optWalletManager = system.getWalletManager(coreWalletManager);
            if (optWalletManager.isPresent()) {
                WalletManager walletManager = optWalletManager.get();

                Optional<Wallet> optWallet = walletManager.getWallet(coreWallet);
                if (optWallet.isPresent()) {
                    Wallet wallet = optWallet.get();

                    Log.d(TAG, String.format("WalletBalanceUpdated: %s", amount));
                    system.announceWalletEvent(walletManager, wallet, new WalletBalanceUpdatedEvent(amount));

                } else {
                    Log.e(TAG, "WalletBalanceUpdated: missed wallet");
                }

            } else {
                Log.e(TAG, "WalletBalanceUpdated: missed wallet manager");
            }

        } else {
            Log.e(TAG, "WalletBalanceUpdated: missed system");
        }
    }

    private static void handleWalletFeeBasisUpdated(Cookie context, BRCryptoWalletManager coreWalletManager, BRCryptoWallet coreWallet, BRCryptoWalletEvent event) {
        Log.d(TAG, "WalletFeeBasisUpdate");

        TransferFeeBasis feeBasis = TransferFeeBasis.create(event.u.feeBasisUpdated.basis);

        Optional<System> optSystem = getSystem(context);
        if (optSystem.isPresent()) {
            System system = optSystem.get();

            Optional<WalletManager> optWalletManager = system.getWalletManager(coreWalletManager);
            if (optWalletManager.isPresent()) {
                WalletManager walletManager = optWalletManager.get();

                Optional<Wallet> optWallet = walletManager.getWallet(coreWallet);
                if (optWallet.isPresent()) {
                    Wallet wallet = optWallet.get();

                    Log.d(TAG, String.format("WalletFeeBasisUpdate: %s", feeBasis));
                    system.announceWalletEvent(walletManager, wallet, new WalletFeeBasisUpdatedEvent(feeBasis));

                } else {
                    Log.e(TAG, "WalletFeeBasisUpdate: missed wallet");
                }

            } else {
                Log.e(TAG, "WalletFeeBasisUpdate: missed wallet manager");
            }

        } else {
            Log.e(TAG, "WalletFeeBasisUpdate: missed system");
        }
    }

    private static void handleWalletFeeBasisEstimated(Cookie context, BRCryptoWalletEvent event) {
        BRCryptoStatus status = event.u.feeBasisEstimated.status();

        Log.d(TAG, String.format("WalletFeeBasisEstimated (%s)", status));

        boolean success = status == BRCryptoStatus.CRYPTO_SUCCESS;
        TransferFeeBasis feeBasis = success ? TransferFeeBasis.create(event.u.feeBasisEstimated.basis) : null;

        Optional<System> optSystem = getSystem(context);
        if (optSystem.isPresent()) {
            System system = optSystem.get();
            Cookie opCookie = new Cookie(event.u.feeBasisEstimated.cookie);

            if (success) {
                Log.d(TAG, String.format("WalletFeeBasisEstimated: %s", feeBasis));
                system.callbackCoordinator.completeFeeBasisEstimateHandlerWithSuccess(opCookie, feeBasis);
            } else {
                FeeEstimationError error = Utilities.feeEstimationErrorFromStatus(status);
                Log.d(TAG, String.format("WalletFeeBasisEstimated: %s", error));
                system.callbackCoordinator.completeFeeBasisEstimateHandlerWithError(opCookie, error);
            }

        } else {
            Log.e(TAG, "WalletFeeBasisEstimated: missed system");
        }
    }

    //
    // Transfer Events
    //

    private static void transferEventCallback(Cookie context,
                                              BRCryptoWalletManager coreWalletManager,
                                              BRCryptoWallet coreWallet,
                                              BRCryptoTransfer coreTransfer,
                                              BRCryptoTransferEvent event) {
        EXECUTOR_LISTENER.execute(() -> {
            try {
                Log.d(TAG, "TransferEventCallback");

                switch (event.type()) {
                    case CRYPTO_TRANSFER_EVENT_CREATED: {
                        handleTransferCreated(context, coreWalletManager, coreWallet, coreTransfer);
                        break;
                    }
                    case CRYPTO_TRANSFER_EVENT_CHANGED: {
                        handleTransferChanged(context, coreWalletManager, coreWallet, coreTransfer, event);
                        break;
                    }
                    case CRYPTO_TRANSFER_EVENT_DELETED: {
                        handleTransferDeleted(context, coreWalletManager, coreWallet, coreTransfer);
                        break;
                    }
                }
            } finally {
                coreTransfer.give();
                coreWallet.give();
                coreWalletManager.give();
            }
        });
    }

    private static void handleTransferCreated(Cookie context, BRCryptoWalletManager coreWalletManager, BRCryptoWallet coreWallet, BRCryptoTransfer coreTransfer) {
        Log.d(TAG, "TransferCreated");

        Optional<System> optSystem = getSystem(context);
        if (optSystem.isPresent()) {
            System system = optSystem.get();

            Optional<WalletManager> optWalletManager = system.getWalletManager(coreWalletManager);
            if (optWalletManager.isPresent()) {
                WalletManager walletManager = optWalletManager.get();

                Optional<Wallet> optWallet = walletManager.getWallet(coreWallet);
                if (optWallet.isPresent()) {
                    Wallet wallet = optWallet.get();

                    Transfer transfer = wallet.createTransfer(coreTransfer);
                    system.announceTransferEvent(walletManager, wallet, transfer, new TransferCreatedEvent());

                } else {
                    Log.e(TAG, "TransferCreated: missed wallet");
                }

            } else {
                Log.e(TAG, "TransferCreated: missed wallet manager");
            }

        } else {
            Log.e(TAG, "TransferCreated: missed system");
        }
    }

    private static void handleTransferChanged(Cookie context, BRCryptoWalletManager coreWalletManager, BRCryptoWallet coreWallet, BRCryptoTransfer coreTransfer,
                                       BRCryptoTransferEvent event) {
        TransferState oldState = Utilities.transferStateFromCrypto(event.u.state.oldState);
        TransferState newState = Utilities.transferStateFromCrypto(event.u.state.newState);

        Log.d(TAG, String.format("TransferChanged (%s -> %s)", oldState, newState));

        Optional<System> optSystem = getSystem(context);
        if (optSystem.isPresent()) {
            System system = optSystem.get();

            Optional<WalletManager> optWalletManager = system.getWalletManager(coreWalletManager);
            if (optWalletManager.isPresent()) {
                WalletManager walletManager = optWalletManager.get();

                Optional<Wallet> optWallet = walletManager.getWallet(coreWallet);
                if (optWallet.isPresent()) {
                    Wallet wallet = optWallet.get();

                    Optional<Transfer> optTransfer = wallet.getTransfer(coreTransfer);
                    if (optTransfer.isPresent()) {
                        Transfer transfer = optTransfer.get();

                        system.announceTransferEvent(walletManager, wallet, transfer, new TransferChangedEvent(oldState, newState));

                    } else {
                        Log.e(TAG, "TransferChanged: missed transfer");
                    }

                } else {
                    Log.e(TAG, "TransferChanged: missed wallet");
                }

            } else {
                Log.e(TAG, "TransferChanged: missed wallet manager");
            }

        } else {
            Log.e(TAG, "TransferChanged: missed system");
        }
    }

    private static void handleTransferDeleted(Cookie context, BRCryptoWalletManager coreWalletManager, BRCryptoWallet coreWallet, BRCryptoTransfer coreTransfer) {
        Log.d(TAG, "TransferDeleted");

        Optional<System> optSystem = getSystem(context);
        if (optSystem.isPresent()) {
            System system = optSystem.get();

            Optional<WalletManager> optWalletManager = system.getWalletManager(coreWalletManager);
            if (optWalletManager.isPresent()) {
                WalletManager walletManager = optWalletManager.get();

                Optional<Wallet> optWallet = walletManager.getWallet(coreWallet);
                if (optWallet.isPresent()) {
                    Wallet wallet = optWallet.get();

                    Optional<Transfer> optTransfer = wallet.getTransfer(coreTransfer);
                    if (optTransfer.isPresent()) {
                        Transfer transfer = optTransfer.get();
                        system.announceTransferEvent(walletManager, wallet, transfer, new TransferDeletedEvent());

                    } else {
                        Log.e(TAG, "TransferDeleted: missed transfer");
                    }

                } else {
                    Log.e(TAG, "TransferDeleted: missed wallet");
                }

            } else {
                Log.e(TAG, "TransferDeleted: missed wallet manager");
            }

        } else {
            Log.e(TAG, "TransferDeleted: missed system");
        }
    }

    // BTC client

    private static void btcGetBlockNumber(Cookie context, BRCryptoWalletManager coreWalletManager, BRCryptoCWMClientCallbackState callbackState) {
        EXECUTOR_CLIENT.execute(() -> {
            try {
                Log.d(TAG, "BRCryptoCWMBtcGetBlockNumberCallback");

                Optional<System> optSystem = getSystem(context);
                if (optSystem.isPresent()) {
                    System system = optSystem.get();

                    Optional<WalletManager> optWalletManager = system.getWalletManager(coreWalletManager);
                    if (optWalletManager.isPresent()) {
                        WalletManager walletManager = optWalletManager.get();

                        system.query.getBlockchain(walletManager.getNetwork().getUids(), new CompletionHandler<Blockchain, QueryError>() {
                            @Override
                            public void handleData(Blockchain blockchain) {
                                Optional<UnsignedLong> maybeBlockHeight = blockchain.getBlockHeight();
                                if (maybeBlockHeight.isPresent()) {
                                    UnsignedLong blockchainHeight = maybeBlockHeight.get();
                                    Log.d(TAG, String.format("BRCryptoCWMBtcGetBlockNumberCallback: succeeded (%s)", blockchainHeight));
                                    walletManager.getCoreBRCryptoWalletManager().announceGetBlockNumberSuccess(callbackState, blockchainHeight);
                                } else {
                                    Log.e(TAG, "BRCryptoCWMBtcGetBlockNumberCallback: failed with missing block height");
                                    walletManager.getCoreBRCryptoWalletManager().announceGetBlockNumberFailure(callbackState);
                                }
                            }

                            @Override
                            public void handleError(QueryError error) {
                                Log.e(TAG, "BRCryptoCWMBtcGetBlockNumberCallback: failed", error);
                                walletManager.getCoreBRCryptoWalletManager().announceGetBlockNumberFailure(callbackState);
                            }
                        });

                    } else {
                        Log.e(TAG, "BRCryptoCWMBtcGetBlockNumberCallback: missing manager");
                        coreWalletManager.announceGetBlockNumberFailure(callbackState);
                    }

                } else {
                    Log.e(TAG, "BRCryptoCWMBtcGetBlockNumberCallback: missing system");
                    coreWalletManager.announceGetBlockNumberFailure(callbackState);
                }
            } finally {
                coreWalletManager.give();
            }
        });
    }

    private static void btcGetTransactions(Cookie context, BRCryptoWalletManager coreWalletManager, BRCryptoCWMClientCallbackState callbackState,
                                    List<String> addresses, long begBlockNumber, long endBlockNumber) {
        EXECUTOR_CLIENT.execute(() -> {
            try {
                UnsignedLong begBlockNumberUnsigned = UnsignedLong.fromLongBits(begBlockNumber);
                UnsignedLong endBlockNumberUnsigned = UnsignedLong.fromLongBits(endBlockNumber);

                Log.d(TAG, String.format("BRCryptoCWMBtcGetTransactionsCallback (%s -> %s)", begBlockNumberUnsigned, endBlockNumberUnsigned));

                Optional<System> optSystem = getSystem(context);
                if (optSystem.isPresent()) {
                    System system = optSystem.get();

                    Optional<WalletManager> optWalletManager = system.getWalletManager(coreWalletManager);
                    if (optWalletManager.isPresent()) {
                        WalletManager walletManager = optWalletManager.get();

                        system.query.getTransactions(walletManager.getNetwork().getUids(), addresses, begBlockNumberUnsigned,
                                endBlockNumberUnsigned, true,
                                false, new CompletionHandler<List<Transaction>, QueryError>() {
                                    @Override
                                    public void handleData(List<Transaction> transactions) {
                                        Log.d(TAG, "BRCryptoCWMBtcGetTransactionsCallback received transactions");

                                        for (Transaction transaction : transactions) {
                                            Optional<byte[]> optRaw = transaction.getRaw();
                                            if (!optRaw.isPresent()) {
                                                Log.e(TAG, "BRCryptoCWMBtcGetTransactionsCallback completing with missing raw bytes");
                                                walletManager.getCoreBRCryptoWalletManager().announceGetTransactionsComplete(callbackState, false);
                                                return;
                                            }

                                            UnsignedLong blockHeight = transaction.getBlockHeight().or(UnsignedLong.ZERO);
                                            UnsignedLong timestamp =
                                                    transaction.getTimestamp().transform(Utilities::dateAsUnixTimestamp).or(UnsignedLong.ZERO);
                                            Log.d(TAG,
                                                    "BRCryptoCWMBtcGetTransactionsCallback announcing " + transaction.getId());
                                            walletManager.getCoreBRCryptoWalletManager().announceGetTransactionsItemBtc(callbackState, optRaw.get(), timestamp, blockHeight);
                                        }

                                        Log.d(TAG, "BRCryptoCWMBtcGetTransactionsCallback: complete");
                                        walletManager.getCoreBRCryptoWalletManager().announceGetTransactionsComplete(callbackState, true);
                                    }

                                    @Override
                                    public void handleError(QueryError error) {
                                        Log.e(TAG, "BRCryptoCWMBtcGetTransactionsCallback received an error, completing with failure", error);
                                        walletManager.getCoreBRCryptoWalletManager().announceGetTransactionsComplete(callbackState, false);
                                    }
                                });

<<<<<<< HEAD
        Optional<System> optSystem = getSystem(context);
        if (optSystem.isPresent()) {
            int addressesCount = UnsignedInts.checkedCast(addrCount.longValue());
            String[] addresses = addrs.getStringArray(0, addressesCount, "UTF-8");

            optSystem.get().query.getTransactions(
                    coreWalletManager.getNetwork().getUids(),
                    Arrays.asList(addresses),
                    begBlockNumberUnsigned.equals(BRConstants.BLOCK_HEIGHT_UNBOUND) ? null : begBlockNumberUnsigned,
                    endBlockNumberUnsigned.equals(BRConstants.BLOCK_HEIGHT_UNBOUND) ? null : endBlockNumberUnsigned,
                    true,
                    false,
                    new CompletionHandler<List<Transaction>, QueryError>() {
                        @Override
                        public void handleData(List<Transaction> transactions) {
                            Log.d(TAG, "BRCryptoCWMBtcGetTransactionsCallback received transactions");

                            for (Transaction transaction : transactions) {
                                Optional<byte[]> optRaw = transaction.getRaw();
                                if (!optRaw.isPresent()) {
                                    Log.e(TAG, "BRCryptoCWMBtcGetTransactionsCallback completing with missing raw bytes");
                                    coreWalletManager.announceGetTransactionsComplete(callbackState, false);
                                    return;
                                }

                                UnsignedLong blockHeight = transaction.getBlockHeight().or(UnsignedLong.ZERO);
                                UnsignedLong timestamp =
                                        transaction.getTimestamp().transform(Utilities::dateAsUnixTimestamp).or(UnsignedLong.ZERO);
                                Log.d(TAG,
                                        "BRCryptoCWMBtcGetTransactionsCallback announcing " + transaction.getId());
                                coreWalletManager.announceGetTransactionsItemBtc(callbackState, optRaw.get(), timestamp, blockHeight);
                            }
=======
                    } else {
                        Log.e(TAG, "BRCryptoCWMBtcGetTransactionsCallback: missing manager");
                        coreWalletManager.announceGetTransactionsComplete(callbackState, false);
                    }
>>>>>>> c77a2624

                } else {
                    Log.e(TAG, "BRCryptoCWMBtcGetTransactionsCallback: missing system");
                    coreWalletManager.announceGetTransactionsComplete(callbackState, false);
                }
            } finally {
                coreWalletManager.give();
            }
        });
    }

    private static void btcSubmitTransaction(Cookie context, BRCryptoWalletManager coreWalletManager, BRCryptoCWMClientCallbackState callbackState,
                                             byte[] transaction, String hashAsHex) {
        EXECUTOR_CLIENT.execute(() -> {
            try {
                Log.d(TAG, "BRCryptoCWMBtcSubmitTransactionCallback");

                Optional<System> optSystem = getSystem(context);
                if (optSystem.isPresent()) {
                    System system = optSystem.get();

                    Optional<WalletManager> optWalletManager = system.getWalletManager(coreWalletManager);
                    if (optWalletManager.isPresent()) {
                        WalletManager walletManager = optWalletManager.get();

                        system.query.createTransaction(walletManager.getNetwork().getUids(), hashAsHex, transaction, new CompletionHandler<Void, QueryError>() {
                            @Override
                            public void handleData(Void data) {
                                Log.d(TAG, "BRCryptoCWMBtcSubmitTransactionCallback: succeeded");
                                walletManager.getCoreBRCryptoWalletManager().announceSubmitTransferSuccess(callbackState);
                            }

                            @Override
                            public void handleError(QueryError error) {
                                Log.e(TAG, "BRCryptoCWMBtcSubmitTransactionCallback: failed", error);
                                walletManager.getCoreBRCryptoWalletManager().announceSubmitTransferFailure(callbackState);
                            }
                        });

                    } else {
                        Log.e(TAG, "BRCryptoCWMBtcSubmitTransactionCallback: missing manager");
                        coreWalletManager.announceSubmitTransferFailure(callbackState);
                    }

                } else {
                    Log.e(TAG, "BRCryptoCWMBtcSubmitTransactionCallback: missing system");
                    coreWalletManager.announceSubmitTransferFailure(callbackState);
                }
            } finally {
                coreWalletManager.give();
            }
        });
    }

    // ETH client

    private static void ethGetEtherBalance(Cookie context, BRCryptoWalletManager coreWalletManager, BRCryptoCWMClientCallbackState callbackState,
                                    String networkName, String address) {
        EXECUTOR_CLIENT.execute(() -> {
            try {
                Log.d(TAG, "BRCryptoCWMEthGetEtherBalanceCallback");

                Optional<System> optSystem = getSystem(context);
                if (optSystem.isPresent()) {
                    System system = optSystem.get();

                    Optional<WalletManager> optWalletManager = system.getWalletManager(coreWalletManager);
                    if (optWalletManager.isPresent()) {
                        WalletManager walletManager = optWalletManager.get();

                        system.query.getBalanceAsEth(networkName, address, new CompletionHandler<String, QueryError>() {
                            @Override
                            public void handleData(String balance) {
                                Log.d(TAG, "BRCryptoCWMEthGetEtherBalanceCallback: succeeded");
                                walletManager.getCoreBRCryptoWalletManager().announceGetBalanceSuccess(callbackState, balance);
                            }

                            @Override
                            public void handleError(QueryError error) {
                                Log.e(TAG, "BRCryptoCWMEthGetEtherBalanceCallback: failed", error);
                                walletManager.getCoreBRCryptoWalletManager().announceGetBalanceFailure(callbackState);
                            }
                        });

                    } else {
                        Log.e(TAG, "BRCryptoCWMEthGetEtherBalanceCallback: missing manager");
                        coreWalletManager.announceGetBalanceFailure(callbackState);
                    }

                } else {
                    Log.e(TAG, "BRCryptoCWMEthGetEtherBalanceCallback: missing system");
                    coreWalletManager.announceGetBalanceFailure(callbackState);
                }
            } finally {
                coreWalletManager.give();
            }
        });
    }

    private static void ethGetTokenBalance(Cookie context, BRCryptoWalletManager coreWalletManager, BRCryptoCWMClientCallbackState callbackState,
                                    String networkName, String address, String tokenAddress) {
        EXECUTOR_CLIENT.execute(() -> {
            try {
                Log.d(TAG, "BRCryptoCWMEthGetTokenBalanceCallback");

                Optional<System> optSystem = getSystem(context);
                if (optSystem.isPresent()) {
                    System system = optSystem.get();

                    Optional<WalletManager> optWalletManager = system.getWalletManager(coreWalletManager);
                    if (optWalletManager.isPresent()) {
                        WalletManager walletManager = optWalletManager.get();

                        system.query.getBalanceAsTok(networkName, address, tokenAddress, new CompletionHandler<String, QueryError>() {
                            @Override
                            public void handleData(String balance) {
                                Log.d(TAG, "BRCryptoCWMEthGetTokenBalanceCallback: succeeded");
                                walletManager.getCoreBRCryptoWalletManager().announceGetBalanceSuccess(callbackState, balance);
                            }

                            @Override
                            public void handleError(QueryError error) {
                                Log.e(TAG, "BRCryptoCWMEthGetTokenBalanceCallback: failed", error);
                                walletManager.getCoreBRCryptoWalletManager().announceGetBalanceFailure(callbackState);
                            }
                        });

                    } else {
                        Log.e(TAG, "BRCryptoCWMEthGetTokenBalanceCallback: missing manager");
                        coreWalletManager.announceGetBalanceFailure(callbackState);
                    }

                } else {
                    Log.e(TAG, "BRCryptoCWMEthGetTokenBalanceCallback: missing system");
                    coreWalletManager.announceGetBalanceFailure(callbackState);
                }
            } finally {
                coreWalletManager.give();
            }
        });
    }

    private static void ethGetGasPrice(Cookie context, BRCryptoWalletManager coreWalletManager, BRCryptoCWMClientCallbackState callbackState,
                                String networkName) {
        EXECUTOR_CLIENT.execute(() -> {
            try {
                Log.d(TAG, "BRCryptoCWMEthGetGasPriceCallback");

                Optional<System> optSystem = getSystem(context);
                if (optSystem.isPresent()) {
                    System system = optSystem.get();

                    Optional<WalletManager> optWalletManager = system.getWalletManager(coreWalletManager);
                    if (optWalletManager.isPresent()) {
                        WalletManager walletManager = optWalletManager.get();

                        system.query.getGasPriceAsEth(networkName, new CompletionHandler<String, QueryError>() {
                            @Override
                            public void handleData(String gasPrice) {
                                Log.d(TAG, "BRCryptoCWMEthGetGasPriceCallback: succeeded");
                                walletManager.getCoreBRCryptoWalletManager().announceGetGasPriceSuccess(callbackState, gasPrice);
                            }

                            @Override
                            public void handleError(QueryError error) {
                                Log.e(TAG, "BRCryptoCWMEthGetGasPriceCallback: failed", error);
                                walletManager.getCoreBRCryptoWalletManager().announceGetGasPriceFailure(callbackState);
                            }
                        });

                    } else {
                        Log.e(TAG, "BRCryptoCWMEthGetGasPriceCallback: missing manager");
                        coreWalletManager.announceGetGasPriceFailure(callbackState);
                    }

                } else {
                    Log.e(TAG, "BRCryptoCWMEthGetGasPriceCallback: missing sytem");
                    coreWalletManager.announceGetGasPriceFailure(callbackState);
                }
            } finally {
                coreWalletManager.give();
            }
        });
    }

    private static void ethEstimateGas(Cookie context, BRCryptoWalletManager coreWalletManager, BRCryptoCWMClientCallbackState callbackState,
                                String networkName, String from, String to, String amount, String gasPrice, String data) {
        EXECUTOR_CLIENT.execute(() -> {
            try {
                Log.d(TAG, "BRCryptoCWMEthEstimateGasCallback");

                Optional<System> optSystem = getSystem(context);
                if (optSystem.isPresent()) {
                    System system = optSystem.get();

                    Optional<WalletManager> optWalletManager = system.getWalletManager(coreWalletManager);
                    if (optWalletManager.isPresent()) {
                        WalletManager walletManager = optWalletManager.get();

                        system.query.getGasEstimateAsEth(networkName, from, to, amount, data, new CompletionHandler<String, QueryError>() {
                            @Override
                            public void handleData(String gasEstimate) {
                                Log.d(TAG, "BRCryptoCWMEthEstimateGasCallback: succeeded");
                                walletManager.getCoreBRCryptoWalletManager().announceGetGasEstimateSuccess(callbackState, gasEstimate, gasPrice);
                            }

                            @Override
                            public void handleError(QueryError error) {
                                Log.e(TAG, "BRCryptoCWMEthEstimateGasCallback: failed", error);
                                walletManager.getCoreBRCryptoWalletManager().announceGetGasEstimateFailure(callbackState, BRCryptoStatus.CRYPTO_ERROR_NODE_NOT_CONNECTED);
                            }
                        });

                    } else {
                        // using the CRYPTO_ERROR_FAILED status code as this represents a situation where the system that this estimation
                        // was queued for, is now GC'ed. As a result, no one is really listening for this estimation so return an error
                        // code indicating failure and leave it at that.
                        Log.e(TAG, "BRCryptoCWMEthEstimateGasCallback: missing manager");
                        coreWalletManager.announceGetGasEstimateFailure(callbackState, BRCryptoStatus.CRYPTO_ERROR_FAILED);
                    }

                } else {
                    // using the CRYPTO_ERROR_FAILED status code as this represents a situation where the system that this estimation
                    // was queued for, is now GC'ed. As a result, no one is really listening for this estimation so return an error
                    // code indicating failure and leave it at that.
                    Log.e(TAG, "BRCryptoCWMEthEstimateGasCallback: missing system");
                    coreWalletManager.announceGetGasEstimateFailure(callbackState, BRCryptoStatus.CRYPTO_ERROR_FAILED);
                }
            } finally {
                coreWalletManager.give();
            }
        });
    }

    private static void ethSubmitTransaction(Cookie context, BRCryptoWalletManager coreWalletManager, BRCryptoCWMClientCallbackState callbackState,
                                      String networkName, String transaction) {
        EXECUTOR_CLIENT.execute(() -> {
            try {
                Log.d(TAG, "BRCryptoCWMEthSubmitTransactionCallback");

                Optional<System> optSystem = getSystem(context);
                if (optSystem.isPresent()) {
                    System system = optSystem.get();

                    Optional<WalletManager> optWalletManager = system.getWalletManager(coreWalletManager);
                    if (optWalletManager.isPresent()) {
                        WalletManager walletManager = optWalletManager.get();

                        system.query.submitTransactionAsEth(networkName, transaction, new CompletionHandler<String, QueryError>() {
                            @Override
                            public void handleData(String hash) {
                                Log.d(TAG, "BRCryptoCWMEthSubmitTransactionCallback: succeeded");
                                walletManager.getCoreBRCryptoWalletManager().announceSubmitTransferSuccess(callbackState, hash);
                            }

                            @Override
                            public void handleError(QueryError error) {
                                Log.e(TAG, "BRCryptoCWMEthSubmitTransactionCallback: failed", error);
                                walletManager.getCoreBRCryptoWalletManager().announceSubmitTransferFailure(callbackState);
                            }
                        });

                    } else {
                        Log.e(TAG, "BRCryptoCWMEthSubmitTransactionCallback: missing manager");
                        coreWalletManager.announceSubmitTransferFailure(callbackState);
                    }

                } else {
                    Log.e(TAG, "BRCryptoCWMEthSubmitTransactionCallback: missing system");
                    coreWalletManager.announceSubmitTransferFailure(callbackState);
                }
            } finally {
                coreWalletManager.give();
            }
        });
    }

    private static void ethGetTransactions(Cookie context, BRCryptoWalletManager coreWalletManager, BRCryptoCWMClientCallbackState callbackState,
                                    String networkName, String address, long begBlockNumber, long endBlockNumber) {
        EXECUTOR_CLIENT.execute(() -> {
            try {
                Log.d(TAG, String.format("BRCryptoCWMEthGetTransactionsCallback (%s -> %s)", begBlockNumber, endBlockNumber));

                Optional<System> optSystem = getSystem(context);
                if (optSystem.isPresent()) {
                    System system = optSystem.get();

                    Optional<WalletManager> optWalletManager = system.getWalletManager(coreWalletManager);
                    if (optWalletManager.isPresent()) {
                        WalletManager walletManager = optWalletManager.get();

                        system.query.getTransactionsAsEth(networkName, address, UnsignedLong.fromLongBits(begBlockNumber),
                                UnsignedLong.fromLongBits(endBlockNumber), new CompletionHandler<List<EthTransaction>, QueryError>() {
                                    @Override
                                    public void handleData(List<EthTransaction> transactions) {
                                        Log.d(TAG, "BRCryptoCWMEthGetTransactionsCallback: succeeded");
                                        for (EthTransaction tx : transactions) {
                                            walletManager.getCoreBRCryptoWalletManager().announceGetTransactionsItemEth(
                                                    callbackState,
                                                    tx.getHash(),
                                                    tx.getSourceAddr(),
                                                    tx.getTargetAddr(),
                                                    tx.getContractAddr(),
                                                    tx.getAmount(),
                                                    tx.getGasLimit(),
                                                    tx.getGasPrice(),
                                                    tx.getData(),
                                                    tx.getNonce(),
                                                    tx.getGasUsed(),
                                                    tx.getBlockNumber(),
                                                    tx.getBlockHash(),
                                                    tx.getBlockConfirmations(),
                                                    tx.getBlockTransacionIndex(),
                                                    tx.getBlockTimestamp(),
                                                    tx.getIsError());
                                        }
                                        walletManager.getCoreBRCryptoWalletManager().announceGetTransactionsComplete(callbackState, true);
                                    }

                                    @Override
                                    public void handleError(QueryError error) {
                                        Log.e(TAG, "BRCryptoCWMEthGetTransactionsCallback: failed", error);
                                        walletManager.getCoreBRCryptoWalletManager().announceGetTransactionsComplete(callbackState, false);
                                    }
                                });

                    } else {
                        Log.e(TAG, "BRCryptoCWMEthGetTransactionsCallback: missing manager");
                        coreWalletManager.announceGetTransactionsComplete(callbackState, false);
                    }

                } else {
                    Log.e(TAG, "BRCryptoCWMEthGetTransactionsCallback: missing system");
                    coreWalletManager.announceGetTransactionsComplete(callbackState, false);
                }
            } finally {
                coreWalletManager.give();
            }
        });
    }

    private static void ethGetLogs(Cookie context, BRCryptoWalletManager coreWalletManager, BRCryptoCWMClientCallbackState callbackState,
                            String networkName, String contract, String address, String event, long begBlockNumber,
                            long endBlockNumber) {
        EXECUTOR_CLIENT.execute(() -> {
            try {
                Log.d(TAG, String.format("BRCryptoCWMEthGetLogsCallback (%s -> %s)", begBlockNumber, endBlockNumber));

                Optional<System> optSystem = getSystem(context);
                if (optSystem.isPresent()) {
                    System system = optSystem.get();

                    Optional<WalletManager> optWalletManager = system.getWalletManager(coreWalletManager);
                    if (optWalletManager.isPresent()) {
                        WalletManager walletManager = optWalletManager.get();

                        system.query.getLogsAsEth(networkName, contract, address, event, UnsignedLong.fromLongBits(begBlockNumber),
                                UnsignedLong.fromLongBits(endBlockNumber), new CompletionHandler<List<EthLog>, QueryError>() {
                                    @Override
                                    public void handleData(List<EthLog> logs) {
                                        Log.d(TAG, "BRCryptoCWMEthGetLogsCallback: succeeded");
                                        for (EthLog log : logs) {
                                            walletManager.getCoreBRCryptoWalletManager().announceGetLogsItem(
                                                    callbackState,
                                                    log.getHash(),
                                                    log.getContract(),
                                                    log.getTopics(),
                                                    log.getData(),
                                                    log.getGasPrice(),
                                                    log.getGasUsed(),
                                                    log.getLogIndex(),
                                                    log.getBlockNumber(),
                                                    log.getBlockTransactionIndex(),
                                                    log.getBlockTimestamp());
                                        }
                                        walletManager.getCoreBRCryptoWalletManager().announceGetLogsComplete(callbackState, true);
                                    }

                                    @Override
                                    public void handleError(QueryError error) {
                                        Log.e(TAG, "BRCryptoCWMEthGetLogsCallback: failed", error);
                                        walletManager.getCoreBRCryptoWalletManager().announceGetLogsComplete(callbackState, false);
                                    }
                                });

                    } else {
                        Log.e(TAG, "BRCryptoCWMEthGetLogsCallback: missing manager");
                        coreWalletManager.announceGetLogsComplete(callbackState, false);
                    }

                } else {
                    Log.e(TAG, "BRCryptoCWMEthGetLogsCallback: missing system");
                    coreWalletManager.announceGetLogsComplete(callbackState, false);
                }
            } finally {
                coreWalletManager.give();
            }
        });
    }

    private static void ethGetBlocks(Cookie context, BRCryptoWalletManager coreWalletManager, BRCryptoCWMClientCallbackState callbackState,
                              String networkName, String address, int interests, long blockNumberStart,
                              long blockNumberStop) {
        EXECUTOR_CLIENT.execute(() -> {
            try {
                Log.d(TAG, "BRCryptoCWMEthGetBlocksCallback");

                Optional<System> optSystem = getSystem(context);
                if (optSystem.isPresent()) {
                    System system = optSystem.get();

                    Optional<WalletManager> optWalletManager = system.getWalletManager(coreWalletManager);
                    if (optWalletManager.isPresent()) {
                        WalletManager walletManager = optWalletManager.get();

                        system.query.getBlocksAsEth(networkName, address, UnsignedInteger.fromIntBits(interests),
                                UnsignedLong.fromLongBits(blockNumberStart), UnsignedLong.fromLongBits(blockNumberStop),
                                new CompletionHandler<List<UnsignedLong>, QueryError>() {
                                    @Override
                                    public void handleData(List<UnsignedLong> blocks) {
                                        Log.d(TAG, "BRCryptoCWMEthGetBlocksCallback: succeeded");
                                        walletManager.getCoreBRCryptoWalletManager().announceGetBlocksSuccess(callbackState, blocks);
                                    }

                                    @Override
                                    public void handleError(QueryError error) {
                                        Log.e(TAG, "BRCryptoCWMEthGetBlocksCallback: failed", error);
                                        walletManager.getCoreBRCryptoWalletManager().announceGetBlocksFailure(callbackState);
                                    }
                                });

                    } else {
                        Log.e(TAG, "BRCryptoCWMEthGetBlocksCallback: missing manager");
                        coreWalletManager.announceGetBlocksFailure(callbackState);
                    }

                } else {
                    Log.e(TAG, "BRCryptoCWMEthGetBlocksCallback: missing system");
                    coreWalletManager.announceGetBlocksFailure(callbackState);
                }
            } finally {
                coreWalletManager.give();
            }
        });
    }

    private static void ethGetTokens(Cookie context, BRCryptoWalletManager coreWalletManager, BRCryptoCWMClientCallbackState callbackState) {
        EXECUTOR_CLIENT.execute(() -> {
            try {
                Log.d(TAG, "BREthereumClientHandlerGetTokens");

                Optional<System> optSystem = getSystem(context);
                if (optSystem.isPresent()) {
                    System system = optSystem.get();

                    Optional<WalletManager> optWalletManager = system.getWalletManager(coreWalletManager);
                    if (optWalletManager.isPresent()) {
                        WalletManager walletManager = optWalletManager.get();

                        system.query.getTokensAsEth(new CompletionHandler<List<EthToken>, QueryError>() {
                            @Override
                            public void handleData(List<EthToken> tokens) {
                                Log.d(TAG, "BREthereumClientHandlerGetTokens: succeeded");
                                for (EthToken token : tokens) {
                                    walletManager.getCoreBRCryptoWalletManager().announceGetTokensItem(
                                            callbackState,
                                            token.getAddress(),
                                            token.getSymbol(),
                                            token.getName(),
                                            token.getDescription(),
                                            token.getDecimals(),
                                            token.getDefaultGasLimit().orNull(),
                                            token.getDefaultGasPrice().orNull());
                                }
                                walletManager.getCoreBRCryptoWalletManager().announceGetTokensComplete(callbackState, true);
                            }

                            @Override
                            public void handleError(QueryError error) {
                                Log.e(TAG, "BREthereumClientHandlerGetTokens: failed", error);
                                walletManager.getCoreBRCryptoWalletManager().announceGetTokensComplete(callbackState, false);
                            }
                        });

                    } else {
                        Log.e(TAG, "BREthereumClientHandlerGetTokens: missing manager");
                        coreWalletManager.announceGetTokensComplete(callbackState, false);
                    }

                } else {
                    Log.e(TAG, "BREthereumClientHandlerGetTokens: missing system");
                    coreWalletManager.announceGetTokensComplete(callbackState, false);
                }
            } finally {
                coreWalletManager.give();
            }
        });
    }

    private static void ethGetBlockNumber(Cookie context, BRCryptoWalletManager coreWalletManager, BRCryptoCWMClientCallbackState callbackState,
                                   String networkName) {
        EXECUTOR_CLIENT.execute(() -> {
            try {
                Log.d(TAG, "BRCryptoCWMEthGetBlockNumberCallback");

                Optional<System> optSystem = getSystem(context);
                if (optSystem.isPresent()) {
                    System system = optSystem.get();

                    Optional<WalletManager> optWalletManager = system.getWalletManager(coreWalletManager);
                    if (optWalletManager.isPresent()) {
                        WalletManager walletManager = optWalletManager.get();

                        system.query.getBlockNumberAsEth(networkName, new CompletionHandler<String, QueryError>() {
                            @Override
                            public void handleData(String number) {
                                Log.d(TAG, "BRCryptoCWMEthGetBlockNumberCallback: succeeded");
                                walletManager.getCoreBRCryptoWalletManager().announceGetBlockNumberSuccess(callbackState, number);
                            }

                            @Override
                            public void handleError(QueryError error) {
                                Log.e(TAG, "BRCryptoCWMEthGetBlockNumberCallback: failed", error);
                                walletManager.getCoreBRCryptoWalletManager().announceGetBlockNumberFailure(callbackState);
                            }
                        });

                    } else {
                        Log.e(TAG, "BRCryptoCWMEthGetBlockNumberCallback: missing manager");
                        coreWalletManager.announceGetBlockNumberFailure(callbackState);
                    }

                } else {
                    Log.e(TAG, "BRCryptoCWMEthGetBlockNumberCallback: missing system");
                    coreWalletManager.announceGetBlockNumberFailure(callbackState);
                }
            } finally {
                coreWalletManager.give();
            }
        });
    }

    private static void ethGetNonce(Cookie context, BRCryptoWalletManager coreWalletManager, BRCryptoCWMClientCallbackState callbackState,
                             String networkName, String address) {
        EXECUTOR_CLIENT.execute(() -> {
            try {
                Log.d(TAG, "BRCryptoCWMEthGetNonceCallback");

                Optional<System> optSystem = getSystem(context);
                if (optSystem.isPresent()) {
                    System system = optSystem.get();

                    Optional<WalletManager> optWalletManager = system.getWalletManager(coreWalletManager);
                    if (optWalletManager.isPresent()) {
                        WalletManager walletManager = optWalletManager.get();

                        system.query.getNonceAsEth(networkName, address, new CompletionHandler<String, QueryError>() {
                            @Override
                            public void handleData(String nonce) {
                                Log.d(TAG, "BRCryptoCWMEthGetNonceCallback: succeeded");
                                walletManager.getCoreBRCryptoWalletManager().announceGetNonceSuccess(callbackState, address, nonce);
                            }

                            @Override
                            public void handleError(QueryError error) {
                                Log.e(TAG, "BRCryptoCWMEthGetNonceCallback: failed", error);
                                walletManager.getCoreBRCryptoWalletManager().announceGetNonceFailure(callbackState);
                            }
                        });

                    } else {
                        Log.e(TAG, "BRCryptoCWMEthGetNonceCallback: missing manager");
                        coreWalletManager.announceGetNonceFailure(callbackState);
                    }

                } else {
                    Log.e(TAG, "BRCryptoCWMEthGetNonceCallback: missing system");
                    coreWalletManager.announceGetNonceFailure(callbackState);
                }
            } finally {
                coreWalletManager.give();
            }
        });
    }

    // GEN client

    private static void genGetBlockNumber(Cookie context, BRCryptoWalletManager coreWalletManager, BRCryptoCWMClientCallbackState callbackState) {
        EXECUTOR_CLIENT.execute(() -> {
            try {
                Log.d(TAG, "BRCryptoCWMGenGetBlockNumberCallback");

                Optional<System> optSystem = getSystem(context);
                if (optSystem.isPresent()) {
                    System system = optSystem.get();

                    Optional<WalletManager> optWalletManager = system.getWalletManager(coreWalletManager);
                    if (optWalletManager.isPresent()) {
                        WalletManager walletManager = optWalletManager.get();

                        system.query.getBlockchain(walletManager.getNetwork().getUids(), new CompletionHandler<Blockchain, QueryError>() {
                            @Override
                            public void handleData(Blockchain blockchain) {
                                Optional<UnsignedLong> maybeBlockHeight = blockchain.getBlockHeight();
                                if (maybeBlockHeight.isPresent()) {
                                    UnsignedLong blockchainHeight = maybeBlockHeight.get();
                                    Log.d(TAG, String.format("BRCryptoCWMGenGetBlockNumberCallback: succeeded (%s)", blockchainHeight));
                                    walletManager.getCoreBRCryptoWalletManager().announceGetBlockNumberSuccess(callbackState, blockchainHeight);
                                } else {
                                    Log.e(TAG, "BRCryptoCWMGenGetBlockNumberCallback: failed with missing block height");
                                    walletManager.getCoreBRCryptoWalletManager().announceGetBlockNumberFailure(callbackState);
                                }
                            }

                            @Override
                            public void handleError(QueryError error) {
                                Log.e(TAG, "BRCryptoCWMGenGetBlockNumberCallback: failed", error);
                                walletManager.getCoreBRCryptoWalletManager().announceGetBlockNumberFailure(callbackState);
                            }
                        });

                    } else {
                        Log.e(TAG, "BRCryptoCWMGenGetBlockNumberCallback: missing manager");
                        coreWalletManager.announceGetBlockNumberFailure(callbackState);
                    }

                } else {
                    Log.e(TAG, "BRCryptoCWMGenGetBlockNumberCallback: missing system");
                    coreWalletManager.announceGetBlockNumberFailure(callbackState);
                }
            } finally {
                coreWalletManager.give();
            }
        });
    }

    private static void genGetTransactions(Cookie context, BRCryptoWalletManager coreWalletManager, BRCryptoCWMClientCallbackState callbackState,
                                           String address, long begBlockNumber, long endBlockNumber) {
        EXECUTOR_CLIENT.execute(() -> {
            try {
                UnsignedLong begBlockNumberUnsigned = UnsignedLong.fromLongBits(begBlockNumber);
                UnsignedLong endBlockNumberUnsigned = UnsignedLong.fromLongBits(endBlockNumber);

                Log.d(TAG, String.format("BRCryptoCWMGenGetTransactionsCallback (%s -> %s)", begBlockNumberUnsigned, endBlockNumberUnsigned));

                Optional<System> optSystem = getSystem(context);
                if (optSystem.isPresent()) {
                    System system = optSystem.get();

                    Optional<WalletManager> optWalletManager = system.getWalletManager(coreWalletManager);
                    if (optWalletManager.isPresent()) {
                        WalletManager walletManager = optWalletManager.get();

                        system.query.getTransactions(walletManager.getNetwork().getUids(), Collections.singletonList(address), begBlockNumberUnsigned,
                                endBlockNumberUnsigned, true,
                                false, new CompletionHandler<List<Transaction>, QueryError>() {
                                    @Override
                                    public void handleData(List<Transaction> transactions) {
                                        Log.d(TAG, "BRCryptoCWMGenGetTransactionsCallback  received transactions");

                                        for (Transaction transaction : transactions) {
                                            Optional<byte[]> optRaw = transaction.getRaw();
                                            if (!optRaw.isPresent()) {
                                                Log.e(TAG, "BRCryptoCWMGenGetTransactionsCallback  completing with missing raw bytes");
                                                walletManager.getCoreBRCryptoWalletManager().announceGetTransactionsComplete(callbackState, false);
                                                return;
                                            }

                                            UnsignedLong blockHeight = transaction.getBlockHeight().or(UnsignedLong.ZERO);
                                            UnsignedLong timestamp =
                                                    transaction.getTimestamp().transform(Utilities::dateAsUnixTimestamp).or(UnsignedLong.ZERO);
                                            Log.d(TAG,
                                                    "BRCryptoCWMGenGetTransactionsCallback  announcing " + transaction.getId());
                                            walletManager.getCoreBRCryptoWalletManager().announceGetTransactionsItemGen(callbackState, optRaw.get(), timestamp, blockHeight);
                                        }

                                        Log.d(TAG, "BRCryptoCWMGenGetTransactionsCallback : complete");
                                        walletManager.getCoreBRCryptoWalletManager().announceGetTransactionsComplete(callbackState, true);
                                    }

                                    @Override
                                    public void handleError(QueryError error) {
                                        Log.e(TAG, "BRCryptoCWMGenGetTransactionsCallback  received an error, completing with failure", error);
                                        walletManager.getCoreBRCryptoWalletManager().announceGetTransactionsComplete(callbackState, false);
                                    }
                                });

<<<<<<< HEAD
        Optional<System> optSystem = getSystem(context);
        if (optSystem.isPresent()) {
            optSystem.get().query.getTransactions(
                    coreWalletManager.getNetwork().getUids(),
                    Collections.singletonList(address),
                    begBlockNumberUnsigned.equals(BRConstants.BLOCK_HEIGHT_UNBOUND) ? null : begBlockNumberUnsigned,
                    endBlockNumberUnsigned.equals(BRConstants.BLOCK_HEIGHT_UNBOUND) ? null : endBlockNumberUnsigned,
                    true,
                    false,
                    new CompletionHandler<List<Transaction>, QueryError>() {
                        @Override
                        public void handleData(List<Transaction> transactions) {
                            Log.d(TAG, "BRCryptoCWMGenGetTransactionsCallback  received transactions");

                            for (Transaction transaction : transactions) {
                                Optional<byte[]> optRaw = transaction.getRaw();
                                if (!optRaw.isPresent()) {
                                    Log.e(TAG, "BRCryptoCWMGenGetTransactionsCallback  completing with missing raw bytes");
                                    coreWalletManager.announceGetTransactionsComplete(callbackState, false);
                                    return;
                                }

                                UnsignedLong blockHeight = transaction.getBlockHeight().or(UnsignedLong.ZERO);
                                UnsignedLong timestamp =
                                        transaction.getTimestamp().transform(Utilities::dateAsUnixTimestamp).or(UnsignedLong.ZERO);
                                Log.d(TAG,
                                        "BRCryptoCWMGenGetTransactionsCallback  announcing " + transaction.getId());
                                coreWalletManager.announceGetTransactionsItemGen(callbackState, optRaw.get(), timestamp, blockHeight);
                            }
=======
                    } else {
                        Log.e(TAG, "BRCryptoCWMGenGetTransactionsCallback : missing manager");
                        coreWalletManager.announceGetTransactionsComplete(callbackState, false);
                    }
>>>>>>> c77a2624

                } else {
                    Log.e(TAG, "BRCryptoCWMGenGetTransactionsCallback : missing system");
                    coreWalletManager.announceGetTransactionsComplete(callbackState, false);
                }
            } finally {
                coreWalletManager.give();
            }
        });
    }

    private static void genSubmitTransaction(Cookie context, BRCryptoWalletManager coreWalletManager, BRCryptoCWMClientCallbackState callbackState,
                                             byte[] transaction, String hashAsHex) {
        EXECUTOR_CLIENT.execute(() -> {
            try {
                Log.d(TAG, "BRCryptoCWMGenSubmitTransactionCallback");

                Optional<System> optSystem = getSystem(context);
                if (optSystem.isPresent()) {
                    System system = optSystem.get();

                    Optional<WalletManager> optWalletManager = system.getWalletManager(coreWalletManager);
                    if (optWalletManager.isPresent()) {
                        WalletManager walletManager = optWalletManager.get();

                        system.query.createTransaction(walletManager.getNetwork().getUids(), hashAsHex, transaction, new CompletionHandler<Void, QueryError>() {
                            @Override
                            public void handleData(Void data) {
                                Log.d(TAG, "BRCryptoCWMGenSubmitTransactionCallback: succeeded");
                                walletManager.getCoreBRCryptoWalletManager().announceSubmitTransferSuccess(callbackState);
                            }

                            @Override
                            public void handleError(QueryError error) {
                                Log.e(TAG, "BRCryptoCWMGenSubmitTransactionCallback: failed", error);
                                walletManager.getCoreBRCryptoWalletManager().announceSubmitTransferFailure(callbackState);
                            }
                        });

                    } else {
                        Log.e(TAG, "BRCryptoCWMGenSubmitTransactionCallback: missing manager");
                        coreWalletManager.announceSubmitTransferFailure(callbackState);
                    }

                } else {
                    Log.e(TAG, "BRCryptoCWMGenSubmitTransactionCallback: missing system");
                    coreWalletManager.announceSubmitTransferFailure(callbackState);
                }
            } finally {
                coreWalletManager.give();
            }
        });
    }
}<|MERGE_RESOLUTION|>--- conflicted
+++ resolved
@@ -23,6 +23,7 @@
 import com.breadwallet.corenative.crypto.BRCryptoWalletEvent;
 import com.breadwallet.corenative.crypto.BRCryptoWalletManager;
 import com.breadwallet.corenative.crypto.BRCryptoWalletManagerEvent;
+import com.breadwallet.corenative.support.BRConstants;
 import com.breadwallet.corenative.utility.Cookie;
 import com.breadwallet.crypto.AddressScheme;
 import com.breadwallet.crypto.TransferState;
@@ -1661,9 +1662,13 @@
                     if (optWalletManager.isPresent()) {
                         WalletManager walletManager = optWalletManager.get();
 
-                        system.query.getTransactions(walletManager.getNetwork().getUids(), addresses, begBlockNumberUnsigned,
-                                endBlockNumberUnsigned, true,
-                                false, new CompletionHandler<List<Transaction>, QueryError>() {
+                        system.query.getTransactions(walletManager.getNetwork().getUids(),
+                                addresses,
+                                begBlockNumberUnsigned.equals(BRConstants.BLOCK_HEIGHT_UNBOUND) ? null : begBlockNumberUnsigned,
+                                endBlockNumberUnsigned.equals(BRConstants.BLOCK_HEIGHT_UNBOUND) ? null : endBlockNumberUnsigned,
+                                true,
+                                false,
+                                new CompletionHandler<List<Transaction>, QueryError>() {
                                     @Override
                                     public void handleData(List<Transaction> transactions) {
                                         Log.d(TAG, "BRCryptoCWMBtcGetTransactionsCallback received transactions");
@@ -1695,45 +1700,10 @@
                                     }
                                 });
 
-<<<<<<< HEAD
-        Optional<System> optSystem = getSystem(context);
-        if (optSystem.isPresent()) {
-            int addressesCount = UnsignedInts.checkedCast(addrCount.longValue());
-            String[] addresses = addrs.getStringArray(0, addressesCount, "UTF-8");
-
-            optSystem.get().query.getTransactions(
-                    coreWalletManager.getNetwork().getUids(),
-                    Arrays.asList(addresses),
-                    begBlockNumberUnsigned.equals(BRConstants.BLOCK_HEIGHT_UNBOUND) ? null : begBlockNumberUnsigned,
-                    endBlockNumberUnsigned.equals(BRConstants.BLOCK_HEIGHT_UNBOUND) ? null : endBlockNumberUnsigned,
-                    true,
-                    false,
-                    new CompletionHandler<List<Transaction>, QueryError>() {
-                        @Override
-                        public void handleData(List<Transaction> transactions) {
-                            Log.d(TAG, "BRCryptoCWMBtcGetTransactionsCallback received transactions");
-
-                            for (Transaction transaction : transactions) {
-                                Optional<byte[]> optRaw = transaction.getRaw();
-                                if (!optRaw.isPresent()) {
-                                    Log.e(TAG, "BRCryptoCWMBtcGetTransactionsCallback completing with missing raw bytes");
-                                    coreWalletManager.announceGetTransactionsComplete(callbackState, false);
-                                    return;
-                                }
-
-                                UnsignedLong blockHeight = transaction.getBlockHeight().or(UnsignedLong.ZERO);
-                                UnsignedLong timestamp =
-                                        transaction.getTimestamp().transform(Utilities::dateAsUnixTimestamp).or(UnsignedLong.ZERO);
-                                Log.d(TAG,
-                                        "BRCryptoCWMBtcGetTransactionsCallback announcing " + transaction.getId());
-                                coreWalletManager.announceGetTransactionsItemBtc(callbackState, optRaw.get(), timestamp, blockHeight);
-                            }
-=======
                     } else {
                         Log.e(TAG, "BRCryptoCWMBtcGetTransactionsCallback: missing manager");
                         coreWalletManager.announceGetTransactionsComplete(callbackState, false);
                     }
->>>>>>> c77a2624
 
                 } else {
                     Log.e(TAG, "BRCryptoCWMBtcGetTransactionsCallback: missing system");
@@ -2387,9 +2357,14 @@
                     if (optWalletManager.isPresent()) {
                         WalletManager walletManager = optWalletManager.get();
 
-                        system.query.getTransactions(walletManager.getNetwork().getUids(), Collections.singletonList(address), begBlockNumberUnsigned,
-                                endBlockNumberUnsigned, true,
-                                false, new CompletionHandler<List<Transaction>, QueryError>() {
+                        system.query.getTransactions(
+                                walletManager.getNetwork().getUids(),
+                                Collections.singletonList(address),
+                                begBlockNumberUnsigned.equals(BRConstants.BLOCK_HEIGHT_UNBOUND) ? null : begBlockNumberUnsigned,
+                                endBlockNumberUnsigned.equals(BRConstants.BLOCK_HEIGHT_UNBOUND) ? null : endBlockNumberUnsigned,
+                                true,
+                                false,
+                                new CompletionHandler<List<Transaction>, QueryError>() {
                                     @Override
                                     public void handleData(List<Transaction> transactions) {
                                         Log.d(TAG, "BRCryptoCWMGenGetTransactionsCallback  received transactions");
@@ -2421,42 +2396,10 @@
                                     }
                                 });
 
-<<<<<<< HEAD
-        Optional<System> optSystem = getSystem(context);
-        if (optSystem.isPresent()) {
-            optSystem.get().query.getTransactions(
-                    coreWalletManager.getNetwork().getUids(),
-                    Collections.singletonList(address),
-                    begBlockNumberUnsigned.equals(BRConstants.BLOCK_HEIGHT_UNBOUND) ? null : begBlockNumberUnsigned,
-                    endBlockNumberUnsigned.equals(BRConstants.BLOCK_HEIGHT_UNBOUND) ? null : endBlockNumberUnsigned,
-                    true,
-                    false,
-                    new CompletionHandler<List<Transaction>, QueryError>() {
-                        @Override
-                        public void handleData(List<Transaction> transactions) {
-                            Log.d(TAG, "BRCryptoCWMGenGetTransactionsCallback  received transactions");
-
-                            for (Transaction transaction : transactions) {
-                                Optional<byte[]> optRaw = transaction.getRaw();
-                                if (!optRaw.isPresent()) {
-                                    Log.e(TAG, "BRCryptoCWMGenGetTransactionsCallback  completing with missing raw bytes");
-                                    coreWalletManager.announceGetTransactionsComplete(callbackState, false);
-                                    return;
-                                }
-
-                                UnsignedLong blockHeight = transaction.getBlockHeight().or(UnsignedLong.ZERO);
-                                UnsignedLong timestamp =
-                                        transaction.getTimestamp().transform(Utilities::dateAsUnixTimestamp).or(UnsignedLong.ZERO);
-                                Log.d(TAG,
-                                        "BRCryptoCWMGenGetTransactionsCallback  announcing " + transaction.getId());
-                                coreWalletManager.announceGetTransactionsItemGen(callbackState, optRaw.get(), timestamp, blockHeight);
-                            }
-=======
                     } else {
                         Log.e(TAG, "BRCryptoCWMGenGetTransactionsCallback : missing manager");
                         coreWalletManager.announceGetTransactionsComplete(callbackState, false);
                     }
->>>>>>> c77a2624
 
                 } else {
                     Log.e(TAG, "BRCryptoCWMGenGetTransactionsCallback : missing system");
