--- conflicted
+++ resolved
@@ -193,7 +193,12 @@
         }
     }
 
-<<<<<<< HEAD
+    /* package */
+    static UnsignedLong dateAsUnixTimestamp(Date date) {
+        long timestamp = TimeUnit.MILLISECONDS.toSeconds(date.getTime());
+        return timestamp > 0 ? UnsignedLong.valueOf(timestamp) : UnsignedLong.ZERO;
+    }
+
     private static Optional<String> utf8BytesToString(byte[] message) {
         int end = 0;
         int len = message.length;
@@ -201,11 +206,5 @@
             end++;
         }
         return end == 0 ? Optional.absent() : Optional.of(new String(message, 0, end, StandardCharsets.UTF_8));
-=======
-    /* package */
-    static UnsignedLong dateAsUnixTimestamp(Date date) {
-        long timestamp = TimeUnit.MILLISECONDS.toSeconds(date.getTime());
-        return timestamp > 0 ? UnsignedLong.valueOf(timestamp) : UnsignedLong.ZERO;
->>>>>>> 89751717
     }
 }