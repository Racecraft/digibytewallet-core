/*
 * Created by Michael Carrara <michael.carrara@breadwallet.com> on 5/31/18.
 * Copyright (c) 2018 Breadwinner AG.  All right reserved.
 *
 * See the LICENSE file at the project root for license information.
 * See the CONTRIBUTORS file at the project root for a list of contributors.
 */
package com.breadwallet.crypto.blockchaindb.models.bdb;

import android.support.annotation.Nullable;

import com.google.common.base.Optional;
import com.google.common.collect.ImmutableList;

import org.json.JSONArray;
import org.json.JSONException;
import org.json.JSONObject;

import java.util.ArrayList;
import java.util.List;

public class Currency {

    private static final String ADDRESS_INTERNAL = "__native__";

    private static final String ADDRESS_BRD_MAINNET = "0x558ec3152e2eb2174905cd19aea4e34a23de9ad6";
    private static final String ADDRESS_BRD_TESTNET = "0x7108ca7c4718efa810457f228305c9c71390931a";

    private static final String ADDRESS_EOS_MAINNET = "0x86fa049857e0209aa7d9e616f7eb3b3b78ecfdb0";

    public static final List<Currency> DEFAULT_CURRENCIES = ImmutableList.of(
            // Mainnet
            new Currency("Bitcoin", "Bitcoin", "btc", "native", "bitcoin-mainnet", null, true,
                    ImmutableList.of(CurrencyDenomination.BTC_SATOSHI, CurrencyDenomination.BTC_BITCOIN)),

            new Currency("Bitcoin-Cash", "Bitcoin Cash", "bch", "native", "bitcoin-cash-mainnet", null, true,
                    ImmutableList.of(CurrencyDenomination.BTC_SATOSHI, CurrencyDenomination.BCH_BITCOIN)),

            new Currency("Ethereum", "Ethereum", "eth", "native", "ethereum-mainnet", null, true,
                    ImmutableList.of(CurrencyDenomination.ETH_WEI, CurrencyDenomination.ETH_GWEI,
                            CurrencyDenomination.ETH_ETHER)),

            new Currency("BRD Token", "BRD Token", "brd", "erc20", "ethereum-mainnet", ADDRESS_BRD_MAINNET, true,
                    ImmutableList.of(CurrencyDenomination.BRD_INT, CurrencyDenomination.BRD_BRD)),

            new Currency("EOS Token", "EOS Token", "eos", "erc20", "ethereum-mainnet", ADDRESS_EOS_MAINNET, true,
                    ImmutableList.of(CurrencyDenomination.EOS_INT, CurrencyDenomination.EOS_EOS)),

            new Currency("Ripple", "Ripple", "xrp", "native", "ripple-mainnet", null, true,
                    ImmutableList.of(CurrencyDenomination.XRP_DROP, CurrencyDenomination.XRP_XRP)),

            // Testnet
            new Currency("Bitcoin-Testnet", "Bitcoin Test", "btc", "native", "bitcoin-testnet", null, true,
                    ImmutableList.of(CurrencyDenomination.BTC_SATOSHI, CurrencyDenomination.BTC_BITCOIN)),

            new Currency("Bitcoin-Cash-Testnet", "Bitcoin Cash Test", "bch", "native", "bitcoin-cash-testnet", null, true,
                    ImmutableList.of(CurrencyDenomination.BTC_SATOSHI, CurrencyDenomination.BCH_BITCOIN)),

            new Currency("Ethereum-Testnet", "Ethereum Testnet", "eth", "native", "ethereum-testnet", null, true,
                    ImmutableList.of(CurrencyDenomination.ETH_WEI, CurrencyDenomination.ETH_GWEI,
                            CurrencyDenomination.ETH_ETHER)),

<<<<<<< HEAD
            new Currency("BRD Token Testnet", "BRD Token Testnet", "brd", "erc20", "ethereum-testnet", ADDRESS_BRD_TESTNET, true,
=======
            new Currency("Ethereum-Rinkeby", "Ethereum Rinkeby", "eth", "native", "ethereum-rinkeby", null,
                    ImmutableList.of(CurrencyDenomination.ETH_WEI, CurrencyDenomination.ETH_GWEI,
                            CurrencyDenomination.ETH_ETHER)),

            new Currency("BRD Token Testnet", "BRD Token Testnet", "brd", "erc20", "ethereum-testnet", ADDRESS_BRD_TESTNET,
>>>>>>> 94202cd4
                    ImmutableList.of(CurrencyDenomination.BRD_INT, CurrencyDenomination.BRD_BRD)),

            new Currency("Ripple", "Ripple", "xrp", "native", "ripple-testnet", null, true,
                         ImmutableList.of(CurrencyDenomination.XRP_DROP, CurrencyDenomination.XRP_XRP))
    );

    public static Optional<Currency> asCurrency(JSONObject json) {
        // optional
        String address = json.optString("address", null);
        if (address.equals(ADDRESS_INTERNAL)) address = null;

        // required
        try {
            String id   = json.getString("currency_id");
            String name = json.getString("name");
            String code = json.getString("code");
            String type = json.getString("type");
            String blockchainId = json.getString("blockchain_id");

            JSONArray jsonDenominations = json.getJSONArray("denominations");
            Optional<List<CurrencyDenomination>> optionalDenominations = CurrencyDenomination.asDenominations(jsonDenominations);
            if (!optionalDenominations.isPresent()) return Optional.absent();
            List<CurrencyDenomination> denominations = optionalDenominations.get();

            boolean verified = json.getBoolean("verified");
            return Optional.of(new Currency(id, name, code, type, blockchainId, address, verified, denominations));

        } catch (JSONException e) {
            return Optional.absent();
        }
    }

    public static Optional<List<Currency>> asCurrencies(JSONArray json){
        List<Currency> currencies = new ArrayList<>();
        for (int i = 0; i < json.length(); i++) {
            JSONObject currencyObject = json.optJSONObject(i);
            if (currencyObject == null) {
                return Optional.absent();
            }

            Optional<Currency> optionalCurrency = Currency.asCurrency(currencyObject);
            if (!optionalCurrency.isPresent()) {
                return Optional.absent();
            }

            currencies.add(optionalCurrency.get());
        }
        return Optional.of(currencies);
    }

    private final String id;
    private final String name;
    private final String code;
    private final String type;
    private final String blockchainID;
    private final List<CurrencyDenomination> denominations;

    @Nullable
    private final String address;

    private final boolean verified;

    public Currency(String id, String name, String code, String type, String blockchainID, @Nullable String address, boolean verified,
                    List<CurrencyDenomination> denominations) {
        this.id = id;
        this.name = name;
        this.code = code;
        this.type = type;
        this.blockchainID = blockchainID;
        this.address = address;
        this.verified = verified;
        this.denominations = denominations;
    }

    public String getId() {
        return id;
    }

    public String getName() {
        return name;
    }

    public String getCode() {
        return code;
    }

    public String getType() {
        return type;
    }

    public String getBlockchainId() {
        return blockchainID;
    }

    public Optional<String> getAddress() {
        return Optional.fromNullable(address);
    }

    public boolean getVerified() {
        return verified;
    }

    public List<CurrencyDenomination> getDenominations() {
        return denominations;
    }
}<|MERGE_RESOLUTION|>--- conflicted
+++ resolved
@@ -60,16 +60,12 @@
                     ImmutableList.of(CurrencyDenomination.ETH_WEI, CurrencyDenomination.ETH_GWEI,
                             CurrencyDenomination.ETH_ETHER)),
 
-<<<<<<< HEAD
             new Currency("BRD Token Testnet", "BRD Token Testnet", "brd", "erc20", "ethereum-testnet", ADDRESS_BRD_TESTNET, true,
-=======
-            new Currency("Ethereum-Rinkeby", "Ethereum Rinkeby", "eth", "native", "ethereum-rinkeby", null,
+                    ImmutableList.of(CurrencyDenomination.BRD_INT, CurrencyDenomination.BRD_BRD)),
+
+            new Currency("Ethereum-Rinkeby", "Ethereum Rinkeby", "eth", "native", "ethereum-rinkeby", null, true,
                     ImmutableList.of(CurrencyDenomination.ETH_WEI, CurrencyDenomination.ETH_GWEI,
                             CurrencyDenomination.ETH_ETHER)),
-
-            new Currency("BRD Token Testnet", "BRD Token Testnet", "brd", "erc20", "ethereum-testnet", ADDRESS_BRD_TESTNET,
->>>>>>> 94202cd4
-                    ImmutableList.of(CurrencyDenomination.BRD_INT, CurrencyDenomination.BRD_BRD)),
 
             new Currency("Ripple", "Ripple", "xrp", "native", "ripple-testnet", null, true,
                          ImmutableList.of(CurrencyDenomination.XRP_DROP, CurrencyDenomination.XRP_XRP))
