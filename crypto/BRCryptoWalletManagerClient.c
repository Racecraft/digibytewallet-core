//
//  BRCryptoWalletManagerClient.c
//  BRCrypto
//
//  Created by Michael Carrara on 6/19/19.
//  Copyright © 2019 breadwallet. All rights reserved.
//
//  See the LICENSE file at the project root for license information.
//  See the CONTRIBUTORS file at the project root for a list of contributors.

#include <errno.h>
#include <math.h>  // round()

#include "BRCryptoBase.h"
#include "BRCryptoStatus.h"
<<<<<<< HEAD
#include "BRCryptoPrivate.h"
#include "BRCryptoNetwork.h"
=======
#include "BRCryptoNetworkP.h"
#include "BRCryptoFeeBasisP.h"
#include "BRCryptoTransferP.h"
#include "BRCryptoWalletP.h"

#include "BRCryptoPrivate.h" // cryptoStatusFromETH

>>>>>>> 61e0c532
#include "BRCryptoWalletManager.h"
#include "BRCryptoWalletManagerClient.h"
#include "BRCryptoWalletManagerP.h"

#include "bitcoin/BRWalletManager.h"
#include "ethereum/BREthereum.h"
#include "support/BRBase.h"

typedef enum  {
    CWM_CALLBACK_TYPE_BTC_GET_BLOCK_NUMBER,
    CWM_CALLBACK_TYPE_BTC_GET_TRANSACTIONS,
    CWM_CALLBACK_TYPE_BTC_SUBMIT_TRANSACTION,

    CWM_CALLBACK_TYPE_ETH_GET_BALANCE,
    CWM_CALLBACK_TYPE_ETH_GET_GAS_PRICE,
    CWM_CALLBACK_TYPE_ETH_ESTIMATE_GAS,
    CWM_CALLBACK_TYPE_ETH_SUBMIT_TRANSACTION,
    CWM_CALLBACK_TYPE_ETH_GET_TRANSACTIONS,
    CWM_CALLBACK_TYPE_ETH_GET_LOGS,
    CWM_CALLBACK_TYPE_ETH_GET_BLOCKS,
    CWM_CALLBACK_TYPE_ETH_GET_TOKENS,
    CWM_CALLBACK_TYPE_ETH_GET_BLOCK_NUMBER,
    CWM_CALLBACK_TYPE_ETH_GET_NONCE,

    CWM_CALLBACK_TYPE_GEN_GET_BLOCK_NUMBER,
    CWM_CALLBACK_TYPE_GEN_GET_TRANSACTIONS,
    CWM_CALLBACK_TYPE_GEN_GET_TRANSFERS,
    CWM_CALLBACK_TYPE_GEN_SUBMIT_TRANSACTION,

} BRCryptoCWMCallbackType;

struct BRCryptoCWMClientCallbackStateRecord {
    BRCryptoCWMCallbackType type;
    union {
        struct {
            UInt256 txHash;
        } btcSubmit;
        struct {
            BREthereumWallet wid;
        } ethWithWallet;
        struct {
            BREthereumWallet wid;
            BREthereumCookie cookie;
        } ethWithWalletAndCookie;
        struct {
            BREthereumWallet wid;
            BREthereumTransfer tid;
        } ethWithTransaction;

        struct {
            BRGenericWallet wid;
        } genWithWallet;
        struct {
            BRGenericWallet wid;
            BRGenericTransfer tid;
        } genWithTransaction;
    } u;
    int rid;
};

/// MARK: - BTC Callbacks

static void
cwmGetBlockNumberAsBTC (BRWalletManagerClientContext context,
                        BRWalletManager manager,
                        int rid) {
    // Extract CWM, checking to make sure it still lives
    BRCryptoWalletManager cwm = cryptoWalletManagerTakeWeak(context);
    if (NULL == cwm) return;

    BRCryptoCWMClientCallbackState callbackState = calloc (1, sizeof(struct BRCryptoCWMClientCallbackStateRecord));
    callbackState->type = CWM_CALLBACK_TYPE_BTC_GET_BLOCK_NUMBER;
    callbackState->rid = rid;

    cwm->client.btc.funcGetBlockNumber (cwm->client.context,
                                        cryptoWalletManagerTake (cwm),
                                        callbackState);

    cryptoWalletManagerGive (cwm);
}

static void
cwmGetTransactionsAsBTC (BRWalletManagerClientContext context,
                         BRWalletManager manager,
                         OwnershipKept const char **addresses,
                         size_t addressCount,
                         uint64_t begBlockNumber,
                         uint64_t endBlockNumber,
                         int rid) {
    // Extract CWM, checking to make sure it still lives
    BRCryptoWalletManager cwm = cryptoWalletManagerTakeWeak(context);
    if (NULL == cwm) return;

    BRCryptoCWMClientCallbackState callbackState = calloc (1, sizeof(struct BRCryptoCWMClientCallbackStateRecord));
    callbackState->type = CWM_CALLBACK_TYPE_BTC_GET_TRANSACTIONS;
    callbackState->rid = rid;

    cwm->client.btc.funcGetTransactions (cwm->client.context,
                                         cryptoWalletManagerTake (cwm),
                                         callbackState,
                                         addresses,
                                         addressCount,
                                         begBlockNumber,
                                         endBlockNumber);

    cryptoWalletManagerGive (cwm);
}

static void
cwmSubmitTransactionAsBTC (BRWalletManagerClientContext context,
                           BRWalletManager manager,
                           BRWallet *wallet,
                           OwnershipKept uint8_t *transaction,
                           size_t transactionLength,
                           UInt256 transactionHash,
                           int rid) {
    // Extract CWM, checking to make sure it still lives
    BRCryptoWalletManager cwm = cryptoWalletManagerTakeWeak(context);
    if (NULL == cwm) return;

    BRCryptoCWMClientCallbackState callbackState = calloc (1, sizeof(struct BRCryptoCWMClientCallbackStateRecord));
    callbackState->type = CWM_CALLBACK_TYPE_BTC_SUBMIT_TRANSACTION;
    callbackState->u.btcSubmit.txHash = transactionHash;
    callbackState->rid = rid;

    UInt256 txHash = UInt256Reverse (transactionHash);
    char *hashAsHex = encodeHexCreate (NULL, txHash.u8, sizeof(txHash.u8));

    cwm->client.btc.funcSubmitTransaction (cwm->client.context,
                                           cryptoWalletManagerTake (cwm),
                                           callbackState,
                                           transaction,
                                           transactionLength,
                                           hashAsHex);

    free (hashAsHex);
    cryptoWalletManagerGive (cwm);
}

static void
cwmWalletManagerEventAsBTC (BRWalletManagerClientContext context,
                            OwnershipKept BRWalletManager btcManager,
                            BRWalletManagerEvent event) {
    // Extract CWM, checking to make sure it still lives
    BRCryptoWalletManager cwm = cryptoWalletManagerTakeWeak(context);
    if (NULL == cwm) return;

    // Avoid a race condition by ensuring cwm->u.btc
    if (NULL == cwm->u.btc) cwm->u.btc = btcManager;

    assert (BLOCK_CHAIN_TYPE_BTC == cwm->type);

    int needEvent = 1;
    BRCryptoWalletManagerEvent cwmEvent = { CRYPTO_WALLET_MANAGER_EVENT_CREATED };

    switch (event.type) {
        case BITCOIN_WALLET_MANAGER_CREATED: {
            // Demand a 'wallet'
            BRCryptoWallet wallet = cryptoWalletManagerFindWalletAsBTC (cwm, BRWalletManagerGetWallet (btcManager));
            assert (NULL != wallet);
            cryptoWalletGive (wallet);

            // Clear need for event as we propagate them here
            needEvent = 0;

            // Generate a CRYPTO wallet manager event for CREATED...
            cwm->listener.walletManagerEventCallback (cwm->listener.context,
                                                      cryptoWalletManagerTake (cwm),
                                                      (BRCryptoWalletManagerEvent) {
                                                          CRYPTO_WALLET_MANAGER_EVENT_CREATED
                                                      });

            // Generate a CRYPTO wallet event for CREATED...
            cwm->listener.walletEventCallback (cwm->listener.context,
                                               cryptoWalletManagerTake (cwm),
                                               cryptoWalletTake (cwm->wallet),
                                               (BRCryptoWalletEvent) {
                                                   CRYPTO_WALLET_EVENT_CREATED
                                               });

            // ... and then a CRYPTO wallet manager event for WALLET_ADDED
            cwm->listener.walletManagerEventCallback (cwm->listener.context,
                                                      cryptoWalletManagerTake (cwm),
                                                      (BRCryptoWalletManagerEvent) {
                                                          CRYPTO_WALLET_MANAGER_EVENT_WALLET_ADDED,
                                                          { .wallet = { cryptoWalletTake (cwm->wallet) }}
                                                      });
            break;
        }

        case BITCOIN_WALLET_MANAGER_CONNECTED: {
            BRCryptoWalletManagerState state = cryptoWalletManagerStateInit (CRYPTO_WALLET_MANAGER_STATE_CONNECTED);
            cwmEvent = (BRCryptoWalletManagerEvent) {
                CRYPTO_WALLET_MANAGER_EVENT_CHANGED,
                { .state = { cwm->state, state }}
            };
            cryptoWalletManagerSetState (cwm, state);
            break;
        }
        case BITCOIN_WALLET_MANAGER_DISCONNECTED: {
            BRCryptoWalletManagerState state = cryptoWalletManagerStateDisconnectedInit (event.u.disconnected.reason);
            cwmEvent = (BRCryptoWalletManagerEvent) {
                CRYPTO_WALLET_MANAGER_EVENT_CHANGED,
                { .state = { cwm->state, state }}
            };
            cryptoWalletManagerSetState (cwm, state);
            break;
        }
        case BITCOIN_WALLET_MANAGER_SYNC_STARTED: {
            cwmEvent = (BRCryptoWalletManagerEvent) {
                CRYPTO_WALLET_MANAGER_EVENT_SYNC_STARTED
            };
            cwm->listener.walletManagerEventCallback (cwm->listener.context,
                                                      cryptoWalletManagerTake (cwm),
                                                      cwmEvent);

            BRCryptoWalletManagerState state = cryptoWalletManagerStateInit (CRYPTO_WALLET_MANAGER_STATE_SYNCING);
            cwmEvent = (BRCryptoWalletManagerEvent) {
                CRYPTO_WALLET_MANAGER_EVENT_CHANGED,
                { .state = { cwm->state, state }}
            };
            cryptoWalletManagerSetState (cwm, state);
            break;
        }
        case BITCOIN_WALLET_MANAGER_SYNC_PROGRESS: {
            cwmEvent = (BRCryptoWalletManagerEvent) {
                CRYPTO_WALLET_MANAGER_EVENT_SYNC_CONTINUES,
                { .syncContinues = {
                    event.u.syncProgress.timestamp,
                    event.u.syncProgress.percentComplete
                }}
            };
            break;
        }
        case BITCOIN_WALLET_MANAGER_SYNC_STOPPED: {
            cwmEvent = (BRCryptoWalletManagerEvent) {
                CRYPTO_WALLET_MANAGER_EVENT_SYNC_STOPPED,
                { .syncStopped = {
                    event.u.syncStopped.reason,
                }}
            };
            cwm->listener.walletManagerEventCallback (cwm->listener.context,
                                                      cryptoWalletManagerTake (cwm),
                                                      cwmEvent);

            BRCryptoWalletManagerState state = cryptoWalletManagerStateInit (CRYPTO_WALLET_MANAGER_STATE_CONNECTED);
            cwmEvent = (BRCryptoWalletManagerEvent) {
                CRYPTO_WALLET_MANAGER_EVENT_CHANGED,
                { .state = { cwm->state, state }}
            };
            cryptoWalletManagerSetState (cwm, state);
            break;
        }
        case BITCOIN_WALLET_MANAGER_SYNC_RECOMMENDED: {
            cwmEvent = (BRCryptoWalletManagerEvent) {
                CRYPTO_WALLET_MANAGER_EVENT_SYNC_RECOMMENDED,
                { .syncRecommended = {
                    event.u.syncRecommended.depth,
                }}
            };
            break;
        }
        case BITCOIN_WALLET_MANAGER_BLOCK_HEIGHT_UPDATED: {
            cwmEvent = (BRCryptoWalletManagerEvent) {
                CRYPTO_WALLET_MANAGER_EVENT_BLOCK_HEIGHT_UPDATED,
                { .blockHeight = { event.u.blockHeightUpdated.value }}
            };
            BRCryptoNetwork network = cryptoWalletManagerGetNetwork (cwm);
            cryptoNetworkSetHeight (network, event.u.blockHeightUpdated.value);
            cryptoNetworkGive (network);
            break;
        }
    }

    if (needEvent)
        cwm->listener.walletManagerEventCallback (cwm->listener.context,
                                                  cryptoWalletManagerTake (cwm),
                                                  cwmEvent);

    cryptoWalletManagerGive (cwm);
}

static void
cwmWalletEventAsBTC (BRWalletManagerClientContext context,
                     OwnershipKept BRWalletManager btcManager,
                     OwnershipKept BRWallet *btcWallet,
                     BRWalletEvent event) {
    // Extract CWM, checking to make sure it still lives
    BRCryptoWalletManager cwm = cryptoWalletManagerTakeWeak(context);
    if (NULL == cwm) return;

    // Avoid a race condition by ensuring cwm->u.btc
    if (NULL == cwm->u.btc) cwm->u.btc = btcManager;

    assert (BLOCK_CHAIN_TYPE_BTC == cwm->type);

    switch (event.type) {
        case BITCOIN_WALLET_CREATED: {
            // Demand 'wallet'
            BRCryptoWallet wallet = cryptoWalletManagerFindWalletAsBTC (cwm, btcWallet);
            assert (NULL != wallet);

            cryptoWalletGive (wallet);
            break;
        }

        case BITCOIN_WALLET_BALANCE_UPDATED: {
            // Get `currency` (it is 'taken')
            BRCryptoCurrency currency = cryptoNetworkGetCurrency (cwm->network);

            // The balance value will be 'SATOSHI', so use the currency's base unit.
            BRCryptoUnit unit = cryptoNetworkGetUnitAsBase (cwm->network, currency);

            // Demand 'wallet'
            BRCryptoWallet wallet = cryptoWalletManagerFindWalletAsBTC (cwm, btcWallet);
            assert (NULL != wallet);

            // Get the amount (it is 'taken')
            BRCryptoAmount amount = cryptoAmountCreateInteger (event.u.balance.satoshi, unit); // taken

            // Generate BALANCE_UPDATED with 'amount' (taken)
            cwm->listener.walletEventCallback (cwm->listener.context,
                                               cryptoWalletManagerTake (cwm),
                                               cryptoWalletTake (wallet),
                                               (BRCryptoWalletEvent) {
                                                   CRYPTO_WALLET_EVENT_BALANCE_UPDATED,
                                                   { .balanceUpdated = { cryptoAmountTake (amount) }}
                                               });

            // ... and then a CRYPTO wallet manager event for WALLET_CHANGED
            cwm->listener.walletManagerEventCallback (cwm->listener.context,
                                                      cryptoWalletManagerTake (cwm),
                                                      (BRCryptoWalletManagerEvent) {
                                                          CRYPTO_WALLET_MANAGER_EVENT_WALLET_CHANGED,
                                                          { .wallet = { cryptoWalletTake (wallet) }}
                                                      });

            cryptoAmountGive (amount);
            cryptoWalletGive (wallet);
            cryptoUnitGive (unit);
            cryptoCurrencyGive (currency);
            break;
        }

        case BITCOIN_WALLET_FEE_PER_KB_UPDATED: {
            // Demand 'wallet'
            BRCryptoWallet wallet = cryptoWalletManagerFindWalletAsBTC (cwm, btcWallet);
            assert (NULL != wallet);

            // Use the wallet's fee unit
            BRCryptoUnit feeUnit = cryptoWalletGetUnitForFee(wallet);

            // Create the fee basis using a default transaction size, in bytes, and the new fee per KB
            BRCryptoFeeBasis feeBasis = cryptoFeeBasisCreateAsBTC (feeUnit,
                                                                   (uint32_t) event.u.feePerKb.value,
                                                                   1000);

            // Generate FEE_BASIS_UPDATED for default fee basis change
            cwm->listener.walletEventCallback (cwm->listener.context,
                                               cryptoWalletManagerTake (cwm),
                                               cryptoWalletTake (wallet),
                                               (BRCryptoWalletEvent) {
                                                   CRYPTO_WALLET_EVENT_FEE_BASIS_UPDATED,
                                                   { .feeBasisUpdated = { cryptoFeeBasisTake (feeBasis) }}
                                               });

            // ... and then a CRYPTO wallet manager event for WALLET_CHANGED
            cwm->listener.walletManagerEventCallback (cwm->listener.context,
                                                      cryptoWalletManagerTake (cwm),
                                                      (BRCryptoWalletManagerEvent) {
                                                          CRYPTO_WALLET_MANAGER_EVENT_WALLET_CHANGED,
                                                          { .wallet = { cryptoWalletTake (wallet) }}
                                                      });

            cryptoFeeBasisGive (feeBasis);
            cryptoUnitGive (feeUnit);
            cryptoWalletGive (wallet);
            break;
        }

        case BITCOIN_WALLET_TRANSACTION_SUBMIT_SUCCEEDED: {
            // Demand 'wallet'
            BRCryptoWallet wallet = cryptoWalletManagerFindWalletAsBTC (cwm, btcWallet);
            assert (NULL != wallet);

            // Find the wallet's transfer for 'btc'. (it is 'taken'); it must exist already in wallet (otherwise how
            // could it have been submitted?)
            BRCryptoTransfer transfer = cryptoWalletFindTransferAsBTC (wallet, event.u.submitSucceeded.transaction);
            assert (NULL != transfer);

            BRCryptoTransferState oldState = cryptoTransferGetState (transfer);
            assert (CRYPTO_TRANSFER_STATE_SUBMITTED != oldState.type);

            BRCryptoTransferState newState = cryptoTransferStateInit (CRYPTO_TRANSFER_STATE_SUBMITTED);
            cryptoTransferSetState (transfer, newState);

            cwm->listener.transferEventCallback (cwm->listener.context,
                                                 cryptoWalletManagerTake (cwm),
                                                 cryptoWalletTake (wallet),
                                                 cryptoTransferTake (transfer),
                                                 (BRCryptoTransferEvent) {
                                                     CRYPTO_TRANSFER_EVENT_CHANGED,
                                                     { .state = { oldState, newState }}
                                                 });

            cryptoTransferGive (transfer);
            cryptoWalletGive (wallet);
            break;
        }

        case BITCOIN_WALLET_TRANSACTION_SUBMIT_FAILED: {
            // Demand 'wallet'
            BRCryptoWallet wallet = cryptoWalletManagerFindWalletAsBTC (cwm, btcWallet);
            assert (NULL != wallet);

            // Find the wallet's transfer for 'btc'. (it is 'taken'); it must exist already in wallet (otherwise how
            // could it have been submitted?)
            BRCryptoTransfer transfer = cryptoWalletFindTransferAsBTC (wallet, event.u.submitFailed.transaction);
            assert (NULL != transfer);

            BRCryptoTransferState oldState = cryptoTransferGetState (transfer);
            // allow changes to different error states? don't assert (CRYPTO_TRANSFER_STATE_ERRORED != oldState.type);

            BRCryptoTransferState newState = cryptoTransferStateErroredInit (event.u.submitFailed.error);
            cryptoTransferSetState (transfer, newState);

            cwm->listener.transferEventCallback (cwm->listener.context,
                                                 cryptoWalletManagerTake (cwm),
                                                 cryptoWalletTake (wallet),
                                                 cryptoTransferTake (transfer),
                                                 (BRCryptoTransferEvent) {
                                                     CRYPTO_TRANSFER_EVENT_CHANGED,
                                                     { .state = { oldState, newState }}
                                                 });

            cryptoTransferGive (transfer);
            cryptoWalletGive (wallet);
            break;
        }

        case BITCOIN_WALLET_FEE_ESTIMATED: {
            // Demand 'wallet'
            BRCryptoWallet wallet = cryptoWalletManagerFindWalletAsBTC (cwm, btcWallet);
            assert (NULL != wallet);

            // Use the wallet's fee unit
            BRCryptoUnit feeUnit = cryptoWalletGetUnitForFee (wallet);

            // Create the fee basis using the transaction size, in bytes, and the fee per KB
            BRCryptoFeeBasis feeBasis = cryptoFeeBasisCreateAsBTC (feeUnit,
                                                                   (uint32_t) event.u.feeEstimated.feePerKb,
                                                                   event.u.feeEstimated.sizeInByte);

            // Generate FEE_BASIS_ESTIMATED
            cwm->listener.walletEventCallback (cwm->listener.context,
                                               cryptoWalletManagerTake (cwm),
                                               cryptoWalletTake (wallet),
                                               (BRCryptoWalletEvent) {
                                                   CRYPTO_WALLET_EVENT_FEE_BASIS_ESTIMATED,
                                                   { .feeBasisEstimated = {
                                                       CRYPTO_SUCCESS,
                                                       event.u.feeEstimated.cookie,
                                                       cryptoFeeBasisTake(feeBasis)
                                                   }}
                                               });

            cryptoFeeBasisGive (feeBasis);
            cryptoUnitGive (feeUnit);
            cryptoWalletGive (wallet);
            break;
        }

        case BITCOIN_WALLET_DELETED: {
            // Demand 'wallet' ...
            BRCryptoWallet wallet = cryptoWalletManagerFindWalletAsBTC (cwm, btcWallet);
            assert (NULL != wallet);

            // ...and CWM holding 'wallet'
            assert (CRYPTO_TRUE == cryptoWalletManagerHasWallet (cwm, wallet));

            // Update cwm to remove 'wallet'
            cryptoWalletManagerRemWallet (cwm, wallet);

            // Generate a CRYPTO wallet manager event for WALLET_DELETED...
            cwm->listener.walletManagerEventCallback (cwm->listener.context,
                                                      cryptoWalletManagerTake (cwm),
                                                      (BRCryptoWalletManagerEvent) {
                                                          CRYPTO_WALLET_MANAGER_EVENT_WALLET_DELETED,
                                                          { .wallet = { cryptoWalletTake (wallet) }}
                                                      });

            // ... and then a CRYPTO wallet event for DELETED.
            cwm->listener.walletEventCallback (cwm->listener.context,
                                               cryptoWalletManagerTake (cwm),
                                               cryptoWalletTake (wallet),
                                               (BRCryptoWalletEvent) {
                                                   CRYPTO_WALLET_EVENT_DELETED
                                               });

            cryptoWalletGive (wallet);
            break;
        }
    }

    cryptoWalletManagerGive (cwm);
}

static void
cwmTransactionEventAsBTC (BRWalletManagerClientContext context,
                          OwnershipKept BRWalletManager btcManager,
                          OwnershipKept BRWallet *btcWallet,
                          OwnershipKept BRTransaction *btcTransaction,
                          BRTransactionEvent event) {
    // Extract CWM, checking to make sure it still lives
    BRCryptoWalletManager cwm = cryptoWalletManagerTakeWeak(context);
    if (NULL == cwm) return;

    // Avoid a race condition by ensuring cwm->u.btc
    if (NULL == cwm->u.btc) cwm->u.btc = btcManager;

    assert (BLOCK_CHAIN_TYPE_BTC == cwm->type);

    // Find 'wallet' based on BTC... (it is taken)
    BRCryptoWallet wallet = cryptoWalletManagerFindWalletAsBTC (cwm, btcWallet);

    // ... and demand 'wallet'
    assert (NULL != wallet && btcWallet == cryptoWalletAsBTC (wallet));

    switch (event.type) {

        case BITCOIN_TRANSACTION_CREATED: {
            // See the comments on the BRTransactionEventType type definition for details
            // on when this occurs.

            BRCryptoTransfer transfer = cryptoWalletFindTransferAsBTC (wallet, btcTransaction); // taken
            assert (NULL == transfer);

            BRCryptoUnit unit         = cryptoWalletGetUnit (wallet);
            BRCryptoUnit unitForFee   = cryptoWalletGetUnitForFee(wallet);
            BRCryptoBoolean isBTC     = AS_CRYPTO_BOOLEAN (BRWalletManagerHandlesBTC(btcManager));

            // The transfer finally - based on the wallet's currency (BTC)
            transfer = cryptoTransferCreateAsBTC (unit,
                                                  unitForFee,
                                                  cryptoWalletAsBTC (wallet),
                                                  btcTransaction,
                                                  isBTC);

            // Generate a CRYPTO transfer event for CREATED'...
            cwm->listener.transferEventCallback (cwm->listener.context,
                                                 cryptoWalletManagerTake (cwm),
                                                 cryptoWalletTake (wallet),
                                                 cryptoTransferTake (transfer),
                                                 (BRCryptoTransferEvent) {
                                                     CRYPTO_TRANSFER_EVENT_CREATED
                                                 });

            // ... add 'transfer' to 'wallet' (argubaly late... but to prove a point)...
            cryptoWalletAddTransfer (wallet, transfer);

            // ... and then generate a CRYPTO wallet event for 'TRANSFER_ADDED'
            cwm->listener.walletEventCallback (cwm->listener.context,
                                               cryptoWalletManagerTake (cwm),
                                               cryptoWalletTake (wallet),
                                               (BRCryptoWalletEvent) {
                                                   CRYPTO_WALLET_EVENT_TRANSFER_ADDED,
                                                   { .transfer = { cryptoTransferTake (transfer) }}
                                               });

            cryptoTransferGive (transfer);
            cryptoUnitGive (unitForFee);
            cryptoUnitGive (unit);
            break;
        }

        case BITCOIN_TRANSACTION_SIGNED: {
            // See the comments on the BRTransactionEventType type definition for details
            // on when this occurs.

            BRCryptoTransfer transfer = cryptoWalletFindTransferAsBTC (wallet, btcTransaction); // taken
            assert (NULL != transfer);

            BRCryptoTransferState oldState = cryptoTransferGetState (transfer);
            assert (CRYPTO_TRANSFER_STATE_SIGNED != oldState.type);

            BRCryptoTransferState newState = cryptoTransferStateInit (CRYPTO_TRANSFER_STATE_SIGNED);
            cryptoTransferSetState (transfer, newState);

            cwm->listener.transferEventCallback (cwm->listener.context,
                                                 cryptoWalletManagerTake (cwm),
                                                 cryptoWalletTake (wallet),
                                                 cryptoTransferTake (transfer ),
                                                 (BRCryptoTransferEvent) {
                                                     CRYPTO_TRANSFER_EVENT_CHANGED,
                                                     { .state = { oldState, newState }}
                                                 });

            cryptoTransferGive (transfer);
            break;
        }

        case BITCOIN_TRANSACTION_ADDED: {
            // This event occurs when either a user created transaction has been submitted
            // or if the transaction arrived during a sync. If it came from a sync, this is
            // the first we will have seen it. If this is a user-generated transfer, we already
            // have a crypto transfer for it.
            //
            // See the comments on the BRTransactionEventType type definition for more details
            // on when this occurs.

            BRCryptoTransfer transfer = cryptoWalletFindTransferAsBTC (wallet, btcTransaction); // taken
            if (NULL == transfer) {
                BRCryptoUnit unit         = cryptoWalletGetUnit (wallet);
                BRCryptoUnit unitForFee   = cryptoWalletGetUnitForFee(wallet);
                BRCryptoBoolean isBTC     = AS_CRYPTO_BOOLEAN (BRWalletManagerHandlesBTC(btcManager));

                // The transfer finally - based on the wallet's currency (BTC)
                transfer = cryptoTransferCreateAsBTC (unit,
                                                      unitForFee,
                                                      cryptoWalletAsBTC (wallet),
                                                      btcTransaction,
                                                      isBTC);

                // Generate a CRYPTO transfer event for CREATED'...
                cwm->listener.transferEventCallback (cwm->listener.context,
                                                     cryptoWalletManagerTake (cwm),
                                                     cryptoWalletTake (wallet),
                                                     cryptoTransferTake (transfer),
                                                     (BRCryptoTransferEvent) {
                                                         CRYPTO_TRANSFER_EVENT_CREATED
                                                     });

                // ... add 'transfer' to 'wallet' (argubaly late... but to prove a point)...
                cryptoWalletAddTransfer (wallet, transfer);

                // ... and then generate a CRYPTO wallet event for 'TRANSFER_ADDED'
                cwm->listener.walletEventCallback (cwm->listener.context,
                                                   cryptoWalletManagerTake (cwm),
                                                   cryptoWalletTake (wallet),
                                                   (BRCryptoWalletEvent) {
                                                       CRYPTO_WALLET_EVENT_TRANSFER_ADDED,
                                                       { .transfer = { cryptoTransferTake (transfer) }}
                                                   });

                cryptoUnitGive (unitForFee);
                cryptoUnitGive (unit);
            }

            // We do NOT announce a state change here because the BTC logic will send a
            // BITCOIN_TRANSACTION_UPDATED event to announce the transaction's height and
            // timestamp

            cryptoTransferGive (transfer);
            break;
        }

        case BITCOIN_TRANSACTION_UPDATED: {
            // This event occurs when the timestamp and/or blockHeight have been changed
            // due to the transaction being confirmed or unconfirmed (in the case of a blockchain
            // reorg).
            //
            // See the comments on the BRTransactionEventType type definition for more details
            // on when this occurs.

            BRCryptoTransfer transfer = cryptoWalletFindTransferAsBTC (wallet, btcTransaction); // taken
            assert (NULL != transfer);

            BRCryptoTransferState oldState = cryptoTransferGetState (transfer);

            // We will update the state in two cases:
            //     - If we are NOT in the SUBMITTED state and receive an event indicating that the
            //       transaction is UNCONFIRMED; then set the state to SUBMITTED
            //     - If we are NOT in the INCLDUED state and receive an event indicated that the
            //       transaction is CONFIRMED; then set the state to INCLUDED
            //     - Otherwise, ignore
            if (CRYPTO_TRANSFER_STATE_SUBMITTED != oldState.type &&
                (0 == event.u.updated.timestamp || TX_UNCONFIRMED == event.u.updated.blockHeight)) {
                BRCryptoTransferState newState = cryptoTransferStateInit (CRYPTO_TRANSFER_STATE_SUBMITTED);

                cryptoTransferSetState (transfer, newState);

                cwm->listener.transferEventCallback (cwm->listener.context,
                                                     cryptoWalletManagerTake (cwm),
                                                     cryptoWalletTake (wallet),
                                                     cryptoTransferTake (transfer),
                                                     (BRCryptoTransferEvent) {
                                                         CRYPTO_TRANSFER_EVENT_CHANGED,
                                                         { .state = { oldState, newState }}
                                                     });

            } else if (CRYPTO_TRANSFER_STATE_INCLUDED != oldState.type &&
                       0 != event.u.updated.timestamp && TX_UNCONFIRMED != event.u.updated.blockHeight) {
                // The transfer is included and thus we now have a feeBasisConfirmed.  For BTC
                // the feeBasisConfirmed is identical to feeBasisEstimated
                BRCryptoFeeBasis feeBasisConfirmed = cryptoTransferGetEstimatedFeeBasis (transfer);

                BRCryptoTransferState newState = cryptoTransferStateIncludedInit (event.u.updated.blockHeight,
                                                                                  0,
                                                                                  event.u.updated.timestamp,
                                                                                  feeBasisConfirmed);

                cryptoFeeBasisGive(feeBasisConfirmed);

                cryptoTransferSetState (transfer, newState);

                cwm->listener.transferEventCallback (cwm->listener.context,
                                                     cryptoWalletManagerTake (cwm),
                                                     cryptoWalletTake (wallet),
                                                     cryptoTransferTake (transfer),
                                                     (BRCryptoTransferEvent) {
                                                         CRYPTO_TRANSFER_EVENT_CHANGED,
                                                         { .state = { oldState, newState }}
                                                     });
            } else {
                // no change; just release the old state and carry on
                cryptoTransferStateRelease (&oldState);
            }

            cryptoTransferGive (transfer);
            break;
        }

        case BITCOIN_TRANSACTION_DELETED: {
            // This event occurs when a transaction has been deleted from a wallet.
            //
            // See the comments on the BRTransactionEventType type definition for more details
            // on when this occurs.

            BRCryptoTransfer transfer = cryptoWalletFindTransferAsBTC (wallet, btcTransaction); // taken
            assert (NULL != transfer);

            // Generate a CRYPTO wallet event for 'TRANSFER_DELETED'...
            cwm->listener.walletEventCallback (cwm->listener.context,
                                               cryptoWalletManagerTake (cwm),
                                               cryptoWalletTake (wallet),
                                               (BRCryptoWalletEvent) {
                                                   CRYPTO_WALLET_EVENT_TRANSFER_DELETED,
                                                   { .transfer = { cryptoTransferTake (transfer) }}
                                               });

            // ... Remove 'transfer' from 'wallet'
            cryptoWalletRemTransfer (wallet, transfer);

            // ... and then follow up with a CRYPTO transfer event for 'DELETED'
            cwm->listener.transferEventCallback (cwm->listener.context,
                                                 cryptoWalletManagerTake (cwm),
                                                 cryptoWalletTake (wallet),
                                                 cryptoTransferTake (transfer),
                                                 (BRCryptoTransferEvent) {
                                                     CRYPTO_TRANSFER_EVENT_DELETED
                                                 });

            cryptoTransferGive (transfer);
            break;
        }
    }

    cryptoWalletGive (wallet);
    cryptoWalletManagerGive (cwm);
}

/// MARK: ETH Callbacks

static BRCryptoWalletManagerState
cwmStateFromETH (BREthereumEWMState state) {
    switch (state) {
        case EWM_STATE_CREATED:      return cryptoWalletManagerStateInit (CRYPTO_WALLET_MANAGER_STATE_CREATED);
        case EWM_STATE_CONNECTED:    return cryptoWalletManagerStateInit (CRYPTO_WALLET_MANAGER_STATE_CONNECTED);
        case EWM_STATE_SYNCING:      return cryptoWalletManagerStateInit (CRYPTO_WALLET_MANAGER_STATE_SYNCING);
        case EWM_STATE_DISCONNECTED: return cryptoWalletManagerStateDisconnectedInit (cryptoWalletManagerDisconnectReasonUnknown());
        case EWM_STATE_DELETED:      return cryptoWalletManagerStateInit (CRYPTO_WALLET_MANAGER_STATE_DELETED);
    }
}

static void
cwmWalletManagerEventAsETH (BREthereumClientContext context,
                            BREthereumEWM ewm,
                            BREthereumEWMEvent event) {
    // Extract CWM, checking to make sure it still lives
    BRCryptoWalletManager cwm = cryptoWalletManagerTakeWeak(context);
    if (NULL == cwm) return;

    // Avoid a race condition by ensuring cwm->u.eth
    if (NULL == cwm->u.eth) cwm->u.eth = ewm;

    int needEvent = 1;
    BRCryptoWalletManagerEvent cwmEvent = { CRYPTO_WALLET_MANAGER_EVENT_CREATED };  // avoid warning

    switch (event.type) {
        case EWM_EVENT_CREATED: {
            // Demand a 'wallet'
            BRCryptoWallet wallet = cryptoWalletManagerFindWalletAsETH (cwm, ewmGetWallet (ewm));
            assert (NULL != wallet);
            cryptoWalletGive (wallet);

            // Clear need for event as we propagate them here
            needEvent = 0;

            // Generate a CRYPTO wallet manager event for CREATED...
            cwm->listener.walletManagerEventCallback (cwm->listener.context,
                                                      cryptoWalletManagerTake (cwm),
                                                      (BRCryptoWalletManagerEvent) {
                                                          CRYPTO_WALLET_MANAGER_EVENT_CREATED
                                                      });

            // Generate a CRYPTO wallet event for CREATED...
            cwm->listener.walletEventCallback (cwm->listener.context,
                                               cryptoWalletManagerTake (cwm),
                                               cryptoWalletTake (cwm->wallet),
                                               (BRCryptoWalletEvent) {
                                                   CRYPTO_WALLET_EVENT_CREATED
                                               });

            // ... and then a CRYPTO wallet manager event for WALLET_ADDED
            cwm->listener.walletManagerEventCallback (cwm->listener.context,
                                                      cryptoWalletManagerTake (cwm),
                                                      (BRCryptoWalletManagerEvent) {
                                                          CRYPTO_WALLET_MANAGER_EVENT_WALLET_ADDED,
                                                          { .wallet = { cryptoWalletTake (cwm->wallet) }}
                                                      });

            break;
        }

        case EWM_EVENT_CHANGED:
            // If the newState is `syncing` we want a syncStarted event
            if (EWM_STATE_SYNCING == event.u.changed.newState) {
                assert (EWM_STATE_CONNECTED == event.u.changed.oldState);
                cwm->listener.walletManagerEventCallback (cwm->listener.context,
                                                          cryptoWalletManagerTake(cwm),
                                                          (BRCryptoWalletManagerEvent) {
                                                              CRYPTO_WALLET_MANAGER_EVENT_SYNC_STARTED
                                                          });
            }

            // If the oldState is `syncing` we want a syncEnded event
            if (EWM_STATE_SYNCING == event.u.changed.oldState) {
                assert (EWM_STATE_CONNECTED == event.u.changed.newState);
                cwm->listener.walletManagerEventCallback (cwm->listener.context,
                                                          cryptoWalletManagerTake(cwm),
                                                          (BRCryptoWalletManagerEvent) {
                                                              CRYPTO_WALLET_MANAGER_EVENT_SYNC_STOPPED,
                                                              { .syncStopped = { cryptoSyncStoppedReasonComplete() } }
                                                          });
            }

            cwmEvent = (BRCryptoWalletManagerEvent) {
                CRYPTO_WALLET_MANAGER_EVENT_CHANGED,
                { .state = {
                    cwmStateFromETH (event.u.changed.oldState),
                    cwmStateFromETH (event.u.changed.newState)
                }}};

            break;

        case EWM_EVENT_SYNC_PROGRESS:
            cwmEvent = (BRCryptoWalletManagerEvent) {
                CRYPTO_WALLET_MANAGER_EVENT_SYNC_CONTINUES,
                { .syncContinues = {
                    event.u.syncProgress.timestamp,
                    event.u.syncProgress.percentComplete }}
            };
            break;

        case EWM_EVENT_NETWORK_UNAVAILABLE:
            cwmEvent = (BRCryptoWalletManagerEvent) {
                CRYPTO_WALLET_MANAGER_EVENT_CHANGED,
                { .state = { cwm->state, CRYPTO_WALLET_MANAGER_STATE_DISCONNECTED }}
            };
            cryptoWalletManagerSetState (cwm, cryptoWalletManagerStateDisconnectedInit ( cryptoWalletManagerDisconnectReasonUnknown() ));
            break;

        case EWM_EVENT_BLOCK_HEIGHT_UPDATED: {
            cwmEvent = (BRCryptoWalletManagerEvent) {
                CRYPTO_WALLET_MANAGER_EVENT_BLOCK_HEIGHT_UPDATED,
                { .blockHeight = { event.u.blockHeight.value }}
            };
            BRCryptoNetwork network = cryptoWalletManagerGetNetwork (cwm);
            cryptoNetworkSetHeight (network, event.u.blockHeight.value);
            cryptoNetworkGive (network);
            break;
        }
        case EWM_EVENT_DELETED:
            cwmEvent = (BRCryptoWalletManagerEvent) {
                CRYPTO_WALLET_MANAGER_EVENT_DELETED
            };
            break;
    }

    if (needEvent)
        cwm->listener.walletManagerEventCallback (cwm->listener.context,
                                                  cryptoWalletManagerTake (cwm),
                                                  cwmEvent);

    cryptoWalletManagerGive (cwm);
}

static void
cwmPeerEventAsETH (BREthereumClientContext context,
                   BREthereumEWM ewm,
                   BREthereumPeerEvent event) {
    // Extract CWM, checking to make sure it still lives
    BRCryptoWalletManager cwm = cryptoWalletManagerTakeWeak(context);
    if (NULL == cwm) return;

    // Avoid a race condition by ensuring cwm->u.eth
    if (NULL == cwm->u.eth) cwm->u.eth = ewm;

    cryptoWalletManagerGive (cwm);
}

static void
cwmWalletEventAsETH (BREthereumClientContext context,
                     BREthereumEWM ewm,
                     BREthereumWallet wid,
                     BREthereumWalletEvent event) {
    // Extract CWM, checking to make sure it still lives
    BRCryptoWalletManager cwm = cryptoWalletManagerTakeWeak(context);
    if (NULL == cwm) return;

    // Avoid a race condition by ensuring cwm->u.eth
    if (NULL == cwm->u.eth) cwm->u.eth = ewm;

    BRCryptoWallet wallet = cryptoWalletManagerFindWalletAsETH (cwm, wid); // taken

    switch (event.type) {
        case WALLET_EVENT_CREATED: {
            // The primary wallet was created/added in the EWM_EVENT_CREATED handler
            if (NULL != wallet) {
                cryptoWalletGive (wallet);

            // We only need to handle newly observed token wallets here
            } else  {
                BREthereumToken token = ewmWalletGetToken (ewm, wid);
                assert (NULL != token);

                // Find the wallet's currency.
                BRCryptoCurrency currency = cryptoNetworkGetCurrencyforTokenETH (cwm->network, token);

                // The currency might not exist.  We installed all tokens announced by
                // `ewmGetTokens()` but, at least during debugging, not all of those tokens will
                // have a corresponding currency.
                //
                // If a currency does exit, then when we get the EWM TOKEN_CREATED event we'll
                // 'ping' the EWM wallet which will create the EWM wallet and bring us here where
                // we'll create the CRYPTO wallet (based on having the token+currency).  However,
                // if we installed token X, don't have Currency X BUT FOUND A LOG during sync, then
                // the EWM wallet gets created automaticaly and we end up here w/o a Currency.
                //
                // Thus:
                if (NULL == currency) return;

                // Find the default unit; it too must exist.
                BRCryptoUnit    unit = cryptoNetworkGetUnitAsDefault (cwm->network, currency);
                assert (NULL != unit);

                // Find the fee Unit
                BRCryptoCurrency feeCurrency = cryptoNetworkGetCurrency (cwm->network);
                assert (NULL != feeCurrency);

                BRCryptoUnit     feeUnit     = cryptoNetworkGetUnitAsDefault (cwm->network, feeCurrency);
                assert (NULL != feeUnit);

                // Create the appropriate wallet based on currency
                wallet = cryptoWalletCreateAsETH (unit, feeUnit, cwm->u.eth, wid); // taken

                cryptoWalletManagerAddWallet (cwm, wallet);

                cryptoUnitGive (feeUnit);
                cryptoCurrencyGive (feeCurrency);

                cryptoUnitGive (unit);
                cryptoCurrencyGive (currency);

                // This is invoked directly on an EWM thread. (as is all this function's code).
                cwm->listener.walletEventCallback (cwm->listener.context,
                                                   cryptoWalletManagerTake (cwm),
                                                   cryptoWalletTake (wallet),
                                                   (BRCryptoWalletEvent) {
                                                       CRYPTO_WALLET_EVENT_CREATED
                                                   });

                cwm->listener.walletManagerEventCallback (cwm->listener.context,
                                                          cryptoWalletManagerTake (cwm),
                                                          (BRCryptoWalletManagerEvent) {
                                                              CRYPTO_WALLET_MANAGER_EVENT_WALLET_ADDED,
                                                              { .wallet = { wallet }}
                                                          });
            }
            break;
        }

        case WALLET_EVENT_BALANCE_UPDATED: {
            if (NULL != wallet) {
                BRCryptoUnit unit = cryptoWalletGetUnit(wallet);

                // Get the wallet's amount...
                BREthereumAmount amount = ewmWalletGetBalance(cwm->u.eth, wid);

                // ... and then the 'raw integer' (UInt256) value
                UInt256 value = (AMOUNT_ETHER == amountGetType(amount)
                                 ? amountGetEther(amount).valueInWEI
                                 : amountGetTokenQuantity(amount).valueAsInteger);

                // Create a cryptoAmount in the wallet's unit.
                BRCryptoAmount cryptoAmount = cryptoAmountCreate (unit, CRYPTO_FALSE, value);

                cryptoUnitGive(unit);

                // Generate a BALANCE_UPDATED for the wallet
                cwm->listener.walletEventCallback(cwm->listener.context,
                                                  cryptoWalletManagerTake(cwm),
                                                  cryptoWalletTake (wallet),
                                                  (BRCryptoWalletEvent) {
                                                      CRYPTO_WALLET_EVENT_BALANCE_UPDATED,
                                                      {.balanceUpdated = {cryptoAmount}}
                                                  });

                // ... and then a CRYPTO wallet manager event for WALLET_CHANGED
                cwm->listener.walletManagerEventCallback (cwm->listener.context,
                                                          cryptoWalletManagerTake (cwm),
                                                          (BRCryptoWalletManagerEvent) {
                                                              CRYPTO_WALLET_MANAGER_EVENT_WALLET_CHANGED,
                                                              { .wallet = { wallet }}
                                                          });
            }
            break;
        }

        case WALLET_EVENT_DEFAULT_GAS_LIMIT_UPDATED:
        case WALLET_EVENT_DEFAULT_GAS_PRICE_UPDATED:
            if (NULL != wallet) {
                BRCryptoUnit feeUnit = cryptoWalletGetUnitForFee(wallet);

                BRCryptoFeeBasis feeBasis = cryptoFeeBasisCreateAsETH (feeUnit,
                                                                       ewmWalletGetDefaultGasLimit(cwm->u.eth, wid),
                                                                       ewmWalletGetDefaultGasPrice(cwm->u.eth,wid));
                // Generate a FEE_BASIS_UPDATED for the wallet
                cwm->listener.walletEventCallback(cwm->listener.context,
                                                  cryptoWalletManagerTake(cwm),
                                                  cryptoWalletTake (wallet),
                                                  (BRCryptoWalletEvent) {
                                                      CRYPTO_WALLET_EVENT_FEE_BASIS_UPDATED,
                                                      {.feeBasisUpdated = {feeBasis}}
                                                  });

                // ... and then a CRYPTO wallet manager event for WALLET_CHANGED
                cwm->listener.walletManagerEventCallback (cwm->listener.context,
                                                          cryptoWalletManagerTake (cwm),
                                                          (BRCryptoWalletManagerEvent) {
                                                              CRYPTO_WALLET_MANAGER_EVENT_WALLET_CHANGED,
                                                              { .wallet = { wallet }}
                                                          });
                cryptoUnitGive (feeUnit);
            }
            break;

        case WALLET_EVENT_FEE_ESTIMATED:
            if (NULL != wallet) {
                if (SUCCESS == event.status) {
                    BRCryptoUnit feeUnit = cryptoWalletGetUnitForFee(wallet);

                    BRCryptoFeeBasis feeBasis = cryptoFeeBasisCreateAsETH (feeUnit, event.u.feeEstimate.gasEstimate, event.u.feeEstimate.gasPrice);

                    cwm->listener.walletEventCallback(cwm->listener.context,
                                                      cryptoWalletManagerTake(cwm),
                                                      wallet,
                                                      (BRCryptoWalletEvent) {
                                                           CRYPTO_WALLET_EVENT_FEE_BASIS_ESTIMATED,
                                                           { .feeBasisEstimated = {
                                                               CRYPTO_SUCCESS,
                                                               event.u.feeEstimate.cookie,
                                                               feeBasis
                                                           }}
                                                       });

                    cryptoUnitGive (feeUnit);
                } else {
                    cwm->listener.walletEventCallback(cwm->listener.context,
                                                      cryptoWalletManagerTake(cwm),
                                                      wallet,
                                                      (BRCryptoWalletEvent) {
                                                           CRYPTO_WALLET_EVENT_FEE_BASIS_ESTIMATED,
                                                           { .feeBasisEstimated = {
                                                               cryptoStatusFromETH (event.status),
                                                               event.u.feeEstimate.cookie,
                                                           }}
                                                       });
                }
            }
            break;

        case WALLET_EVENT_DELETED:
            if (NULL != wallet) {
                // Generate a CRYPTO wallet manager event for WALLET_DELETED...
                cwm->listener.walletManagerEventCallback (cwm->listener.context,
                                                          cryptoWalletManagerTake (cwm),
                                                          (BRCryptoWalletManagerEvent) {
                                                              CRYPTO_WALLET_MANAGER_EVENT_WALLET_DELETED,
                                                              { .wallet = { cryptoWalletTake (wallet) }}
                                                          });

                // ... and then a CRYPTO wallet event for DELETED.
                cwm->listener.walletEventCallback (cwm->listener.context,
                                                   cryptoWalletManagerTake (cwm),
                                                   wallet,
                                                   (BRCryptoWalletEvent) {
                                                       CRYPTO_WALLET_EVENT_DELETED
                                                   });
            }
            break;
    }

    cryptoWalletManagerGive (cwm);
}

static void
cwmEventTokenAsETH (BREthereumClientContext context,
                    BREthereumEWM ewm,
                    BREthereumToken token,
                    BREthereumTokenEvent event) {
    // Extract CWM, checking to make sure it still lives
    BRCryptoWalletManager cwm = cryptoWalletManagerTakeWeak(context);
    if (NULL == cwm) return;

    // Avoid a race condition by ensuring cwm->u.eth
    if (NULL == cwm->u.eth) cwm->u.eth = ewm;

    switch (event.type) {
        case TOKEN_EVENT_CREATED: {
            BRCryptoNetwork network = cryptoWalletManagerGetNetwork (cwm);

            // A token was created.  We want a corresponding EWM wallet to be created as well; it
            // will be created automatically by simply 'pinging' the wallet for token.  However,
            // only create the token's wallet if we know about the currency.

            BRCryptoCurrency currency = cryptoNetworkGetCurrencyforTokenETH (network, token);

            if (NULL != currency) {
                ewmGetWalletHoldingToken (ewm, token);
                cryptoCurrencyGive (currency);
            }

            cryptoNetworkGive(network);

            // This will cascade into a WALLET_EVENT_CREATED which will in turn create a
            // BRCryptoWallet too

            // Nothing more
            break;
        }
        case TOKEN_EVENT_DELETED:
            // Nothing more (for now)
            break;
    }

    cryptoWalletManagerGive (cwm);
}


static void
cwmTransactionEventAsETH (BREthereumClientContext context,
                          BREthereumEWM ewm,
                          BREthereumWallet wid,
                          BREthereumTransfer tid,
                          BREthereumTransferEvent event) {
    // Extract CWM, checking to make sure it still lives
    BRCryptoWalletManager cwm = cryptoWalletManagerTakeWeak(context);
    if (NULL == cwm) return;

    // Avoid a race condition by ensuring cwm->u.eth
    if (NULL == cwm->u.eth) cwm->u.eth = ewm;

    BRCryptoWallet wallet     = cryptoWalletManagerFindWalletAsETH (cwm, wid); // taken
    // TODO: Wallet may be NULL for a sync-discovered transfer w/o a currency.
    if (NULL == wallet) return;

    BRCryptoTransfer transfer = cryptoWalletFindTransferAsETH (wallet, tid);   // taken

    switch (event.type) {
        case TRANSFER_EVENT_CREATED: {
            assert (NULL == transfer);
            if (NULL == transfer) {
                BRCryptoUnit unit       = cryptoWalletGetUnit (wallet);
                BRCryptoUnit unitForFee = cryptoWalletGetUnitForFee(wallet);

                transfer = cryptoTransferCreateAsETH (unit,
                                                      unitForFee,
                                                      cwm->u.eth,
                                                      tid,
                                                      NULL); // taken

                cwm->listener.transferEventCallback (cwm->listener.context,
                                                     cryptoWalletManagerTake (cwm),
                                                     cryptoWalletTake (wallet),
                                                     cryptoTransferTake (transfer),
                                                     (BRCryptoTransferEvent) {
                                                         CRYPTO_TRANSFER_EVENT_CREATED
                                                     });

                cryptoWalletAddTransfer (wallet, transfer);

                cwm->listener.walletEventCallback (cwm->listener.context,
                                                   cryptoWalletManagerTake (cwm),
                                                   cryptoWalletTake (wallet),
                                                   (BRCryptoWalletEvent) {
                                                       CRYPTO_WALLET_EVENT_TRANSFER_ADDED,
                                                       { .transfer = { cryptoTransferTake (transfer) }}
                                                   });

                cryptoUnitGive (unitForFee);
                cryptoUnitGive (unit);
            }
            break;
        }

        case TRANSFER_EVENT_SIGNED: {
            assert (NULL != transfer);
            if (NULL != transfer) {
                BRCryptoTransferState oldState = cryptoTransferGetState (transfer);
                BRCryptoTransferState newState = cryptoTransferStateInit (CRYPTO_TRANSFER_STATE_SIGNED);

                cryptoTransferSetState (transfer, newState);

                cwm->listener.transferEventCallback (cwm->listener.context,
                                                     cryptoWalletManagerTake (cwm),
                                                     cryptoWalletTake (wallet),
                                                     cryptoTransferTake (transfer),
                                                     (BRCryptoTransferEvent) {
                                                         CRYPTO_TRANSFER_EVENT_CHANGED,
                                                         { .state = { oldState, newState }}
                                                     });
            }
            break;
        }

        case TRANSFER_EVENT_SUBMITTED: {
            assert (NULL != transfer);
            if (NULL != transfer) {
                BRCryptoTransferState oldState = cryptoTransferGetState (transfer);
                BRCryptoTransferState newState = cryptoTransferStateInit (CRYPTO_TRANSFER_STATE_SUBMITTED);

                cryptoTransferSetState (transfer, newState);

                cwm->listener.transferEventCallback (cwm->listener.context,
                                                     cryptoWalletManagerTake (cwm),
                                                     cryptoWalletTake (wallet),
                                                     cryptoTransferTake (transfer),
                                                     (BRCryptoTransferEvent) {
                                                         CRYPTO_TRANSFER_EVENT_CHANGED,
                                                         { .state = { oldState, newState }}
                                                     });
            }
            break;
        }

        case TRANSFER_EVENT_INCLUDED: {
            assert (NULL != transfer);
            if (NULL != transfer ){
                uint64_t blockNumber, blockTransactionIndex, blockTimestamp;
                BREthereumGas gasUsed;

                BRCryptoTransferState oldState = cryptoTransferGetState (transfer);

                BREthereumFeeBasis ethFeeBasis = ewmTransferGetFeeBasis (ewm, tid);

                BRCryptoUnit unit = cryptoTransferGetUnitForFee(transfer);
                BRCryptoFeeBasis feeBasisConfirmed = cryptoFeeBasisCreateAsETH (unit,
                                                                                feeBasisGetGasLimit(ethFeeBasis),
                                                                                feeBasisGetGasPrice(ethFeeBasis));

                ewmTransferExtractStatusIncluded(ewm, tid, NULL, &blockNumber, &blockTransactionIndex, &blockTimestamp, &gasUsed);
                BRCryptoTransferState newState = cryptoTransferStateIncludedInit (blockNumber,
                                                                                  blockTransactionIndex,
                                                                                  blockTimestamp,
                                                                                  feeBasisConfirmed);

                cryptoFeeBasisGive (feeBasisConfirmed);
                cryptoUnitGive (unit);

                cryptoTransferSetState (transfer, newState);

                cwm->listener.transferEventCallback (cwm->listener.context,
                                                     cryptoWalletManagerTake (cwm),
                                                     cryptoWalletTake (wallet),
                                                     cryptoTransferTake (transfer),
                                                     (BRCryptoTransferEvent) {
                                                         CRYPTO_TRANSFER_EVENT_CHANGED,
                                                         { .state = { oldState, newState }}
                                                     });
            }
            break;
        }

        case TRANSFER_EVENT_ERRORED: {
            assert (NULL != transfer);
            if (NULL != transfer) {
                BRCryptoTransferState oldState = cryptoTransferGetState (transfer);
                BRCryptoTransferState newState = cryptoTransferStateErroredInit (BRCryptoTransferSubmitErrorUnknown ());

                cryptoTransferSetState (transfer, newState);

                cwm->listener.transferEventCallback (cwm->listener.context,
                                                     cryptoWalletManagerTake (cwm),
                                                     cryptoWalletTake (wallet),
                                                     cryptoTransferTake (transfer),
                                                     (BRCryptoTransferEvent) {
                                                         CRYPTO_TRANSFER_EVENT_CHANGED,
                                                         { .state = { oldState, newState }}
                                                     });
            }
            break;
        }

        case TRANSFER_EVENT_GAS_ESTIMATE_UPDATED: {
            assert (NULL != transfer);
            break;
        }

        case TRANSFER_EVENT_DELETED: {
            assert (NULL != transfer);
            if (NULL != transfer) {
                cryptoWalletRemTransfer (wallet, transfer);

                // Deleted from wallet
                cwm->listener.walletEventCallback (cwm->listener.context,
                                                   cryptoWalletManagerTake (cwm),
                                                   cryptoWalletTake (wallet),
                                                   (BRCryptoWalletEvent) {
                                                       CRYPTO_WALLET_EVENT_TRANSFER_DELETED,
                                                       { .transfer = { cryptoTransferTake (transfer) }}
                                                   });

                // State changed
                BRCryptoTransferState oldState = cryptoTransferGetState (transfer);
                BRCryptoTransferState newState = cryptoTransferStateInit (CRYPTO_TRANSFER_STATE_DELETED);

                cryptoTransferSetState (transfer, newState);

                cwm->listener.transferEventCallback (cwm->listener.context,
                                                     cryptoWalletManagerTake (cwm),
                                                     cryptoWalletTake (wallet),
                                                     cryptoTransferTake (transfer),
                                                     (BRCryptoTransferEvent) {
                                                         CRYPTO_TRANSFER_EVENT_CHANGED,
                                                         { .state = { oldState, newState }}
                                                     });

                cwm->listener.transferEventCallback (cwm->listener.context,
                                                     cryptoWalletManagerTake (cwm),
                                                     cryptoWalletTake (wallet),
                                                     cryptoTransferTake (transfer),
                                                     (BRCryptoTransferEvent) {
                                                         CRYPTO_TRANSFER_EVENT_DELETED
                                                     });
            }
            break;
        }
    }

    if (NULL != transfer) {
        cryptoTransferGive (transfer);
    }

    if (NULL != wallet) {
        cryptoWalletGive (wallet);
    }

    cryptoWalletManagerGive (cwm);
}

static void
cwmGetBalanceAsETH (BREthereumClientContext context,
                    BREthereumEWM ewm,
                    BREthereumWallet wid,
                    const char *address,
                    int rid) {
    // Extract CWM, checking to make sure it still lives
    BRCryptoWalletManager cwm = cryptoWalletManagerTakeWeak(context);
    if (NULL == cwm) return;

    BRCryptoCWMClientCallbackState callbackState = calloc (1, sizeof(struct BRCryptoCWMClientCallbackStateRecord));
    callbackState->type = CWM_CALLBACK_TYPE_ETH_GET_BALANCE;
    callbackState->u.ethWithWallet.wid = wid;
    callbackState->rid = rid;

    BREthereumNetwork network = ewmGetNetwork (ewm);
    char *networkName = networkCopyNameAsLowercase (network);

    BREthereumToken token = ewmWalletGetToken (ewm, wid);
    if (NULL == token) {
        cwm->client.eth.funcGetEtherBalance (cwm->client.context,
                                             cryptoWalletManagerTake (cwm),
                                             callbackState,
                                             networkName,
                                             address);
    } else {
        cwm->client.eth.funcGetTokenBalance (cwm->client.context,
                                             cryptoWalletManagerTake (cwm),
                                             callbackState,
                                             networkName,
                                             address,
                                             tokenGetAddress (token));
    }

    free (networkName);
    cryptoWalletManagerGive (cwm);
}

static void
cwmGetGasPriceAsETH (BREthereumClientContext context,
                     BREthereumEWM ewm,
                     BREthereumWallet wid,
                     int rid) {
    // Extract CWM, checking to make sure it still lives
    BRCryptoWalletManager cwm = cryptoWalletManagerTakeWeak(context);
    if (NULL == cwm) return;

    BRCryptoCWMClientCallbackState callbackState = calloc (1, sizeof(struct BRCryptoCWMClientCallbackStateRecord));
    callbackState->type = CWM_CALLBACK_TYPE_ETH_GET_GAS_PRICE;
    callbackState->u.ethWithWallet.wid = wid;
    callbackState->rid = rid;

    BREthereumNetwork network = ewmGetNetwork (ewm);
    char *networkName = networkCopyNameAsLowercase (network);

    cwm->client.eth.funcGetGasPrice (cwm->client.context,
                                     cryptoWalletManagerTake (cwm),
                                     callbackState,
                                     networkName);

    free (networkName);
    cryptoWalletManagerGive (cwm);
}

static void
cwmGetGasEstimateAsETH (BREthereumClientContext context,
                        BREthereumEWM ewm,
                        BREthereumWallet wid,
                        BREthereumCookie cookie,
                        const char *from,
                        const char *to,
                        const char *amount,
                        const char *price,
                        const char *data,
                        int rid) {
    // Extract CWM, checking to make sure it still lives
    BRCryptoWalletManager cwm = cryptoWalletManagerTakeWeak(context);
    if (NULL == cwm) return;

    BRCryptoCWMClientCallbackState callbackState = calloc (1, sizeof(struct BRCryptoCWMClientCallbackStateRecord));
    callbackState->type = CWM_CALLBACK_TYPE_ETH_ESTIMATE_GAS;
    callbackState->u.ethWithWalletAndCookie.wid = wid;
    callbackState->u.ethWithWalletAndCookie.cookie = cookie;
    callbackState->rid = rid;

    BREthereumNetwork network = ewmGetNetwork (ewm);
    char *networkName = networkCopyNameAsLowercase (network);

    cwm->client.eth.funcEstimateGas (cwm->client.context,
                                     cryptoWalletManagerTake (cwm),
                                     callbackState,
                                     networkName,
                                     from,
                                     to,
                                     amount,
                                     price,
                                     data);

    free (networkName);
    cryptoWalletManagerGive (cwm);
}

static void
cwmSubmitTransactionAsETH (BREthereumClientContext context,
                           BREthereumEWM ewm,
                           BREthereumWallet wid,
                           BREthereumTransfer tid,
                           const char *transaction,
                           int rid) {
    // Extract CWM, checking to make sure it still lives
    BRCryptoWalletManager cwm = cryptoWalletManagerTakeWeak(context);
    if (NULL == cwm) return;

    BRCryptoCWMClientCallbackState callbackState = calloc (1, sizeof(struct BRCryptoCWMClientCallbackStateRecord));
    callbackState->type = CWM_CALLBACK_TYPE_ETH_SUBMIT_TRANSACTION;
    callbackState->u.ethWithTransaction.wid = wid;
    callbackState->u.ethWithTransaction.tid = tid;
    callbackState->rid = rid;

    BREthereumNetwork network = ewmGetNetwork (ewm);
    char *networkName = networkCopyNameAsLowercase (network);

    cwm->client.eth.funcSubmitTransaction (cwm->client.context,
                                           cryptoWalletManagerTake (cwm),
                                           callbackState,
                                           networkName,
                                           transaction);

    free (networkName);
    cryptoWalletManagerGive (cwm);
}

static void
cwmGetTransactionsAsETH (BREthereumClientContext context,
                         BREthereumEWM ewm,
                         const char *account,
                         uint64_t begBlockNumber,
                         uint64_t endBlockNumber,
                         int rid) {
    // Extract CWM, checking to make sure it still lives
    BRCryptoWalletManager cwm = cryptoWalletManagerTakeWeak(context);
    if (NULL == cwm) return;

    BRCryptoCWMClientCallbackState callbackState = calloc (1, sizeof(struct BRCryptoCWMClientCallbackStateRecord));
    callbackState->type = CWM_CALLBACK_TYPE_ETH_GET_TRANSACTIONS;
    callbackState->rid = rid;

    BREthereumNetwork network = ewmGetNetwork (ewm);
    char *networkName = networkCopyNameAsLowercase (network);

    cwm->client.eth.funcGetTransactions (cwm->client.context,
                                         cryptoWalletManagerTake (cwm),
                                         callbackState,
                                         networkName,
                                         account,
                                         begBlockNumber,
                                         endBlockNumber);

    free (networkName);
    cryptoWalletManagerGive (cwm);
}

static void
cwmGetLogsAsETH (BREthereumClientContext context,
                 BREthereumEWM ewm,
                 const char *contract,
                 const char *addressIgnore,
                 const char *event,
                 uint64_t begBlockNumber,
                 uint64_t endBlockNumber,
                 int rid) {
    // Extract CWM, checking to make sure it still lives
    BRCryptoWalletManager cwm = cryptoWalletManagerTakeWeak(context);
    if (NULL == cwm) return;

    BRCryptoCWMClientCallbackState callbackState = calloc (1, sizeof(struct BRCryptoCWMClientCallbackStateRecord));
    callbackState->type = CWM_CALLBACK_TYPE_ETH_GET_LOGS;
    callbackState->rid = rid;

    BREthereumNetwork network = ewmGetNetwork (ewm);
    char *networkName = networkCopyNameAsLowercase (network);

    cwm->client.eth.funcGetLogs (cwm->client.context,
                                 cryptoWalletManagerTake (cwm),
                                 callbackState,
                                 networkName,
                                 contract,
                                 addressIgnore,
                                 event,
                                 begBlockNumber,
                                 endBlockNumber);

    free (networkName);
    cryptoWalletManagerGive (cwm);
}

static void
cwmGetBlocksAsETH (BREthereumClientContext context,
                   BREthereumEWM ewm,
                   const char *address,
                   BREthereumSyncInterestSet interests,
                   uint64_t blockNumberStart,
                   uint64_t blockNumberStop,
                   int rid) {
    // Extract CWM, checking to make sure it still lives
    BRCryptoWalletManager cwm = cryptoWalletManagerTakeWeak(context);
    if (NULL == cwm) return;

    BRCryptoCWMClientCallbackState callbackState = calloc (1, sizeof(struct BRCryptoCWMClientCallbackStateRecord));
    callbackState->type = CWM_CALLBACK_TYPE_ETH_GET_BLOCKS;
    callbackState->rid = rid;

    BREthereumNetwork network = ewmGetNetwork (ewm);
    char *networkName = networkCopyNameAsLowercase (network);

    cwm->client.eth.funcGetBlocks (cwm->client.context,
                                   cryptoWalletManagerTake (cwm),
                                   callbackState,
                                   networkName,
                                   address,
                                   interests,
                                   blockNumberStart,
                                   blockNumberStop);

    free (networkName);
    cryptoWalletManagerGive (cwm);
}

static void
cwmGetTokensAsETH (BREthereumClientContext context,
                   BREthereumEWM ewm,
                   int rid) {
    // Extract CWM, checking to make sure it still lives
    BRCryptoWalletManager cwm = cryptoWalletManagerTakeWeak(context);
    if (NULL == cwm) return;

    BRCryptoCWMClientCallbackState callbackState = calloc (1, sizeof(struct BRCryptoCWMClientCallbackStateRecord));
    callbackState->type = CWM_CALLBACK_TYPE_ETH_GET_TOKENS;
    callbackState->rid = rid;

    cwm->client.eth.funcGetTokens (cwm->client.context,
                                   cryptoWalletManagerTake (cwm),
                                   callbackState);

    cryptoWalletManagerGive (cwm);
}

static void
cwmGetBlockNumberAsETH (BREthereumClientContext context,
                        BREthereumEWM ewm,
                        int rid) {
    // Extract CWM, checking to make sure it still lives
    BRCryptoWalletManager cwm = cryptoWalletManagerTakeWeak(context);
    if (NULL == cwm) return;

    BRCryptoCWMClientCallbackState callbackState = calloc (1, sizeof(struct BRCryptoCWMClientCallbackStateRecord));
    callbackState->type = CWM_CALLBACK_TYPE_ETH_GET_BLOCK_NUMBER;
    callbackState->rid = rid;

    BREthereumNetwork network = ewmGetNetwork (ewm);
    char *networkName = networkCopyNameAsLowercase (network);

    cwm->client.eth.funcGetBlockNumber (cwm->client.context,
                                        cryptoWalletManagerTake (cwm),
                                        callbackState,
                                        networkName);

    free (networkName);
    cryptoWalletManagerGive (cwm);
}

static void
cwmGetNonceAsETH (BREthereumClientContext context,
                  BREthereumEWM ewm,
                  const char *address,
                  int rid) {
    // Extract CWM, checking to make sure it still lives
    BRCryptoWalletManager cwm = cryptoWalletManagerTakeWeak(context);
    if (NULL == cwm) return;

    BRCryptoCWMClientCallbackState callbackState = calloc (1, sizeof(struct BRCryptoCWMClientCallbackStateRecord));
    callbackState->type = CWM_CALLBACK_TYPE_ETH_GET_NONCE;
    callbackState->rid = rid;

    BREthereumNetwork network = ewmGetNetwork (ewm);
    char *networkName = networkCopyNameAsLowercase (network);

    cwm->client.eth.funcGetNonce (cwm->client.context,
                                  cryptoWalletManagerTake (cwm),
                                  callbackState,
                                  networkName,
                                  address);

    free (networkName);
    cryptoWalletManagerGive (cwm);
}

// MARK: - GEN Callbacks

static void
cwmGetBlockNumberAsGEN (BRGenericClientContext context,
                        BRGenericManager manager,
                        int rid) {
    // Extract CWM, checking to make sure it still lives
    BRCryptoWalletManager cwm = cryptoWalletManagerTakeWeak(context);
    if (NULL == cwm) return;

    BRCryptoCWMClientCallbackState callbackState = calloc (1, sizeof(struct BRCryptoCWMClientCallbackStateRecord));
    callbackState->type = CWM_CALLBACK_TYPE_GEN_GET_BLOCK_NUMBER;
    callbackState->rid = rid;

    cwm->client.gen.funcGetBlockNumber (cwm->client.context,
                                        cryptoWalletManagerTake (cwm),
                                        callbackState);

    cryptoWalletManagerGive (cwm);
}

static void
cwmGetTransactionsAsGEN (BRGenericClientContext context,
                         BRGenericManager manager,
                         const char *address,
                         uint64_t begBlockNumber,
                         uint64_t endBlockNumber,
                         int rid) {
    // Extract CWM, checking to make sure it still lives
    BRCryptoWalletManager cwm = cryptoWalletManagerTakeWeak(context);
    if (NULL == cwm) return;

    BRCryptoCWMClientCallbackState callbackState = calloc (1, sizeof(struct BRCryptoCWMClientCallbackStateRecord));
    callbackState->type = CWM_CALLBACK_TYPE_GEN_GET_TRANSACTIONS;
    callbackState->rid = rid;

    cwm->client.gen.funcGetTransactions (cwm->client.context,
                                         cryptoWalletManagerTake (cwm),
                                         callbackState,
                                         address,
                                         begBlockNumber, endBlockNumber);

    cryptoWalletManagerGive (cwm);
}

static void
cwmGetTransfersAsGEN (BRGenericClientContext context,
                      BRGenericManager manager,
                      const char *address,
                      uint64_t begBlockNumber,
                      uint64_t endBlockNumber,
                      int rid) {
    BRCryptoWalletManager cwm = cryptoWalletManagerTake (context);

    BRCryptoCWMClientCallbackState callbackState = calloc (1, sizeof(struct BRCryptoCWMClientCallbackStateRecord));
    callbackState->type = CWM_CALLBACK_TYPE_GEN_GET_TRANSFERS;
    callbackState->rid = rid;

    cwm->client.gen.funcGetTransfers (cwm->client.context,
                                      cryptoWalletManagerTake (cwm),
                                      callbackState,
                                      address,
                                      begBlockNumber, endBlockNumber);

    cryptoWalletManagerGive (cwm);
}

static void
cwmSubmitTransactionAsGEN (BRGenericClientContext context,
                           BRGenericManager manager,
                           BRGenericWallet wallet,
                           BRGenericTransfer transfer,
                           uint8_t *tx,
                           size_t txLength,
                           BRGenericHash hash,
                           int rid) {
    // Extract CWM, checking to make sure it still lives
    BRCryptoWalletManager cwm = cryptoWalletManagerTakeWeak(context);
    if (NULL == cwm) return;

    BRCryptoCWMClientCallbackState callbackState = calloc (1, sizeof(struct BRCryptoCWMClientCallbackStateRecord));
    callbackState->type = CWM_CALLBACK_TYPE_GEN_SUBMIT_TRANSACTION;
    callbackState->u.genWithTransaction.wid = wallet;
    callbackState->u.genWithTransaction.tid = transfer;
    callbackState->rid = rid;

    char *hashAsHex = genericHashAsString (hash);

    cwm->client.gen.funcSubmitTransaction (cwm->client.context,
                                           cryptoWalletManagerTake (cwm),
                                           callbackState,
                                           tx, txLength,
                                           hashAsHex);

    free (hashAsHex);

    cryptoWalletManagerGive (cwm);
}

// MARK: - Client Creation Functions

// The below client functions pass a BRCryptoWalletManager reference to the underlying
// currency-specific wallet managers WITHOUT incrementing the reference count. This
// is because if we incremented the count, the CWM's reference count would have no
// way (currently) of being set back to zero as this particular reference would never
// be given.
//
// So, now that we've given a reference without incrementing the count, we have a
// situation where one of these callbacks can occur whilst `cryptoWalletManagerRelease`
// is executing. To handle that issue, each callback uses `cryptoWalletManagerTakeWeak`
// to check if the release is currently happening (i.e. reference count of 0). If so,
// they have an early exit and the release can proceed as usual. If it is not releasing,
// the reference count is incremented for the duration of the call.
//
// The natural question is, can these callbacks occur *after* `cryptoWalletManagerRelease`?
// The answer, thankfully, is NO. The callbacks are called as by A) a thread
// owned by the currency-specific wallet manager, which will be cleaned up gracefully as
// part of `cryptoWalletManagerRelease`; or B) an app thread, which necessitates the CWM
// reference count not being 0. In either case, the BRCryptoWalletManager's memory
// has not yet been freed.
//
// TLDR; use `cryptoWalletManagerTakeWeak` in *ALL* BRWalletManagerClient,
//       BREthereumClient and cryptoWalletManagerClientCreateGENClient callbacks.

extern BRWalletManagerClient
cryptoWalletManagerClientCreateBTCClient (OwnershipKept BRCryptoWalletManager cwm) {
    return (BRWalletManagerClient) {
        cwm,
        cwmGetBlockNumberAsBTC,
        cwmGetTransactionsAsBTC,
        cwmSubmitTransactionAsBTC,
        cwmTransactionEventAsBTC,
        cwmWalletEventAsBTC,
        cwmWalletManagerEventAsBTC
    };
}

extern BREthereumClient
cryptoWalletManagerClientCreateETHClient (OwnershipKept BRCryptoWalletManager cwm) {
    // All these client callbacks are invoked directly on an ETH thread.
    return (BREthereumClient) {
        cwm,
        cwmGetBalanceAsETH,
        cwmGetGasPriceAsETH,
        cwmGetGasEstimateAsETH,
        cwmSubmitTransactionAsETH,
        cwmGetTransactionsAsETH,
        cwmGetLogsAsETH,
        cwmGetBlocksAsETH,
        cwmGetTokensAsETH,
        cwmGetBlockNumberAsETH,
        cwmGetNonceAsETH,

        // Events - Announce changes to entities that normally impact the UI.
        cwmWalletManagerEventAsETH,
        cwmPeerEventAsETH,
        cwmWalletEventAsETH,
        cwmEventTokenAsETH,
        //       BREthereumClientHandlerBlockEvent funcBlockEvent;
        cwmTransactionEventAsETH
    };
}

extern BRGenericClient
cryptoWalletManagerClientCreateGENClient (BRCryptoWalletManager cwm) {
    return (BRGenericClient) {
        cwm,
        cwmGetBlockNumberAsGEN,
        cwmGetTransactionsAsGEN,
        cwmGetTransfersAsGEN,
        cwmSubmitTransactionAsGEN
    };
}

/// MARK: - Announce Functions

extern void
cwmAnnounceGetBlockNumberSuccessAsInteger (OwnershipKept BRCryptoWalletManager cwm,
                                           OwnershipGiven BRCryptoCWMClientCallbackState callbackState,
                                           uint64_t blockNumber) {
    assert (cwm); assert (callbackState);
    assert (CWM_CALLBACK_TYPE_BTC_GET_BLOCK_NUMBER == callbackState->type ||
            CWM_CALLBACK_TYPE_GEN_GET_BLOCK_NUMBER == callbackState->type);

    cwm = cryptoWalletManagerTake (cwm);

    switch (callbackState->type) {
        case CWM_CALLBACK_TYPE_BTC_GET_BLOCK_NUMBER:
            bwmAnnounceBlockNumber (cwm->u.btc,
                                    callbackState->rid,
                                    blockNumber);
            break;

        case CWM_CALLBACK_TYPE_GEN_GET_BLOCK_NUMBER:
            genManagerAnnounceBlockNumber (cwm->u.gen,
                                           callbackState->rid,
                                           blockNumber);
            break;

        default:
            break;
    }
    cryptoWalletManagerGive (cwm);
    free (callbackState);
}

extern void
cwmAnnounceGetBlockNumberSuccessAsString (OwnershipKept BRCryptoWalletManager cwm,
                                          OwnershipGiven BRCryptoCWMClientCallbackState callbackState,
                                          OwnershipKept const char *blockNumber) {
    assert (cwm); assert (callbackState); assert (CWM_CALLBACK_TYPE_ETH_GET_BLOCK_NUMBER == callbackState->type);
    cwm = cryptoWalletManagerTake (cwm);

    ewmAnnounceBlockNumber (cwm->u.eth,
                            blockNumber,
                            callbackState->rid);

    cryptoWalletManagerGive (cwm);
    free (callbackState);
}

extern void
cwmAnnounceGetBlockNumberFailure (OwnershipKept BRCryptoWalletManager cwm,
                                  OwnershipGiven BRCryptoCWMClientCallbackState callbackState) {
    assert (cwm); assert (callbackState);
    assert (CWM_CALLBACK_TYPE_BTC_GET_BLOCK_NUMBER == callbackState->type ||
            CWM_CALLBACK_TYPE_ETH_GET_BLOCK_NUMBER == callbackState->type ||
            CWM_CALLBACK_TYPE_GEN_GET_BLOCK_NUMBER == callbackState->type);
    free (callbackState);
}

extern void
cwmAnnounceGetTransactionsItemBTC (OwnershipKept BRCryptoWalletManager cwm,
                                   OwnershipGiven BRCryptoCWMClientCallbackState callbackState,
                                   OwnershipKept uint8_t *transaction,
                                   size_t transactionLength,
                                   uint64_t timestamp,
                                   uint64_t blockHeight) {
    assert (cwm); assert (callbackState); assert (CWM_CALLBACK_TYPE_BTC_GET_TRANSACTIONS == callbackState->type);
    cwm = cryptoWalletManagerTake (cwm);

    bwmAnnounceTransaction (cwm->u.btc,
                            callbackState->rid,
                            transaction,
                            transactionLength,
                            timestamp,
                            blockHeight);

    cryptoWalletManagerGive (cwm);
    // DON'T free (callbackState);
}

extern void
cwmAnnounceGetTransactionsItemETH (OwnershipKept BRCryptoWalletManager cwm,
                                   OwnershipGiven BRCryptoCWMClientCallbackState callbackState,
                                   OwnershipKept const char *hash,
                                   OwnershipKept const char *from,
                                   OwnershipKept const char *to,
                                   OwnershipKept const char *contract,
                                   OwnershipKept const char *amount, // value
                                   OwnershipKept const char *gasLimit,
                                   OwnershipKept const char *gasPrice,
                                   OwnershipKept const char *data,
                                   OwnershipKept const char *nonce,
                                   OwnershipKept const char *gasUsed,
                                   OwnershipKept const char *blockNumber,
                                   OwnershipKept const char *blockHash,
                                   OwnershipKept const char *blockConfirmations,
                                   OwnershipKept const char *blockTransactionIndex,
                                   OwnershipKept const char *blockTimestamp,
                                   // cumulative gas used,
                                   // confirmations
                                   // txreceipt_status
                                   OwnershipKept const char *isError) {
    assert (cwm); assert (callbackState); assert (CWM_CALLBACK_TYPE_ETH_GET_TRANSACTIONS == callbackState->type);
    cwm = cryptoWalletManagerTake (cwm);

    ewmAnnounceTransaction (cwm->u.eth,
                            callbackState->rid,
                            hash,
                            from,
                            to,
                            contract,
                            amount,
                            gasLimit,
                            gasPrice,
                            data,
                            nonce,
                            gasUsed,
                            blockNumber,
                            blockHash,
                            blockConfirmations,
                            blockTransactionIndex,
                            blockTimestamp,
                            isError);

    cryptoWalletManagerGive (cwm);
    // DON'T free (callbackState);
}

extern void
cwmAnnounceGetTransactionsItemGEN (BRCryptoWalletManager cwm,
                                   BRCryptoCWMClientCallbackState callbackState,
                                   uint8_t *transaction,
                                   size_t transactionLength,
                                   uint64_t timestamp,
                                   uint64_t blockHeight) {
    assert (cwm); assert (callbackState); assert (CWM_CALLBACK_TYPE_GEN_GET_TRANSACTIONS == callbackState->type);
    cwm = cryptoWalletManagerTake (cwm);

    BRArrayOf(BRGenericTransfer) transfers = genManagerRecoverTransfersFromRawTransaction (cwm->u.gen,
                                                                                           transaction, transactionLength,
                                                                                           timestamp,
                                                                                           blockHeight);
    // Announce to GWM.  Note: the equivalent BTC+ETH announce transaction is going to
    // create BTC+ETH wallet manager + wallet + transfer events that we'll handle by incorporating
    // the BTC+ETH transfer into 'crypto'.  However, GEN does not generate similar events.

    if (transfers != NULL) {
        pthread_mutex_lock (&cwm->lock);
        for (size_t index = 0; index < array_count (transfers); index++) {
            // TODO: A BRGenericTransfer must allow us to determine the Wallet (via a Currency).
            cryptoWalletManagerHandleTransferGEN (cwm, transfers[index]);
        }
        pthread_mutex_unlock (&cwm->lock);

        // The wallet manager takes ownership of the actual transfers - so just
        // delete the array of pointers
        array_free(transfers);
    }

    cryptoWalletManagerGive (cwm);
    // DON'T free (callbackState);
}

extern void
cwmAnnounceGetTransactionsComplete (OwnershipKept BRCryptoWalletManager cwm,
                                    OwnershipGiven BRCryptoCWMClientCallbackState callbackState,
                                    BRCryptoBoolean success) {
    assert (cwm); assert (callbackState);
    assert (CWM_CALLBACK_TYPE_BTC_GET_TRANSACTIONS == callbackState->type ||
            CWM_CALLBACK_TYPE_ETH_GET_TRANSACTIONS == callbackState->type ||
            CWM_CALLBACK_TYPE_GEN_GET_TRANSACTIONS == callbackState->type);
    cwm = cryptoWalletManagerTake (cwm);

    if (CWM_CALLBACK_TYPE_BTC_GET_TRANSACTIONS == callbackState->type && BLOCK_CHAIN_TYPE_BTC == cwm->type) {
        bwmAnnounceTransactionComplete (cwm->u.btc,
                                        callbackState->rid,
                                        success);

    } else if (CWM_CALLBACK_TYPE_ETH_GET_TRANSACTIONS == callbackState->type && BLOCK_CHAIN_TYPE_ETH == cwm->type) {
        ewmAnnounceTransactionComplete (cwm->u.eth,
                                        callbackState->rid,
                                        AS_ETHEREUM_BOOLEAN (success));

    } else if (CWM_CALLBACK_TYPE_GEN_GET_TRANSACTIONS == callbackState->type && BLOCK_CHAIN_TYPE_GEN== cwm->type) {
        genManagerAnnounceTransferComplete (cwm->u.gen,
                                            callbackState->rid,
                                            CRYPTO_TRUE == success);
    } else {
        assert (0);
    }

    cryptoWalletManagerGive (cwm);
    free (callbackState);
}

extern void
cwmAnnounceGetTransferItemGEN (BRCryptoWalletManager cwm,
                               BRCryptoCWMClientCallbackState callbackState,
                               OwnershipKept const char *hash,
                               OwnershipKept const char *uids,
                               OwnershipKept const char *from,
                               OwnershipKept const char *to,
                               OwnershipKept const char *amount,
                               OwnershipKept const char *currency,
                               OwnershipKept const char *fee,
                               uint64_t timestamp,
                               uint64_t blockHeight) {
    assert (cwm); assert (callbackState);
    assert (CWM_CALLBACK_TYPE_GEN_GET_TRANSFERS == callbackState->type);
    cwm = cryptoWalletManagerTake (cwm);

    // Lookup the network's currency
    BRCryptoNetwork network = cryptoWalletManagerGetNetwork (cwm);
    BRCryptoCurrency walletCurrency = cryptoNetworkGetCurrencyForUids (network, currency);

    // Find the corresponding wallet.
    BRCryptoWallet wallet = (NULL == walletCurrency
                             ? NULL
                             : cryptoWalletManagerGetWalletForCurrency (cwm, walletCurrency));

    // If we have a wallet, then proceed
    if (NULL != wallet) {
        // Create a 'GEN' transfer
        BRGenericWallet   genWallet   = cryptoWalletAsGEN(wallet);
        BRGenericTransfer genTransfer = genManagerRecoverTransfer (cwm->u.gen, genWallet, hash, uids,
                                                                   from, to,
                                                                   amount, currency, fee,
                                                                   timestamp, blockHeight);

        // Announce to GWM.  Note: the equivalent BTC+ETH announce transaction is going to
        // create BTC+ETH wallet manager + wallet + transfer events that we'll handle by
        // incorporating the BTC+ETH transfer into 'crypto'.  However, GEN does not generate
        // similar events.
        //
        // genManagerAnnounceTransfer (cwm->u.gen, callbackState->rid, transfer);
        cryptoWalletManagerHandleTransferGEN (cwm, genTransfer);
    }

    if (NULL != wallet) cryptoWalletGive (wallet);
    if (NULL != walletCurrency) cryptoCurrencyGive (walletCurrency);

    cryptoNetworkGive (network);
    cryptoWalletManagerGive (cwm);
    // DON'T free (callbackState);
}

extern void
cwmAnnounceGetTransfersComplete (OwnershipKept BRCryptoWalletManager cwm,
                                 OwnershipGiven BRCryptoCWMClientCallbackState callbackState,
                                 BRCryptoBoolean success) {
    assert (cwm); assert (callbackState);
    assert (CWM_CALLBACK_TYPE_GEN_GET_TRANSFERS == callbackState->type);

    cwm = cryptoWalletManagerTake (cwm);

    if (CWM_CALLBACK_TYPE_GEN_GET_TRANSFERS == callbackState->type && BLOCK_CHAIN_TYPE_GEN== cwm->type) {
        genManagerAnnounceTransferComplete (cwm->u.gen, callbackState->rid, CRYPTO_TRUE == success);
    } else {
        assert (0);
    }

    // TODO: This even occurs even when the balance doesn't change (no new transfers).

    // Synchronizing of transfers is complete - calculate the new balance
    BRCryptoAmount balance = cryptoWalletGetBalance(cwm->wallet);
    // ... and announce the balance
    cwm->listener.walletEventCallback (cwm->listener.context,
                                       cryptoWalletManagerTake (cwm),
                                       cryptoWalletTake (cwm->wallet),
                                       (BRCryptoWalletEvent) {
                                           CRYPTO_WALLET_EVENT_BALANCE_UPDATED,
                                           { .balanceUpdated = { cryptoAmountTake(balance) }}
                                       });

    cryptoAmountGive(balance);
    cryptoWalletManagerGive (cwm);
    free (callbackState);
}

static void
cwmAnnounceSubmitTransferResultGEN (OwnershipKept BRCryptoWalletManager cwm,
                                    OwnershipKept BRCryptoCWMClientCallbackState callbackState,
                                    int error) {
    assert (cwm); assert(callbackState);
    assert (CWM_CALLBACK_TYPE_GEN_SUBMIT_TRANSACTION == callbackState->type);
    // Assume cwm taken already;

    genManagerAnnounceSubmit (cwm->u.gen,
                              callbackState->rid,
                              callbackState->u.genWithTransaction.tid,
                              error);

    BRCryptoWallet   wallet   = cryptoWalletManagerFindWalletAsGEN (cwm, callbackState->u.genWithTransaction.wid);
    BRCryptoTransfer transfer = (NULL == wallet ? NULL : cryptoWalletFindTransferAsGEN (wallet, callbackState->u.genWithTransaction.tid));

    // TODO: Assert on these?
    if (NULL != wallet && NULL != transfer) {
        cryptoWalletManagerSetTransferStateGEN (cwm,
                                                wallet,
                                                transfer,
                                                (error
                                                 ? genTransferStateCreateErrored (GENERIC_TRANSFER_SUBMIT_ERROR_ONE)
                                                 : genTransferStateCreateOther (GENERIC_TRANSFER_STATE_SUBMITTED)));
    }

    if (NULL != wallet)   cryptoWalletGive(wallet);
    if (NULL != transfer) cryptoTransferGive(transfer);
}

extern void
cwmAnnounceSubmitTransferSuccess (OwnershipKept BRCryptoWalletManager cwm,
                                  OwnershipGiven BRCryptoCWMClientCallbackState callbackState) {
    assert (cwm); assert (callbackState);
    assert (CWM_CALLBACK_TYPE_BTC_SUBMIT_TRANSACTION == callbackState->type ||
            CWM_CALLBACK_TYPE_GEN_SUBMIT_TRANSACTION == callbackState->type);
    cwm = cryptoWalletManagerTake (cwm);

    if (CWM_CALLBACK_TYPE_BTC_SUBMIT_TRANSACTION == callbackState->type && BLOCK_CHAIN_TYPE_BTC == cwm->type) {
        bwmAnnounceSubmit (cwm->u.btc,
                           callbackState->rid,
                           callbackState->u.btcSubmit.txHash,
                           0);
    }

    else if (CWM_CALLBACK_TYPE_GEN_SUBMIT_TRANSACTION == callbackState->type && BLOCK_CHAIN_TYPE_GEN == cwm->type) {
        cwmAnnounceSubmitTransferResultGEN (cwm, callbackState, 0);
    }

    cryptoWalletManagerGive (cwm);
    free (callbackState);
}

extern void
cwmAnnounceSubmitTransferSuccessForHash (OwnershipKept BRCryptoWalletManager cwm,
                                         OwnershipGiven BRCryptoCWMClientCallbackState callbackState,
                                         OwnershipKept const char *hash) {
    assert (cwm); assert (callbackState); assert (CWM_CALLBACK_TYPE_ETH_SUBMIT_TRANSACTION == callbackState->type);
    cwm = cryptoWalletManagerTake (cwm);

    ewmAnnounceSubmitTransfer (cwm->u.eth,
                               callbackState->u.ethWithTransaction.wid,
                               callbackState->u.ethWithTransaction.tid,
                               hash,
                               -1,
                               NULL,
                               callbackState->rid);

    cryptoWalletManagerGive (cwm);
    free (callbackState);
}

extern void
cwmAnnounceSubmitTransferFailure (OwnershipKept BRCryptoWalletManager cwm,
                                  OwnershipGiven BRCryptoCWMClientCallbackState callbackState) {
    assert (cwm); assert (callbackState);
    assert (CWM_CALLBACK_TYPE_BTC_SUBMIT_TRANSACTION == callbackState->type ||
            CWM_CALLBACK_TYPE_ETH_SUBMIT_TRANSACTION == callbackState->type ||
            CWM_CALLBACK_TYPE_GEN_SUBMIT_TRANSACTION == callbackState->type);
    cwm = cryptoWalletManagerTake (cwm);

    // TODO(fix): For BTC/GEN, we pass EIO as the posix error. For ETH, 0 and a made up message.
    //            We should receive error information (ideally not posix codes) from the platform layer

    if (CWM_CALLBACK_TYPE_BTC_SUBMIT_TRANSACTION == callbackState->type && BLOCK_CHAIN_TYPE_BTC == cwm->type) {
        bwmAnnounceSubmit (cwm->u.btc,
                           callbackState->rid,
                           callbackState->u.btcSubmit.txHash,
                           EIO);

    } else if (CWM_CALLBACK_TYPE_ETH_SUBMIT_TRANSACTION == callbackState->type && BLOCK_CHAIN_TYPE_ETH == cwm->type) {
        ewmAnnounceSubmitTransfer (cwm->u.eth,
                                   callbackState->u.ethWithTransaction.wid,
                                   callbackState->u.ethWithTransaction.tid,
                                   NULL,
                                   0,
                                   "unknown failure",
                                   callbackState->rid);

    } else if (CWM_CALLBACK_TYPE_GEN_SUBMIT_TRANSACTION == callbackState->type && BLOCK_CHAIN_TYPE_GEN == cwm->type) {
        cwmAnnounceSubmitTransferResultGEN (cwm, callbackState, EIO);
    } else {
        assert (0);
    }

    cryptoWalletManagerGive (cwm);
    free (callbackState);
}

extern void
cwmAnnounceGetBalanceSuccess (OwnershipKept BRCryptoWalletManager cwm,
                              OwnershipGiven BRCryptoCWMClientCallbackState callbackState,
                              OwnershipKept const char *balance) {
    assert (cwm); assert (callbackState); assert (CWM_CALLBACK_TYPE_ETH_GET_BALANCE == callbackState->type);
    cwm = cryptoWalletManagerTake (cwm);

    ewmAnnounceWalletBalance (cwm->u.eth,
                              callbackState->u.ethWithWallet.wid,
                              balance,
                              callbackState->rid);

    cryptoWalletManagerGive (cwm);
    free (callbackState);
}

extern void
cwmAnnounceGetBalanceFailure (OwnershipKept BRCryptoWalletManager cwm,
                              OwnershipGiven BRCryptoCWMClientCallbackState callbackState) {
    assert (cwm); assert (callbackState); assert (CWM_CALLBACK_TYPE_ETH_GET_BALANCE == callbackState->type);
    free (callbackState);
}

extern void
cwmAnnounceGetGasPriceSuccess (OwnershipKept BRCryptoWalletManager cwm,
                               OwnershipGiven BRCryptoCWMClientCallbackState callbackState,
                               OwnershipKept const char *gasPrice) {
    assert (cwm); assert (callbackState); assert (CWM_CALLBACK_TYPE_ETH_GET_GAS_PRICE == callbackState->type);
    cwm = cryptoWalletManagerTake (cwm);

    ewmAnnounceGasPrice (cwm->u.eth,
                         callbackState->u.ethWithWallet.wid,
                         gasPrice,
                         callbackState->rid);

    cryptoWalletManagerGive (cwm);
    free (callbackState);
}

extern void
cwmAnnounceGetGasPriceFailure (OwnershipKept BRCryptoWalletManager cwm,
                               OwnershipGiven BRCryptoCWMClientCallbackState callbackState) {
    assert (cwm); assert (callbackState); assert (CWM_CALLBACK_TYPE_ETH_GET_GAS_PRICE == callbackState->type);
    free (callbackState);
}

extern void
cwmAnnounceGetGasEstimateSuccess (OwnershipKept BRCryptoWalletManager cwm,
                                  OwnershipGiven BRCryptoCWMClientCallbackState callbackState,
                                  OwnershipKept const char *gasEstimate,
                                  OwnershipKept const char *gasPrice) {
    assert (cwm); assert (callbackState); assert (CWM_CALLBACK_TYPE_ETH_ESTIMATE_GAS == callbackState->type);
    cwm = cryptoWalletManagerTake (cwm);

    ewmAnnounceGasEstimateSuccess (cwm->u.eth,
                                   callbackState->u.ethWithWalletAndCookie.wid,
                                   callbackState->u.ethWithWalletAndCookie.cookie,
                                   gasEstimate,
                                   gasPrice,
                                   callbackState->rid);

    cryptoWalletManagerGive (cwm);
    free (callbackState);
}

extern void
cwmAnnounceGetGasEstimateFailure (OwnershipKept BRCryptoWalletManager cwm,
                                  OwnershipGiven BRCryptoCWMClientCallbackState callbackState,
                                  BRCryptoStatus status) {
    assert (cwm); assert (callbackState); assert (CWM_CALLBACK_TYPE_ETH_ESTIMATE_GAS == callbackState->type);

    ewmAnnounceGasEstimateFailure (cwm->u.eth,
                                   callbackState->u.ethWithWalletAndCookie.wid,
                                   callbackState->u.ethWithWalletAndCookie.cookie,
                                   cryptoStatusAsETH (status),
                                   callbackState->rid);
    free (callbackState);
}

extern void
cwmAnnounceGetLogsItem(OwnershipKept BRCryptoWalletManager cwm,
                       OwnershipGiven BRCryptoCWMClientCallbackState callbackState,
                       OwnershipKept const char *strHash,
                       OwnershipKept const char *strContract,
                       int topicCount,
                       OwnershipKept const char **arrayTopics,
                       OwnershipKept const char *strData,
                       OwnershipKept const char *strGasPrice,
                       OwnershipKept const char *strGasUsed,
                       OwnershipKept const char *strLogIndex,
                       OwnershipKept const char *strBlockNumber,
                       OwnershipKept const char *strBlockTransactionIndex,
                       OwnershipKept const char *strBlockTimestamp) {
    assert (cwm); assert (callbackState); assert (CWM_CALLBACK_TYPE_ETH_GET_LOGS == callbackState->type);
    cwm = cryptoWalletManagerTake (cwm);

    ewmAnnounceLog (cwm->u.eth,
                    callbackState->rid,
                    strHash,
                    strContract,
                    topicCount,
                    arrayTopics,
                    strData,
                    strGasPrice,
                    strGasUsed,
                    strLogIndex,
                    strBlockNumber,
                    strBlockTransactionIndex,
                    strBlockTimestamp);

    cryptoWalletManagerGive (cwm);
    // don't free (callbackState);
}

extern void
cwmAnnounceGetLogsComplete(OwnershipKept BRCryptoWalletManager cwm,
                           OwnershipGiven BRCryptoCWMClientCallbackState callbackState,
                           BRCryptoBoolean success) {
    assert (cwm); assert (callbackState); assert (CWM_CALLBACK_TYPE_ETH_GET_LOGS == callbackState->type);
    cwm = cryptoWalletManagerTake (cwm);

    ewmAnnounceLogComplete (cwm->u.eth,
                            callbackState->rid,
                            AS_ETHEREUM_BOOLEAN (success));

    cryptoWalletManagerGive (cwm);
    free (callbackState);
}

extern void
cwmAnnounceGetBlocksSuccess (OwnershipKept BRCryptoWalletManager cwm,
                             OwnershipGiven BRCryptoCWMClientCallbackState callbackState,
                             int blockNumbersCount,
                             OwnershipKept uint64_t *blockNumbers) {
    assert (cwm); assert (callbackState); assert (CWM_CALLBACK_TYPE_ETH_GET_BLOCKS == callbackState->type);
    cwm = cryptoWalletManagerTake (cwm);

    ewmAnnounceBlocks (cwm->u.eth,
                       callbackState->rid,
                       blockNumbersCount,
                       blockNumbers);

    cryptoWalletManagerGive (cwm);
    free (callbackState);
}

extern void
cwmAnnounceGetBlocksFailure (OwnershipKept BRCryptoWalletManager cwm,
                             OwnershipGiven BRCryptoCWMClientCallbackState callbackState) {
    assert (cwm); assert (callbackState); assert (CWM_CALLBACK_TYPE_ETH_GET_BLOCKS == callbackState->type);
    free (callbackState);
}

extern void
cwmAnnounceGetTokensItem(OwnershipKept BRCryptoWalletManager cwm,
                         OwnershipGiven BRCryptoCWMClientCallbackState callbackState,
                         OwnershipKept const char *address,
                         OwnershipKept const char *symbol,
                         OwnershipKept const char *name,
                         OwnershipKept const char *description,
                         unsigned int decimals,
                         OwnershipKept const char *strDefaultGasLimit,
                         OwnershipKept const char *strDefaultGasPrice) {
    assert (cwm); assert (callbackState); assert (CWM_CALLBACK_TYPE_ETH_GET_TOKENS == callbackState->type);
    cwm = cryptoWalletManagerTake (cwm);

    ewmAnnounceToken (cwm->u.eth,
                      callbackState->rid,
                      address,
                      symbol,
                      name,
                      description,
                      decimals,
                      strDefaultGasLimit,
                      strDefaultGasPrice);

    cryptoWalletManagerGive (cwm);
    // don't free (callbackState);
}

extern void
cwmAnnounceGetTokensComplete(OwnershipKept BRCryptoWalletManager cwm,
                             OwnershipGiven BRCryptoCWMClientCallbackState callbackState,
                             BRCryptoBoolean success) {
    assert (cwm); assert (callbackState); assert (CWM_CALLBACK_TYPE_ETH_GET_TOKENS == callbackState->type);
    cwm = cryptoWalletManagerTake (cwm);

    ewmAnnounceTokenComplete (cwm->u.eth,
                              callbackState->rid,
                              AS_ETHEREUM_BOOLEAN (success));

    cryptoWalletManagerGive (cwm);
    free (callbackState);
}

extern void
cwmAnnounceGetNonceSuccess (OwnershipKept BRCryptoWalletManager cwm,
                            OwnershipGiven BRCryptoCWMClientCallbackState callbackState,
                            OwnershipKept const char *address,
                            OwnershipKept const char *nonce) {
    assert (cwm); assert (callbackState); assert (CWM_CALLBACK_TYPE_ETH_GET_NONCE == callbackState->type);
    cwm = cryptoWalletManagerTake (cwm);

    ewmAnnounceNonce (cwm->u.eth,
                      address,
                      nonce,
                      callbackState->rid);

    cryptoWalletManagerGive (cwm);
    free (callbackState);
}

extern void
cwmAnnounceGetNonceFailure (OwnershipKept BRCryptoWalletManager cwm,
                            OwnershipGiven BRCryptoCWMClientCallbackState callbackState) {
    assert (cwm); assert (callbackState); assert (CWM_CALLBACK_TYPE_ETH_GET_NONCE == callbackState->type);
    free (callbackState);
}<|MERGE_RESOLUTION|>--- conflicted
+++ resolved
@@ -13,10 +13,6 @@
 
 #include "BRCryptoBase.h"
 #include "BRCryptoStatus.h"
-<<<<<<< HEAD
-#include "BRCryptoPrivate.h"
-#include "BRCryptoNetwork.h"
-=======
 #include "BRCryptoNetworkP.h"
 #include "BRCryptoFeeBasisP.h"
 #include "BRCryptoTransferP.h"
@@ -24,7 +20,6 @@
 
 #include "BRCryptoPrivate.h" // cryptoStatusFromETH
 
->>>>>>> 61e0c532
 #include "BRCryptoWalletManager.h"
 #include "BRCryptoWalletManagerClient.h"
 #include "BRCryptoWalletManagerP.h"
@@ -1323,7 +1318,7 @@
             assert (NULL != transfer);
             if (NULL != transfer) {
                 BRCryptoTransferState oldState = cryptoTransferGetState (transfer);
-                BRCryptoTransferState newState = cryptoTransferStateErroredInit (BRCryptoTransferSubmitErrorUnknown ());
+                BRCryptoTransferState newState = cryptoTransferStateErroredInit (cryptoTransferSubmitErrorUnknown ());
 
                 cryptoTransferSetState (transfer, newState);
 
