--- conflicted
+++ resolved
@@ -30,10 +30,7 @@
 
 #include "bitcoin/BRWalletManager.h"
 #include "ethereum/BREthereum.h"
-<<<<<<< HEAD
-=======
 #include "support/BRBase.h"
->>>>>>> e92fc5a8
 
 typedef enum  {
     CWM_CALLBACK_TYPE_BTC_GET_BLOCK_NUMBER,
@@ -674,22 +671,6 @@
     cryptoWalletGive (wallet);
 }
 
-<<<<<<< HEAD
-#pragma clang diagnostic push
-#pragma GCC diagnostic push
-#pragma clang diagnostic ignored "-Wunused-function"
-#pragma GCC diagnostic ignored "-Wunused-function"
-static void
-cwmPublishTransactionAsBTC (void *context,
-                            int error) {
-    BRCryptoWalletManager cwm = context;
-    (void) cwm;
-}
-#pragma clang diagnostic pop
-#pragma GCC diagnostic pop
-
-=======
->>>>>>> e92fc5a8
 /// MARK: ETH Callbacks
 
 static void
@@ -1467,8 +1448,7 @@
 // MARK: - Client Creation Functions
 
 extern BRWalletManagerClient
-<<<<<<< HEAD
-cryptoWalletManagerClientCreateBTCClient (BRCryptoWalletManager cwm) {
+cryptoWalletManagerClientCreateBTCClient (OwnershipKept BRCryptoWalletManager cwm) {
     return (BRWalletManagerClient) {
         cwm,
         cwmGetBlockNumberAsBTC,
@@ -1478,18 +1458,6 @@
         cwmWalletEventAsBTC,
         cwmWalletManagerEventAsBTC
     };
-=======
-cryptoWalletManagerClientCreateBTCClient (OwnershipKept BRCryptoWalletManager cwm) {
-        return (BRWalletManagerClient) {
-            cwm,
-            cwmGetBlockNumberAsBTC,
-            cwmGetTransactionsAsBTC,
-            cwmSubmitTransactionAsBTC,
-            cwmTransactionEventAsBTC,
-            cwmWalletEventAsBTC,
-            cwmWalletManagerEventAsBTC
-        };
->>>>>>> e92fc5a8
 }
 
 extern BREthereumClient
@@ -1700,9 +1668,8 @@
 }
 
 extern void
-<<<<<<< HEAD
-cwmAnnounceSubmitTransferSuccess (BRCryptoWalletManager cwm,
-                                  BRCryptoCWMClientCallbackState callbackState) {
+cwmAnnounceSubmitTransferSuccess (OwnershipKept BRCryptoWalletManager cwm,
+                                  OwnershipGiven BRCryptoCWMClientCallbackState callbackState) {
     assert (cwm); assert (callbackState);
     assert (CWM_CALLBACK_TYPE_BTC_SUBMIT_TRANSACTION == callbackState->type ||
             CWM_CALLBACK_TYPE_GEN_SUBMIT_TRANSACTION == callbackState->type);
@@ -1711,13 +1678,6 @@
     // TODO(fix): What is the memory management story for this transaction?
 
     if (CWM_CALLBACK_TYPE_BTC_SUBMIT_TRANSACTION == callbackState->type && BLOCK_CHAIN_TYPE_BTC == cwm->type) {
-=======
-cwmAnnounceSubmitTransferSuccess (OwnershipKept BRCryptoWalletManager cwm,
-                                  OwnershipGiven BRCryptoCWMClientCallbackState callbackState) {
-    assert (cwm); assert (callbackState); assert (CWM_CALLBACK_TYPE_BTC_SUBMIT_TRANSACTION == callbackState->type);
-    cwm = cryptoWalletManagerTake (cwm);
-
->>>>>>> e92fc5a8
     bwmAnnounceSubmit (cwm->u.btc,
                        callbackState->rid,
                        callbackState->u.btcSubmit.transaction,
