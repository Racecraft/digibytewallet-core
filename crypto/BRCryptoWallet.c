//
//  BRCryptoWallet.c
//  BRCore
//
//  Created by Ed Gamble on 3/19/19.
//  Copyright © 2019 breadwallet. All rights reserved.
//
//  Permission is hereby granted, free of charge, to any person obtaining a copy
//  of this software and associated documentation files (the "Software"), to deal
//  in the Software without restriction, including without limitation the rights
//  to use, copy, modify, merge, publish, distribute, sublicense, and/or sell
//  copies of the Software, and to permit persons to whom the Software is
//  furnished to do so, subject to the following conditions:
//
//  The above copyright notice and this permission notice shall be included in
//  all copies or substantial portions of the Software.
//
//  THE SOFTWARE IS PROVIDED "AS IS", WITHOUT WARRANTY OF ANY KIND, EXPRESS OR
//  IMPLIED, INCLUDING BUT NOT LIMITED TO THE WARRANTIES OF MERCHANTABILITY,
//  FITNESS FOR A PARTICULAR PURPOSE AND NONINFRINGEMENT. IN NO EVENT SHALL THE
//  AUTHORS OR COPYRIGHT HOLDERS BE LIABLE FOR ANY CLAIM, DAMAGES OR OTHER
//  LIABILITY, WHETHER IN AN ACTION OF CONTRACT, TORT OR OTHERWISE, ARISING FROM,
//  OUT OF OR IN CONNECTION WITH THE SOFTWARE OR THE USE OR OTHER DEALINGS IN
//  THE SOFTWARE.

#include <pthread.h>

#include "BRCryptoFeeBasis.h"
#include "BRCryptoWallet.h"
#include "BRCryptoBase.h"
#include "BRCryptoPrivate.h"

#include "generic/BRGeneric.h"

#include "bitcoin/BRWallet.h"
#include "bitcoin/BRWalletManager.h"
#include "ethereum/BREthereum.h"

/**
 *
 */
static void
cryptoWalletRelease (BRCryptoWallet wallet);


struct BRCryptoWalletRecord {
    pthread_mutex_t lock;

    BRCryptoBlockChainType type;
    union {
        struct {
            BRWalletManager bwm;
            BRWallet *wid;
        } btc;

        struct {
            BREthereumEWM ewm;
            BREthereumWallet wid;
        } eth;

        struct {
            BRGenericWalletManager gwm;
            BRGenericWallet wid;
        } gen;
    } u;

    BRCryptoWalletState state;
    BRCryptoUnit unit;  // baseUnit

    //
    // Do we hold transfers here?  The BRWallet and the BREthereumWallet already hold transfers.
    // Shouldn't we defer to those to get transfers (and then wrap them in BRCryptoTransfer)?
    // Then we avoid caching trouble (in part).  For a newly created transaction (not yet signed),
    // the BRWallet will not hold a BRTransaction however, BREthereumWallet will hold a new
    // BREthereumTransaction. From BRWalet: `assert(tx != NULL && BRTransactionIsSigned(tx));`
    //
    // We are going to have the same
    //
    BRArrayOf (BRCryptoTransfer) transfers;

    //
    BRCryptoUnit unitForFee;
    BRCryptoRef ref;
};

IMPLEMENT_CRYPTO_GIVE_TAKE (BRCryptoWallet, cryptoWallet)

static BRCryptoWallet
cryptoWalletCreateInternal (BRCryptoBlockChainType type,
                            BRCryptoUnit unit,
                            BRCryptoUnit unitForFee) {
    BRCryptoWallet wallet = malloc (sizeof (struct BRCryptoWalletRecord));

    wallet->type  = type;
    wallet->state = CRYPTO_WALLET_STATE_CREATED;
    wallet->unit  = cryptoUnitTake (unit);
    wallet->unitForFee = cryptoUnitTake (unitForFee);
    array_new (wallet->transfers, 5);

    wallet->ref = CRYPTO_REF_ASSIGN (cryptoWalletRelease);

    {
        pthread_mutexattr_t attr;
        pthread_mutexattr_init(&attr);
        pthread_mutexattr_settype(&attr, PTHREAD_MUTEX_RECURSIVE);

        pthread_mutex_init(&wallet->lock, &attr);
        pthread_mutexattr_destroy(&attr);
    }

    return wallet;
}

private_extern BRCryptoWallet
cryptoWalletCreateAsBTC (BRCryptoUnit unit,
                         BRCryptoUnit unitForFee,
                         BRWalletManager bwm,
                         BRWallet *wid) {
    BRCryptoWallet wallet = cryptoWalletCreateInternal (BLOCK_CHAIN_TYPE_BTC, unit, unitForFee);

    wallet->u.btc.bwm = bwm;
    wallet->u.btc.wid = wid;

    return wallet;
}

private_extern BRCryptoWallet
cryptoWalletCreateAsETH (BRCryptoUnit unit,
                         BRCryptoUnit unitForFee,
                         BREthereumEWM ewm,
                         BREthereumWallet wid) {
    BRCryptoWallet wallet = cryptoWalletCreateInternal (BLOCK_CHAIN_TYPE_ETH, unit, unitForFee);

    wallet->u.eth.ewm = ewm;
    wallet->u.eth.wid = wid;

    return wallet;
}

private_extern BRCryptoWallet
cryptoWalletCreateAsGEN (BRCryptoUnit unit,
                         BRCryptoUnit unitForFee,
                         BRGenericWalletManager gwm,
                         BRGenericWallet wid) {
    BRCryptoWallet wallet = cryptoWalletCreateInternal (BLOCK_CHAIN_TYPE_GEN, unit, unitForFee);

    wallet->u.gen.gwm = gwm;
    wallet->u.gen.wid = wid;

    return wallet;
}

static void
cryptoWalletRelease (BRCryptoWallet wallet) {
    printf ("Wallet: Release\n");
    cryptoUnitGive (wallet->unit);
    cryptoUnitGive(wallet->unitForFee);

    for (size_t index = 0; index < array_count(wallet->transfers); index++)
        cryptoTransferGive (wallet->transfers[index]);
    array_free (wallet->transfers);

    pthread_mutex_destroy (&wallet->lock);
    free (wallet);
}

private_extern BRCryptoBlockChainType
cryptoWalletGetType (BRCryptoWallet wallet) {
    return wallet->type;
}

extern BRCryptoCurrency
cryptoWalletGetCurrency (BRCryptoWallet wallet) {
    return cryptoUnitGetCurrency(wallet->unit);
}

extern BRCryptoUnit
cryptoWalletGetUnit (BRCryptoWallet wallet) {
    return cryptoUnitTake (wallet->unit);
}

extern BRCryptoWalletState
cryptoWalletGetState (BRCryptoWallet wallet) {
    return wallet->state;
}

private_extern void
cryptoWalletSetState (BRCryptoWallet wallet,
                      BRCryptoWalletState state) {
    wallet->state = state;
}

extern BRCryptoUnit
cryptoWalletGetUnitForFee (BRCryptoWallet wallet) {
    return cryptoUnitTake (wallet->unitForFee);
}

extern BRCryptoAmount
cryptoWalletGetBalance (BRCryptoWallet wallet) {
    BRCryptoCurrency currency = cryptoWalletGetCurrency (wallet);
    BRCryptoAmount amount;

    switch (wallet->type) {
        case BLOCK_CHAIN_TYPE_BTC: {
            BRWallet *wid = wallet->u.btc.wid;

            UInt256 value = createUInt256 (BRWalletBalance (wid));
            amount = cryptoAmountCreate (currency, CRYPTO_FALSE, value);
            break;
        }
        case BLOCK_CHAIN_TYPE_ETH: {
            BREthereumEWM ewm = wallet->u.eth.ewm;
            BREthereumWallet wid =wallet->u.eth.wid;

            BREthereumAmount balance = ewmWalletGetBalance (ewm, wid);
            UInt256 value = (balance.type == AMOUNT_ETHER
                             ? balance.u.ether.valueInWEI
                             : balance.u.tokenQuantity.valueAsInteger);
            amount = cryptoAmountCreate (currency, CRYPTO_FALSE, value);
            break;
        }
        case BLOCK_CHAIN_TYPE_GEN: {
            BRGenericWalletManager gwm = wallet->u.gen.gwm;
            BRGenericWallet wid = wallet->u.gen.wid;

            // TODO: How does the GEN wallet know the balance?  Holds tranactions? (not currently)
            UInt256 value = gwmWalletGetBalance (gwm, wid);
            amount = cryptoAmountCreate (currency, CRYPTO_FALSE, value);
            break;
        }
    }

    cryptoCurrencyGive (currency);
    return amount;

}

extern BRCryptoBoolean
cryptoWalletHasTransfer (BRCryptoWallet wallet,
                         BRCryptoTransfer transfer) {
    BRCryptoBoolean r = CRYPTO_FALSE;
    pthread_mutex_lock (&wallet->lock);
    for (size_t index = 0; index < array_count(wallet->transfers) && CRYPTO_FALSE == r; index++) {
        r = cryptoTransferEqual (transfer, wallet->transfers[index]);
    }
    pthread_mutex_unlock (&wallet->lock);
    return r;
}

private_extern BRCryptoTransfer
cryptoWalletFindTransferAsBTC (BRCryptoWallet wallet,
                               BRTransaction *btc) {
    BRCryptoTransfer transfer = NULL;
    pthread_mutex_lock (&wallet->lock);
    for (size_t index = 0; index < array_count(wallet->transfers); index++) {
        if (CRYPTO_TRUE == cryptoTransferHasBTC (wallet->transfers[index], btc)) {
            transfer = cryptoTransferTake (wallet->transfers[index]);
            break;
        }
    }
    pthread_mutex_unlock (&wallet->lock);
    return transfer;
}

private_extern BRCryptoTransfer
cryptoWalletFindTransferAsETH (BRCryptoWallet wallet,
                               BREthereumTransfer eth) {
    BRCryptoTransfer transfer = NULL;
    pthread_mutex_lock (&wallet->lock);
    for (size_t index = 0; index < array_count(wallet->transfers); index++) {
        if (CRYPTO_TRUE == cryptoTransferHasETH (wallet->transfers[index], eth)) {
            transfer = cryptoTransferTake (wallet->transfers[index]);
            break;
        }
    }
    pthread_mutex_unlock (&wallet->lock);
    return transfer;
}

private_extern BRCryptoTransfer
cryptoWalletFindTransferAsGEN (BRCryptoWallet wallet,
                               BRGenericTransfer gen) {
    for (size_t index = 0; index < array_count(wallet->transfers); index++)
        if (CRYPTO_TRUE == cryptoTransferHasGEN (wallet->transfers[index], gen))
            return cryptoTransferTake (wallet->transfers[index]);
    return NULL;
}

private_extern void
cryptoWalletAddTransfer (BRCryptoWallet wallet,
                         BRCryptoTransfer transfer) {
    pthread_mutex_lock (&wallet->lock);
    if (CRYPTO_FALSE == cryptoWalletHasTransfer (wallet, transfer)) {
        array_add (wallet->transfers, cryptoTransferTake(transfer));
    }
    pthread_mutex_unlock (&wallet->lock);
}

private_extern void
cryptoWalletRemTransfer (BRCryptoWallet wallet, BRCryptoTransfer transfer) {
    BRCryptoTransfer walletTransfer = NULL;
    pthread_mutex_lock (&wallet->lock);
    for (size_t index = 0; index < array_count(wallet->transfers); index++) {
        if (CRYPTO_TRUE == cryptoTransferEqual (wallet->transfers[index], transfer)) {
            walletTransfer = wallet->transfers[index];
            array_rm (wallet->transfers, index);
            break;
        }
    }
    pthread_mutex_unlock (&wallet->lock);

    // drop reference outside of lock to avoid potential case where release function runs
    if (NULL != walletTransfer) cryptoTransferGive (transfer);
}

extern BRCryptoTransfer *
cryptoWalletGetTransfers (BRCryptoWallet wallet, size_t *count) {
    pthread_mutex_lock (&wallet->lock);
    *count = array_count (wallet->transfers);
    BRCryptoTransfer *transfers = NULL;
    if (0 != *count) {
        transfers = calloc (*count, sizeof(BRCryptoTransfer));
        for (size_t index = 0; index < *count; index++) {
            transfers[index] = cryptoTransferTake(wallet->transfers[index]);
        }
    }
    pthread_mutex_unlock (&wallet->lock);
    return transfers;
}

//
// Returns a 'new' adddress.  For BTC this is a segwit/bech32 address.  Really needs to be a
// wallet configuration parameters (aka the 'address scheme')
//
extern BRCryptoAddress
cryptoWalletGetAddress (BRCryptoWallet wallet) {
    switch (wallet->type) {
        case BLOCK_CHAIN_TYPE_BTC: {
            BRWallet *wid = wallet->u.btc.wid;

            BRAddress btcAddress = BRWalletReceiveAddress(wid);
            return cryptoAddressCreateAsBTC (btcAddress);
        }
        case BLOCK_CHAIN_TYPE_ETH: {
            BREthereumEWM ewm = wallet->u.eth.ewm;

            BREthereumAddress ethAddress = accountGetPrimaryAddress (ewmGetAccount(ewm));
            return cryptoAddressCreateAsETH (ethAddress);
        }
        case BLOCK_CHAIN_TYPE_GEN: {
            BRGenericWalletManager gwm = wallet->u.gen.gwm;
            BRGenericWallet wid = wallet->u.gen.wid;

            BRGenericAddress genAddress = gwmWalletGetAddress (gwm, wid);
            return cryptoAddressCreateAsGEN (gwm, genAddress);
        }
    }
}

extern BRCryptoFeeBasis
cryptoWalletGetDefaultFeeBasis (BRCryptoWallet wallet) {
    switch (wallet->type) {
        case BLOCK_CHAIN_TYPE_BTC: {
            BRWallet *wid = wallet->u.btc.wid;

            return cryptoFeeBasisCreateAsBTC (BRWalletFeePerKb (wid));
        }
        case BLOCK_CHAIN_TYPE_ETH: {
            BREthereumEWM ewm = wallet->u.eth.ewm;
            BREthereumWallet wid =wallet->u.eth.wid;

            BREthereumGas gas = ewmWalletGetDefaultGasLimit (ewm, wid);
            BREthereumGasPrice gasPrice = ewmWalletGetDefaultGasPrice (ewm, wid);

            return cryptoFeeBasisCreateAsETH (gas, gasPrice);
        }
        case BLOCK_CHAIN_TYPE_GEN: {
            BRGenericWalletManager gwm = wallet->u.gen.gwm;
            BRGenericWallet wid = wallet->u.gen.wid;

            BRGenericFeeBasis bid = gwmWalletGetDefaultFeeBasis (gwm, wid);
            return cryptoFeeBasisCreateAsGEN (gwm, bid);
        }
    }
}

static void
cryptoWalletSetDefaultFeeBasisAsETH (BRCryptoWallet wallet,
                                     BREthereumFeeBasis ethFeeBasis) {
    BREthereumEWM ewm = wallet->u.eth.ewm;
    BREthereumWallet wid =wallet->u.eth.wid;

    // These will generate EWM WALLET_EVENT_DEFAULT_GAS_{LIMIT,PRICE}_UPDATED events
    ewmWalletSetDefaultGasLimit (ewm, wid, ethFeeBasis.u.gas.limit);
    ewmWalletSetDefaultGasPrice (ewm, wid, ethFeeBasis.u.gas.price);
}

static void
cryptoWalletSetDefaultFeeBasisAsBTC (BRCryptoWallet wallet,
                                     uint64_t btcFeeBasis) {
    // This will generate a BTC BITCOIN_WALLET_PER_PER_KB_UPDATED event.
    BRWalletManagerUpdateFeePerKB (wallet->u.btc.bwm, wallet->u.btc.wid, btcFeeBasis);
}

extern void
cryptoWalletSetDefaultFeeBasis (BRCryptoWallet wallet,
                                BRCryptoFeeBasis feeBasis) {
    assert (cryptoWalletGetType(wallet) == cryptoFeeBasisGetType (feeBasis));

    switch (wallet->type) {
        case BLOCK_CHAIN_TYPE_BTC:
            cryptoWalletSetDefaultFeeBasisAsBTC (wallet, cryptoFeeBasisAsBTC(feeBasis));
            break;

        case BLOCK_CHAIN_TYPE_ETH:
            cryptoWalletSetDefaultFeeBasisAsETH (wallet, cryptoFeeBasisAsETH (feeBasis));
            break;

        case BLOCK_CHAIN_TYPE_GEN: {
            BRGenericWalletManager gwm = wallet->u.gen.gwm;
            BRGenericWallet wid = wallet->u.gen.wid;

            gwmWalletSetDefaultFeeBasis (gwm, wid, cryptoFeeBasisAsGEN(feeBasis));
            break;
        }
    }
}

private_extern BRWallet *
cryptoWalletAsBTC (BRCryptoWallet wallet) {
    assert (BLOCK_CHAIN_TYPE_BTC == wallet->type);
    return wallet->u.btc.wid;
}

private_extern BREthereumWallet
cryptoWalletAsETH (BRCryptoWallet wallet) {
    assert (BLOCK_CHAIN_TYPE_ETH == wallet->type);
    return wallet->u.eth.wid;
}

private_extern BRGenericWallet
cryptoWalletAsGEN (BRCryptoWallet wallet) {
    assert (BLOCK_CHAIN_TYPE_GEN == wallet->type);
    return wallet->u.gen.wid;
}

extern BRCryptoTransfer
cryptoWalletCreateTransfer (BRCryptoWallet wallet,
                            BRCryptoAddress target,
                            BRCryptoAmount amount,
                            BRCryptoFeeBasis feeBasis) {
    assert (cryptoWalletGetType (wallet) == cryptoFeeBasisGetType(feeBasis));
    char *addr = cryptoAddressAsString(target); // Target address

    switch (wallet->type) {
        case BLOCK_CHAIN_TYPE_BTC: {
            BRWalletManager bwm = wallet->u.btc.bwm;
            BRWallet *wid = wallet->u.btc.wid;

            BRCryptoBoolean overflow = CRYPTO_FALSE;
            uint64_t value = cryptoAmountGetIntegerRaw (amount, &overflow);
            if (CRYPTO_TRUE == overflow) { return NULL; }

            BRTransaction *tid = BRWalletManagerCreateTransaction (bwm, wid, value, addr);
            return NULL == tid ? NULL : cryptoWalletFindTransferAsBTC (wallet, tid);
        }

        case BLOCK_CHAIN_TYPE_ETH: {
            BREthereumEWM ewm = wallet->u.eth.ewm;
            BREthereumWallet wid = wallet->u.eth.wid;

            UInt256 ethValue  = cryptoAmountGetValue (amount);
            BREthereumToken  ethToken  = ewmWalletGetToken (ewm, wid);
            BREthereumAmount ethAmount = (NULL != ethToken
                                          ? amountCreateToken (createTokenQuantity (ethToken, ethValue))
                                          : amountCreateEther (etherCreate (ethValue)));
            BREthereumFeeBasis ethFeeBasis = cryptoFeeBasisAsETH (feeBasis);

            BREthereumTransfer tid = ewmWalletCreateTransferWithFeeBasis (ewm, wid, addr, ethAmount, ethFeeBasis);
            return NULL == tid ? NULL : cryptoTransferCreateAsETH (cryptoWalletGetCurrency(wallet), ewm, tid);
        }

        case BLOCK_CHAIN_TYPE_GEN: {
            BRGenericWalletManager gwm = wallet->u.gen.gwm;
            BRGenericWallet wid = wallet->u.gen.wid;

            UInt256 genValue  = cryptoAmountGetValue (amount);
            BRGenericAddress genAddr = cryptoAddressAsGEN (target);

            BRGenericTransfer tid = gwmWalletCreateTransfer (gwm, wid, genAddr, genValue);
            return NULL == tid ? NULL : cryptoTransferCreateAsGEN (cryptoWalletGetCurrency(wallet), gwm, tid);
        }
    }
}

extern BRCryptoAmount
cryptoWalletEstimateFee (BRCryptoWallet wallet,
                         BRCryptoAmount amount,
                         BRCryptoFeeBasis feeBasis) {
    assert (cryptoWalletGetType (wallet) == cryptoFeeBasisGetType(feeBasis));

    UInt256 feeValue = UINT256_ZERO;

    switch (wallet->type) {
        case BLOCK_CHAIN_TYPE_BTC: {
            BRWallet *wid = wallet->u.btc.wid;

            uint64_t feePerKBSaved = BRWalletFeePerKb (wid);
            uint64_t feePerKB      = cryptoFeeBasisAsBTC (feeBasis);

            BRWalletSetFeePerKb (wid, feePerKB);
            BRCryptoBoolean overflow = CRYPTO_FALSE;
            uint64_t fee = BRWalletFeeForTxAmount (wid, cryptoAmountGetIntegerRaw (amount, &overflow));
            assert (CRYPTO_FALSE == overflow);

            BRWalletSetFeePerKb (wid, feePerKBSaved); // ??

            feeValue = createUInt256(fee); // in SAT
            break;
        }

        case BLOCK_CHAIN_TYPE_ETH: {
            BREthereumEWM ewm = wallet->u.eth.ewm;
            BREthereumWallet wid = wallet->u.eth.wid;

            int overflow = 0;
            UInt256 ethValue  = cryptoAmountGetValue (amount);
            BREthereumToken  ethToken  = ewmWalletGetToken (ewm, wid);
            BREthereumAmount ethAmount = (NULL != ethToken
                                          ? amountCreateToken (createTokenQuantity (ethToken, ethValue))
                                          : amountCreateEther (etherCreate (ethValue)));

            BREthereumFeeBasis ethFeeBasis = cryptoFeeBasisAsETH (feeBasis);
<<<<<<< HEAD
            BREthereumEther ethFee = ewmWalletEstimateTransferFeeForBasis (ewm, wid, ethAmount, ethFeeBasis.u.gas.price, ethFeeBasis.u.gas.limit, &overflow);
            assert (!overflow);

            return cryptoAmountCreateInternal (cryptoUnitGetCurrency(feeUnit), CRYPTO_FALSE, ethFee.valueInWEI, 0);
        }

        case BLOCK_CHAIN_TYPE_GEN: {
            BRGenericWalletManager gwm = wallet->u.gen.gwm;
            BRGenericWallet wid = wallet->u.gen.wid;

            UInt256 genValue = cryptoAmountGetValue(amount);
            BRGenericFeeBasis genFeeBasis = cryptoFeeBasisAsGEN (feeBasis);

            int overflow = 0;
            UInt256 genFee = gwmWalletEstimateTransferFee (gwm, wid, genValue, genFeeBasis, &overflow);
            assert (!overflow);

            return cryptoAmountCreateInternal (cryptoUnitGetCurrency(feeUnit), CRYPTO_FALSE, genFee, 0);
        }
=======

            BREthereumEther ethFee = ewmWalletEstimateTransferFeeForBasis (ewm, wid, ethAmount,
                                                                           ethFeeBasis.u.gas.price,
                                                                           ethFeeBasis.u.gas.limit,
                                                                           &overflow);
            assert (!overflow);

            feeValue = ethFee.valueInWEI; // in WEI
            break;
        }

        case BLOCK_CHAIN_TYPE_GEN:
            assert (0);
            break;
>>>>>>> 72cf2dce
    }

    return cryptoAmountCreateInternal (cryptoUnitGetCurrency (wallet->unitForFee), CRYPTO_FALSE, feeValue, 0);
}

static int
cryptoWalletEqualAsBTC (BRCryptoWallet w1, BRCryptoWallet w2) {
    return (w1->u.btc.bwm == w2->u.btc.bwm &&
            w1->u.btc.wid == w2->u.btc.wid);
}

static int
cryptoWalletEqualAsETH (BRCryptoWallet w1, BRCryptoWallet w2) {
    return (w1->u.eth.ewm == w2->u.eth.ewm &&
            w1->u.eth.wid == w2->u.eth.wid);
}

static int
cryptoWalletEqualAsGEN (BRCryptoWallet w1, BRCryptoWallet w2) {
    return (w1->u.gen.gwm == w2->u.gen.gwm &&
            w1->u.gen.wid == w2->u.gen.wid);
}

extern BRCryptoBoolean
cryptoWalletEqual (BRCryptoWallet w1, BRCryptoWallet w2) {
    return AS_CRYPTO_BOOLEAN (w1 == w2 || (w1->type == w2->type &&
                                           ((BLOCK_CHAIN_TYPE_BTC == w1->type && cryptoWalletEqualAsBTC (w1, w2)) ||
                                            (BLOCK_CHAIN_TYPE_ETH == w1->type && cryptoWalletEqualAsETH (w1, w2)) ||
                                            (BLOCK_CHAIN_TYPE_GEN == w1->type && cryptoWalletEqualAsGEN (w1, w2)))));
}<|MERGE_RESOLUTION|>--- conflicted
+++ resolved
@@ -197,27 +197,26 @@
 
 extern BRCryptoAmount
 cryptoWalletGetBalance (BRCryptoWallet wallet) {
-    BRCryptoCurrency currency = cryptoWalletGetCurrency (wallet);
-    BRCryptoAmount amount;
-
     switch (wallet->type) {
         case BLOCK_CHAIN_TYPE_BTC: {
             BRWallet *wid = wallet->u.btc.wid;
 
             UInt256 value = createUInt256 (BRWalletBalance (wid));
-            amount = cryptoAmountCreate (currency, CRYPTO_FALSE, value);
-            break;
+            BRCryptoCurrency currency = cryptoWalletGetCurrency (wallet);
+            BRCryptoAmount amount = cryptoAmountCreate (currency, CRYPTO_FALSE, value);
+            cryptoCurrencyGive (currency);
+            return amount;
         }
         case BLOCK_CHAIN_TYPE_ETH: {
             BREthereumEWM ewm = wallet->u.eth.ewm;
             BREthereumWallet wid =wallet->u.eth.wid;
 
             BREthereumAmount balance = ewmWalletGetBalance (ewm, wid);
-            UInt256 value = (balance.type == AMOUNT_ETHER
-                             ? balance.u.ether.valueInWEI
-                             : balance.u.tokenQuantity.valueAsInteger);
-            amount = cryptoAmountCreate (currency, CRYPTO_FALSE, value);
-            break;
+            UInt256 value = balance.type == AMOUNT_ETHER ? balance.u.ether.valueInWEI : balance.u.tokenQuantity.valueAsInteger;
+            BRCryptoCurrency currency = cryptoWalletGetCurrency (wallet);
+            BRCryptoAmount amount = cryptoAmountCreate (currency, CRYPTO_FALSE, value);
+            cryptoCurrencyGive (currency);
+            return amount;
         }
         case BLOCK_CHAIN_TYPE_GEN: {
             BRGenericWalletManager gwm = wallet->u.gen.gwm;
@@ -225,14 +224,12 @@
 
             // TODO: How does the GEN wallet know the balance?  Holds tranactions? (not currently)
             UInt256 value = gwmWalletGetBalance (gwm, wid);
-            amount = cryptoAmountCreate (currency, CRYPTO_FALSE, value);
-            break;
-        }
-    }
-
-    cryptoCurrencyGive (currency);
-    return amount;
-
+            BRCryptoCurrency currency = cryptoWalletGetCurrency (wallet);
+            BRCryptoAmount amount = cryptoAmountCreate (currency, CRYPTO_FALSE, value);
+            cryptoCurrencyGive (currency);
+            return amount;
+        }
+    }
 }
 
 extern BRCryptoBoolean
@@ -280,10 +277,16 @@
 private_extern BRCryptoTransfer
 cryptoWalletFindTransferAsGEN (BRCryptoWallet wallet,
                                BRGenericTransfer gen) {
-    for (size_t index = 0; index < array_count(wallet->transfers); index++)
-        if (CRYPTO_TRUE == cryptoTransferHasGEN (wallet->transfers[index], gen))
-            return cryptoTransferTake (wallet->transfers[index]);
-    return NULL;
+    BRCryptoTransfer transfer = NULL;
+    pthread_mutex_lock (&wallet->lock);
+    for (size_t index = 0; index < array_count(wallet->transfers); index++) {
+        if (CRYPTO_TRUE == cryptoTransferHasGEN (wallet->transfers[index], gen)) {
+            transfer = cryptoTransferTake (wallet->transfers[index]);
+            break;
+        }
+    }
+    pthread_mutex_unlock (&wallet->lock);
+    return transfer;
 }
 
 private_extern void
@@ -531,27 +534,6 @@
                                           : amountCreateEther (etherCreate (ethValue)));
 
             BREthereumFeeBasis ethFeeBasis = cryptoFeeBasisAsETH (feeBasis);
-<<<<<<< HEAD
-            BREthereumEther ethFee = ewmWalletEstimateTransferFeeForBasis (ewm, wid, ethAmount, ethFeeBasis.u.gas.price, ethFeeBasis.u.gas.limit, &overflow);
-            assert (!overflow);
-
-            return cryptoAmountCreateInternal (cryptoUnitGetCurrency(feeUnit), CRYPTO_FALSE, ethFee.valueInWEI, 0);
-        }
-
-        case BLOCK_CHAIN_TYPE_GEN: {
-            BRGenericWalletManager gwm = wallet->u.gen.gwm;
-            BRGenericWallet wid = wallet->u.gen.wid;
-
-            UInt256 genValue = cryptoAmountGetValue(amount);
-            BRGenericFeeBasis genFeeBasis = cryptoFeeBasisAsGEN (feeBasis);
-
-            int overflow = 0;
-            UInt256 genFee = gwmWalletEstimateTransferFee (gwm, wid, genValue, genFeeBasis, &overflow);
-            assert (!overflow);
-
-            return cryptoAmountCreateInternal (cryptoUnitGetCurrency(feeUnit), CRYPTO_FALSE, genFee, 0);
-        }
-=======
 
             BREthereumEther ethFee = ewmWalletEstimateTransferFeeForBasis (ewm, wid, ethAmount,
                                                                            ethFeeBasis.u.gas.price,
@@ -563,10 +545,19 @@
             break;
         }
 
-        case BLOCK_CHAIN_TYPE_GEN:
-            assert (0);
-            break;
->>>>>>> 72cf2dce
+        case BLOCK_CHAIN_TYPE_GEN: {
+            BRGenericWalletManager gwm = wallet->u.gen.gwm;
+            BRGenericWallet wid = wallet->u.gen.wid;
+
+            UInt256 genValue = cryptoAmountGetValue(amount);
+            BRGenericFeeBasis genFeeBasis = cryptoFeeBasisAsGEN (feeBasis);
+
+            int overflow = 0;
+            UInt256 genFee = gwmWalletEstimateTransferFee (gwm, wid, genValue, genFeeBasis, &overflow);
+            assert (!overflow);
+
+            feeValue = genFee;
+        }
     }
 
     return cryptoAmountCreateInternal (cryptoUnitGetCurrency (wallet->unitForFee), CRYPTO_FALSE, feeValue, 0);
