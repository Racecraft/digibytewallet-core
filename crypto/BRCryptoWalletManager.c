--- conflicted
+++ resolved
@@ -17,6 +17,8 @@
 #include "BRCryptoPrivate.h"
 #include "BRCryptoAccountP.h"
 #include "BRCryptoNetworkP.h"
+#include "BRCryptoAddressP.h"
+#include "BRCryptoFeeBasisP.h"
 #include "BRCryptoTransferP.h"
 #include "BRCryptoWalletP.h"
 
@@ -251,7 +253,7 @@
                 break; }
 
             // ... and create the primary wallet
-            cwm->wallet = cryptoWalletCreateAsGEN (unit, unit, cwm->u.gen, genManagerGetPrimaryWallet (cwm->u.gen));
+            cwm->wallet = cryptoWalletCreateAsGEN (unit, unit, genManagerGetPrimaryWallet (cwm->u.gen));
 
             // ... and add the primary wallet to the wallet manager...
             cryptoWalletManagerAddWallet (cwm, cwm->wallet);
@@ -397,7 +399,7 @@
             ewmUpdateMode (cwm->u.eth, mode);
             break;
         case BLOCK_CHAIN_TYPE_GEN:
-            assert (SYNC_MODE_BRD_ONLY == mode);
+            assert (CRYPTO_SYNC_MODE_API_ONLY == mode);
             break;
         default:
             assert (0);
@@ -407,20 +409,16 @@
 
 extern BRCryptoSyncMode
 cryptoWalletManagerGetMode (BRCryptoWalletManager cwm) {
-<<<<<<< HEAD
-=======
-    BRCryptoSyncMode mode = CRYPTO_SYNC_MODE_API_ONLY;
->>>>>>> 61e0c532
     switch (cwm->type) {
         case BLOCK_CHAIN_TYPE_BTC:
            return BRWalletManagerGetMode (cwm->u.btc);
         case BLOCK_CHAIN_TYPE_ETH:
             return ewmGetMode (cwm->u.eth);
         case BLOCK_CHAIN_TYPE_GEN:
-            return SYNC_MODE_BRD_ONLY;
+            return CRYPTO_SYNC_MODE_API_ONLY;
         default:
             assert (0);
-            return SYNC_MODE_BRD_ONLY;
+            return CRYPTO_SYNC_MODE_API_ONLY;
 
     }
 }
@@ -737,7 +735,7 @@
                                                     generic.u.included.timestamp,
                                                     cryptoFeeBasisCreateAsGEN (feeUnit, generic.u.included.feeBasis));
         case GENERIC_TRANSFER_STATE_ERRORED:
-            return cryptoTransferStateErroredInit (BRTransferSubmitErrorUnknown());
+            return cryptoTransferStateErroredInit (cryptoTransferSubmitErrorUnknown());
         case GENERIC_TRANSFER_STATE_DELETED:
             return cryptoTransferStateInit(CRYPTO_TRANSFER_STATE_SIGNED);
     }
