--- conflicted
+++ resolved
@@ -34,1000 +34,8 @@
 static void
 cryptoWalletManagerRelease (BRCryptoWalletManager cwm);
 
-<<<<<<< HEAD
-struct BRCryptoWalletManagerRecord {
-    BRCryptoBlockChainType type;
-    union {
-        BRWalletManager btc;
-        BREthereumEWM eth;
-        BRGenericWalletManager gen;
-    } u;
-
-    BRCryptoCWMListener listener;
-    BRCryptoCWMClient client;
-    BRCryptoNetwork network;
-    BRCryptoAccount account;
-    BRSyncMode mode;
-
-    BRCryptoWalletManagerState state;
-
-    /// The primary wallet
-    BRCryptoWallet wallet;
-
-    /// All wallets
-    BRArrayOf(BRCryptoWallet) wallets;
-    char *path;
-
-    BRCryptoRef ref;
-};
-
 IMPLEMENT_CRYPTO_GIVE_TAKE (BRCryptoWalletManager, cryptoWalletManager)
 
-/// MARK: - BTC Callbacks
-
-static void
-cwmGetBlockNumberAsBTC (BRWalletManagerClientContext context,
-                        BRWalletManager manager,
-                        int rid) {
-    BRCryptoWalletManager cwm = context;
-    cwm->client.btc.funcGetBlockNumber (cwm->client.context, manager, rid);
-}
-
-static void
-cwmGetTransactionsAsBTC (BRWalletManagerClientContext context,
-                         BRWalletManager btcManager,
-                         uint64_t begBlockNumber,
-                         uint64_t endBlockNumber,
-                         int rid) {
-    BRCryptoWalletManager cwm = context;
-    cwm->client.btc.funcGetTransactions (cwm->client.context, btcManager, begBlockNumber, endBlockNumber, rid);
-}
-
-static void
-cwmSubmitTransactionAsBTC (BRWalletManagerClientContext context,
-                           BRWalletManager manager,
-                           BRWallet *wallet,
-                           BRTransaction *transaction,
-                           int rid) {
-    BRCryptoWalletManager cwm = context;
-    cwm->client.btc.funcSubmitTransaction (cwm->client.context, manager, wallet, transaction, rid);
-}
-
-static void
-cwmWalletManagerEventAsBTC (BRWalletManagerClientContext context,
-                            BRWalletManager btcManager,
-                            BRWalletManagerEvent event) {
-    // Extract CWM and avoid a race condition by ensuring cwm->u.btc
-    BRCryptoWalletManager cwm = context;
-    if (NULL == cwm->u.btc) cwm->u.btc = btcManager;
-
-    assert (BLOCK_CHAIN_TYPE_BTC == cwm->type);
-
-    int needEvent = 1;
-    BRCryptoWalletManagerEvent cwmEvent = { CRYPTO_WALLET_MANAGER_EVENT_CREATED };
-
-    switch (event.type) {
-        case BITCOIN_WALLET_MANAGER_CREATED:
-            cwmEvent = (BRCryptoWalletManagerEvent) {
-                CRYPTO_WALLET_MANAGER_EVENT_CREATED
-            };
-            break;
-
-        case BITCOIN_WALLET_MANAGER_CONNECTED:
-            cwmEvent = (BRCryptoWalletManagerEvent) {
-                CRYPTO_WALLET_MANAGER_EVENT_CHANGED,
-                { .state = { cwm->state, CRYPTO_WALLET_MANAGER_STATE_CONNECTED }}
-            };
-            cryptoWalletManagerSetState (cwm, CRYPTO_WALLET_MANAGER_STATE_CONNECTED);
-            break;
-
-        case BITCOIN_WALLET_MANAGER_DISCONNECTED:
-            cwmEvent = (BRCryptoWalletManagerEvent) {
-                CRYPTO_WALLET_MANAGER_EVENT_CHANGED,
-                { .state = { cwm->state, CRYPTO_WALLET_MANAGER_STATE_DISCONNECTED }}
-            };
-            cryptoWalletManagerSetState (cwm, CRYPTO_WALLET_MANAGER_STATE_DISCONNECTED);
-            break;
-
-        case BITCOIN_WALLET_MANAGER_SYNC_STARTED:
-            cwmEvent = (BRCryptoWalletManagerEvent) {
-                CRYPTO_WALLET_MANAGER_EVENT_SYNC_STARTED
-            };
-            cwm->listener.walletManagerEventCallback (cwm->listener.context,
-                                                      cryptoWalletManagerTake (cwm),
-                                                      cwmEvent);
-
-            cwmEvent = (BRCryptoWalletManagerEvent) {
-                CRYPTO_WALLET_MANAGER_EVENT_CHANGED,
-                { .state = { cwm->state, CRYPTO_WALLET_MANAGER_STATE_SYNCING }}
-            };
-            cryptoWalletManagerSetState (cwm, CRYPTO_WALLET_MANAGER_STATE_SYNCING);
-           break;
-
-        case BITCOIN_WALLET_MANAGER_SYNC_STOPPED:
-            cwmEvent = (BRCryptoWalletManagerEvent) {
-                CRYPTO_WALLET_MANAGER_EVENT_SYNC_STOPPED
-            };
-            cwm->listener.walletManagerEventCallback (cwm->listener.context,
-                                                      cryptoWalletManagerTake (cwm),
-                                                      cwmEvent);
-
-            cwmEvent = (BRCryptoWalletManagerEvent) {
-                CRYPTO_WALLET_MANAGER_EVENT_CHANGED,
-                { .state = { cwm->state, CRYPTO_WALLET_MANAGER_STATE_CONNECTED }}
-            };
-            cryptoWalletManagerSetState (cwm, CRYPTO_WALLET_MANAGER_STATE_CONNECTED);
-            break;
-
-        case BITCOIN_WALLET_MANAGER_BLOCK_HEIGHT_UPDATED:
-            cwmEvent = (BRCryptoWalletManagerEvent) {
-                CRYPTO_WALLET_MANAGER_EVENT_BLOCK_HEIGHT_UPDATED,
-                { .blockHeight = { event.u.blockHeightUpdated.value }}
-            };
-            break;
-    }
-
-    if (needEvent)
-        cwm->listener.walletManagerEventCallback (cwm->listener.context,
-                                                  cryptoWalletManagerTake (cwm),
-                                                  cwmEvent);
-}
-
-static void
-cwmWalletEventAsBTC (BRWalletManagerClientContext context,
-                     BRWalletManager btcManager,
-                     BRWallet *btcWallet,
-                     BRWalletEvent event) {
-    // Extract CWM and avoid a race condition by ensuring cwm->u.btc
-    BRCryptoWalletManager cwm = context;
-    if (NULL == cwm->u.btc) cwm->u.btc = btcManager;
-
-    assert (BLOCK_CHAIN_TYPE_BTC == cwm->type);
-
-    // Get `currency` (it is 'taken')
-    BRCryptoCurrency currency = cryptoNetworkGetCurrency (cwm->network);
-
-    // Get `wallet`.  For 'CREATED" this *will* be NULL
-    BRCryptoWallet wallet   = cryptoWalletManagerFindWalletAsBTC (cwm, btcWallet); // taken
-
-    // Demand 'wallet' otherwise
-    assert (NULL != wallet || BITCOIN_WALLET_CREATED == event.type );
-
-    switch (event.type) {
-        case BITCOIN_WALLET_CREATED: {
-            // Demand no 'wallet'
-            assert (NULL == wallet);
-
-            // We'll create a wallet using the currency's default unit.
-            BRCryptoUnit unit = cryptoNetworkGetUnitAsDefault (cwm->network, currency);
-
-            // The wallet, finally.
-            wallet = cryptoWalletCreateAsBTC (unit, unit, cwm->u.btc, btcWallet);
-
-            // Avoid a race condition on the CWM's 'primaryWallet'
-            if (NULL == cwm->wallet) cwm->wallet = cryptoWalletTake (wallet);
-
-            // Update CWM with the new wallet.
-            cryptoWalletManagerAddWallet (cwm, wallet);
-
-            // Done with `unit1
-            cryptoUnitGive (unit);
-
-            // Generate a CRYPTO wallet event for CREATED...
-            cwm->listener.walletEventCallback (cwm->listener.context,
-                                               cryptoWalletManagerTake (cwm),
-                                               cryptoWalletTake (wallet),
-                                               (BRCryptoWalletEvent) {
-                                                   CRYPTO_WALLET_EVENT_CREATED
-                                               });
-
-            // ... and then a CRYPTO wallet manager event for WALLET_ADDED
-            cwm->listener.walletManagerEventCallback (cwm->listener.context,
-                                                      cryptoWalletManagerTake (cwm),
-                                                      (BRCryptoWalletManagerEvent) {
-                                                          CRYPTO_WALLET_MANAGER_EVENT_WALLET_ADDED,
-                                                          { .wallet = { wallet }}
-                                                      });
-
-            break;
-        }
-
-        case BITCOIN_WALLET_BALANCE_UPDATED: {
-            // Demand 'wallet'
-            assert (NULL != wallet);
-
-            // The balance value will be 'SATOSHI', so use the currency's base unit.
-            BRCryptoUnit     unit     = cryptoNetworkGetUnitAsBase (cwm->network, currency);
-
-            // Get the amount (it is 'taken')
-            BRCryptoAmount amount     = cryptoAmountCreateInteger (event.u.balance.satoshi, unit); // taken
-
-            // Done with 'unit'
-            cryptoUnitGive (unit);
-
-            // Generate BALANCE_UPDATED with 'amount' (taken)
-            cwm->listener.walletEventCallback (cwm->listener.context,
-                                               cryptoWalletManagerTake (cwm),
-                                               wallet,
-                                               (BRCryptoWalletEvent) {
-                                                   CRYPTO_WALLET_EVENT_BALANCE_UPDATED,
-                                                   { .balanceUpdated = { amount }}
-                                               });
-
-            break;
-        }
-
-        case BITCOIN_WALLET_FEE_PER_KB_UPDATED: {
-            BRCryptoFeeBasis feeBasis = cryptoFeeBasisCreateAsBTC (event.u.feePerKb.value);
-
-            cwm->listener.walletEventCallback (cwm->listener.context,
-                                               cryptoWalletManagerTake (cwm),
-                                               wallet,
-                                               (BRCryptoWalletEvent) {
-                                                   CRYPTO_WALLET_EVENT_FEE_BASIS_UPDATED,
-                                                   { .feeBasisUpdated = { feeBasis }}
-                                               });
-            break;
-        }
-
-        case BITCOIN_WALLET_TRANSACTION_SUBMITTED: {
-            // Demand 'wallet'
-            assert (NULL != wallet);
-
-            // Find the wallet's transfer for 'btc'. (it is 'taken')
-            BRCryptoTransfer transfer = cryptoWalletFindTransferAsBTC (wallet, event.u.submitted.transaction);
-
-            // It must exist already in wallet (otherwise how could it have been submitted?)
-            assert (NULL != transfer);
-
-            // Create the event with 'transfer' (taken)
-            cwm->listener.walletEventCallback (cwm->listener.context,
-                                               cryptoWalletManagerTake (cwm),
-                                               wallet,
-                                               (BRCryptoWalletEvent) {
-                                                   CRYPTO_WALLET_EVENT_TRANSFER_SUBMITTED,
-                                                   { .transfer = { transfer }}
-                                               });
-
-            break;
-        }
-
-        case BITCOIN_WALLET_DELETED: {
-            // Demand 'wallet' ...
-            assert (NULL != wallet);
-
-            // ...and CWM holding 'wallet'
-           assert (CRYPTO_TRUE == cryptoWalletManagerHasWallet (cwm, wallet));
-
-            // Update cwm to remove 'wallet'
-            cryptoWalletManagerRemWallet (cwm, wallet);
-
-            // Generate a CRYPTO wallet manager event for WALLET_DELETED...
-            cwm->listener.walletManagerEventCallback (cwm->listener.context,
-                                                      cryptoWalletManagerTake (cwm),
-                                                      (BRCryptoWalletManagerEvent) {
-                                                          CRYPTO_WALLET_MANAGER_EVENT_WALLET_DELETED,
-                                                          { .wallet = { cryptoWalletTake (wallet) }}
-                                                      });
-
-            // ... and then a CRYPTO wallet event for DELETED.
-            cwm->listener.walletEventCallback (cwm->listener.context,
-                                               cryptoWalletManagerTake (cwm),
-                                               wallet,
-                                               (BRCryptoWalletEvent) {
-                                                   CRYPTO_WALLET_EVENT_DELETED
-                                               });
-
-            break;
-        }
-    }
-
-    cryptoCurrencyGive (currency);
-}
-
-static void
-cwmTransactionEventAsBTC (BRWalletManagerClientContext context,
-                          BRWalletManager btcManager,
-                          BRWallet *btcWallet,
-                          BRTransaction *btcTransaction,
-                          BRTransactionEvent event) {
-    // Extract CWM and avoid a race condition by ensuring cwm->u.btc
-    BRCryptoWalletManager cwm = context;
-    if (NULL == cwm->u.btc) cwm->u.btc = btcManager;
-
-    assert (BLOCK_CHAIN_TYPE_BTC == cwm->type);
-
-    // Find 'wallet' based on BTC... (it is taken)
-    BRCryptoWallet wallet = cryptoWalletManagerFindWalletAsBTC (cwm, btcWallet);
-
-    // ... and demand 'wallet'
-    assert (NULL != wallet && btcWallet == cryptoWalletAsBTC (wallet));
-
-    // Get `transfer`.  For 'CREATED" this *will* be NULL
-    BRCryptoTransfer transfer = cryptoWalletFindTransferAsBTC (wallet, btcTransaction); // taken
-
-    // Demand 'transfer' otherwise
-    assert (NULL != transfer || BITCOIN_TRANSACTION_ADDED == event.type );
-
-    switch (event.type) {
-        case BITCOIN_TRANSACTION_ADDED: {
-            assert (NULL == transfer);
-
-            // The transfer finally - based on the wallet's currency (BTC)
-            transfer = cryptoTransferCreateAsBTC (cryptoWalletGetCurrency (wallet),
-                                                  cryptoWalletAsBTC (wallet),
-                                                  btcTransaction);
-
-            // Generate a CYTPO transfer event for CREATED'...
-            cwm->listener.transferEventCallback (cwm->listener.context,
-                                                 cryptoWalletManagerTake (cwm),
-                                                 cryptoWalletTake (wallet),
-                                                 cryptoTransferTake (transfer),
-                                                 (BRCryptoTransferEvent) {
-                                                     CRYPTO_TRANSFER_EVENT_CREATED
-                                                 });
-
-            // ... add 'transfer' to 'wallet' (argubaly late... but to prove a point)...
-            cryptoWalletAddTransfer (wallet, transfer);
-
-            // ... and then generate a CRYPTO wallet event for 'TRANSFER_ADDED'
-            cwm->listener.walletEventCallback (cwm->listener.context,
-                                               cryptoWalletManagerTake (cwm),
-                                               wallet,
-                                               (BRCryptoWalletEvent) {
-                                                   CRYPTO_WALLET_EVENT_TRANSFER_ADDED,
-                                                   { .transfer = { transfer }}
-                                               });
-            break;
-        }
-
-        case BITCOIN_TRANSACTION_UPDATED: {
-            assert (NULL != transfer);
-
-            BRCryptoTransferState oldState = cryptoTransferGetState (transfer);
-
-            // TODO: The newState is always 'included'?
-            BRCryptoTransferState newState = {
-                CRYPTO_TRANSFER_STATE_INCLUDED,
-                { .included = {
-                    event.u.updated.blockHeight,
-                    0,
-                    event.u.updated.timestamp,
-                    NULL
-                }}
-            };
-
-            // Only announce changes.
-            if (CRYPTO_TRANSFER_STATE_INCLUDED != oldState.type) {
-                cryptoTransferSetState (transfer, newState);
-            
-                cwm->listener.transferEventCallback (cwm->listener.context,
-                                                     cryptoWalletManagerTake (cwm),
-                                                     wallet,
-                                                     transfer,
-                                                     (BRCryptoTransferEvent) {
-                                                         CRYPTO_TRANSFER_EVENT_CHANGED,
-                                                         { .state = { oldState, newState }}
-                                                     });
-            }
-
-            break;
-        }
-
-        case BITCOIN_TRANSACTION_DELETED: {
-            assert (NULL != transfer);
-
-            // Generate a CRYPTO wallet event for 'TRANSFER_DELETED'...
-            cwm->listener.walletEventCallback (cwm->listener.context,
-                                               cryptoWalletManagerTake (cwm),
-                                               cryptoWalletTake (wallet),
-                                               (BRCryptoWalletEvent) {
-                                                   CRYPTO_WALLET_EVENT_TRANSFER_DELETED,
-                                                   { .transfer = { cryptoTransferTake (transfer) }}
-                                               });
-
-            // ... Remove 'transfer' from 'wallet'
-            cryptoWalletRemTransfer (wallet, transfer);
-
-
-            // ... and then follow up with a CRYPTO transfer event for 'DELETED'
-            cwm->listener.transferEventCallback (cwm->listener.context,
-                                                 cryptoWalletManagerTake (cwm),
-                                                 wallet,
-                                                 transfer,
-                                                 (BRCryptoTransferEvent) {
-                                                     CRYPTO_TRANSFER_EVENT_DELETED
-                                                 });
-
-            break;
-        }
-    }
-}
-
-static void
-cwmPublishTransactionAsBTC (void *context,
-                            int error) {
-    BRCryptoWalletManager cwm = context;
-    (void) cwm;
-}
-
-/// MARK: ETH Callbacks
-
-static void
-cwmWalletManagerEventAsETH (BREthereumClientContext context,
-                            BREthereumEWM ewm,
-                            BREthereumEWMEvent event,
-                            BREthereumStatus status,
-                            const char *errorDescription) {
-    BRCryptoWalletManager cwm = context;
-    if (NULL == cwm->u.eth) cwm->u.eth = ewm;
-
-    int needEvent = 1;
-    BRCryptoWalletManagerEvent cwmEvent;
-
-    switch (event) {
-        case EWM_EVENT_CREATED:
-            needEvent = 0;
-            cwmEvent = (BRCryptoWalletManagerEvent) {
-                CRYPTO_WALLET_MANAGER_EVENT_CREATED
-            };
-            break;
-
-        case EWM_EVENT_SYNC_STARTED:
-            cwmEvent = (BRCryptoWalletManagerEvent) {
-                CRYPTO_WALLET_MANAGER_EVENT_SYNC_STARTED
-            };
-            cwm->listener.walletManagerEventCallback (cwm->listener.context,
-                                                      cryptoWalletManagerTake (cwm),
-                                                      cwmEvent);
-
-            cwmEvent = (BRCryptoWalletManagerEvent) {
-                CRYPTO_WALLET_MANAGER_EVENT_CHANGED,
-                { .state = { cwm->state, CRYPTO_WALLET_MANAGER_STATE_SYNCING }}
-            };
-            cryptoWalletManagerSetState (cwm, CRYPTO_WALLET_MANAGER_STATE_SYNCING);
-            break;
-
-        case EWM_EVENT_SYNC_CONTINUES:
-            cwmEvent = (BRCryptoWalletManagerEvent) {
-                CRYPTO_WALLET_MANAGER_EVENT_SYNC_CONTINUES,
-                { .sync = { 50 }}
-            };
-            break;
-
-        case EWM_EVENT_SYNC_STOPPED:
-            cwmEvent = (BRCryptoWalletManagerEvent) {
-                CRYPTO_WALLET_MANAGER_EVENT_SYNC_STOPPED
-            };
-            cwm->listener.walletManagerEventCallback (cwm->listener.context,
-                                                      cryptoWalletManagerTake (cwm),
-                                                      cwmEvent);
-
-            cwmEvent = (BRCryptoWalletManagerEvent) {
-                CRYPTO_WALLET_MANAGER_EVENT_CHANGED,
-                { .state = { cwm->state, CRYPTO_WALLET_MANAGER_STATE_CONNECTED }}
-            };
-            cryptoWalletManagerSetState (cwm, CRYPTO_WALLET_MANAGER_STATE_CONNECTED);
-            break;
-
-        case EWM_EVENT_NETWORK_UNAVAILABLE:
-            cwmEvent = (BRCryptoWalletManagerEvent) {
-                CRYPTO_WALLET_MANAGER_EVENT_CHANGED,
-                { .state = { cwm->state, CRYPTO_WALLET_MANAGER_STATE_DISCONNECTED }}
-            };
-            cryptoWalletManagerSetState (cwm, CRYPTO_WALLET_MANAGER_STATE_DISCONNECTED);
-            break;
-
-        case EWM_EVENT_BLOCK_HEIGHT_UPDATED:
-            cwmEvent = (BRCryptoWalletManagerEvent) {
-                CRYPTO_WALLET_MANAGER_EVENT_BLOCK_HEIGHT_UPDATED,
-                { .blockHeight = { ewmGetBlockHeight(ewm) }}
-            };
-            break;
-        case EWM_EVENT_DELETED:
-            cwmEvent = (BRCryptoWalletManagerEvent) {
-                CRYPTO_WALLET_MANAGER_EVENT_DELETED
-            };
-            break;
-    }
-
-    if (needEvent)
-        cwm->listener.walletManagerEventCallback (cwm->listener.context,
-                                                  cryptoWalletManagerTake (cwm),
-                                                  cwmEvent);
-}
-
-static void
-cwmPeerEventAsETH (BREthereumClientContext context,
-                   BREthereumEWM ewm,
-                   //BREthereumWallet wid,
-                   //BREthereumTransactionId tid,
-                   BREthereumPeerEvent event,
-                   BREthereumStatus status,
-                   const char *errorDescription) {
-    BRCryptoWalletManager cwm = context;
-    (void) cwm;
-}
-
-static void
-cwmWalletEventAsETH (BREthereumClientContext context,
-                     BREthereumEWM ewm,
-                     BREthereumWallet wid,
-                     BREthereumWalletEvent event,
-                     BREthereumStatus status,
-                     const char *errorDescription) {
-    BRCryptoWalletManager cwm = context;
-    if (NULL == cwm->u.eth) cwm->u.eth = ewm;
-
-    BRCryptoWallet wallet = cryptoWalletManagerFindWalletAsETH (cwm, wid); // taken
-
-    // TODO: crypto{Wallet,Transfer}Give()
-
-    switch (event) {
-        case WALLET_EVENT_CREATED:
-            if (NULL == wallet) {
-                BREthereumToken token = ewmWalletGetToken (ewm, wid);
-
-                // Find the wallet's currency.
-                BRCryptoCurrency currency = (NULL == token
-                                             ? cryptoNetworkGetCurrency (cwm->network)
-                                             : cryptoNetworkGetCurrencyforTokenETH (cwm->network, token));
-
-                // The currency might not exist.  We installed all tokens announced by
-                // `ewmGetTokens()` but, at least during debugging, not all of those tokens will
-                // have a corresponding currency.
-                //
-                // If a currency does exit, then when we get the EWM TOKEN_CREATED event we'll
-                // 'ping' the EWM wallet which will create the EWM wallet and bring us here where
-                // we'll create the CRYPTO wallet (based on having the token+currency).  However,
-                // if we installed token X, don't have Currency X BUT FOUND A LOG during sync, then
-                // the EWM wallet gets created automaticaly and we end up here w/o a Currency.
-                //
-                // Thus:
-                if (NULL == currency) return;
-
-                // Find the default unit; it too must exist.
-                BRCryptoUnit     unit     = cryptoNetworkGetUnitAsDefault (cwm->network, currency);
-                assert (NULL != unit);
-
-                // Create the appropriate wallet based on currency
-                wallet = cryptoWalletCreateAsETH (unit, unit, cwm->u.eth, wid); // taken
-
-                // Avoid a race on cwm->wallet - but be sure to assign the ETH wallet (not a TOK one).
-                if (NULL == cwm->wallet && NULL == token) cwm->wallet = cryptoWalletTake (wallet);
-
-                cryptoWalletManagerAddWallet (cwm, wallet);
-
-                cryptoUnitGive (unit);
-                cryptoCurrencyGive (currency);
-
-                cwm->listener.walletEventCallback (cwm->listener.context,
-                                                   cryptoWalletManagerTake (cwm),
-                                                   cryptoWalletTake (wallet),
-                                                   (BRCryptoWalletEvent) {
-                                                       CRYPTO_WALLET_EVENT_CREATED
-                                                   });
-
-                cwm->listener.walletManagerEventCallback (cwm->listener.context,
-                                                          cryptoWalletManagerTake (cwm),
-                                                          (BRCryptoWalletManagerEvent) {
-                                                              CRYPTO_WALLET_MANAGER_EVENT_WALLET_ADDED,
-                                                              { .wallet = { wallet }}
-                                                          });
-            }
-            break;
-
-        case WALLET_EVENT_BALANCE_UPDATED: {
-            if (NULL != wallet) {
-                BRCryptoCurrency currency = cryptoNetworkGetCurrency(cwm->network);
-                BRCryptoUnit unit = cryptoNetworkGetUnitAsBase(cwm->network, currency);
-
-                // Get the wallet's amount...
-                BREthereumAmount amount = ewmWalletGetBalance(cwm->u.eth, wid);
-
-                // ... and then the 'raw integer' (UInt256) value
-                UInt256 value = (AMOUNT_ETHER == amountGetType(amount)
-                                 ? amountGetEther(amount).valueInWEI
-                                 : amountGetTokenQuantity(amount).valueAsInteger);
-
-                // Use currency to create a cyrptoAmount in the base unit (implicitly).
-                BRCryptoAmount cryptoAmount = cryptoAmountCreate(currency, CRYPTO_FALSE, value);
-
-                cryptoUnitGive(unit);
-                cryptoCurrencyGive(currency);
-
-                cwm->listener.walletEventCallback(cwm->listener.context,
-                                                  cryptoWalletManagerTake(cwm),
-                                                  wallet,
-                                                  (BRCryptoWalletEvent) {
-                                                      CRYPTO_WALLET_EVENT_BALANCE_UPDATED,
-                                                      {.balanceUpdated = {cryptoAmount}}
-                                                  });
-            }
-            break;
-        }
-
-        case WALLET_EVENT_DEFAULT_GAS_LIMIT_UPDATED:
-        case WALLET_EVENT_DEFAULT_GAS_PRICE_UPDATED:
-            if (NULL != wallet) {
-                BRCryptoFeeBasis feeBasis = cryptoFeeBasisCreateAsETH(ewmWalletGetDefaultGasLimit(cwm->u.eth, wid),
-                                                                      ewmWalletGetDefaultGasPrice(cwm->u.eth,wid));
-                cwm->listener.walletEventCallback(cwm->listener.context,
-                                                  cryptoWalletManagerTake(cwm),
-                                                  wallet,
-                                                  (BRCryptoWalletEvent) {
-                                                      CRYPTO_WALLET_EVENT_FEE_BASIS_UPDATED,
-                                                      {.feeBasisUpdated = {feeBasis}}
-                                                  });
-            }
-            break;
-
-        case WALLET_EVENT_DELETED:
-            if (NULL != wallet) {
-                cwm->listener.walletEventCallback(cwm->listener.context,
-                                                  cryptoWalletManagerTake(cwm),
-                                                  wallet,
-                                                  (BRCryptoWalletEvent) {
-                                                      CRYPTO_WALLET_EVENT_DELETED
-                                                  });
-            }
-            break;
-    }
-}
-
-static void
-cwmEventTokenAsETH (BREthereumClientContext context,
-                    BREthereumEWM ewm,
-                    BREthereumToken token,
-                    BREthereumTokenEvent event) {
-
-    BRCryptoWalletManager cwm = context; (void) cwm;
-
-    switch (event) {
-        case TOKEN_EVENT_CREATED: {
-            BRCryptoNetwork network = cryptoWalletManagerGetNetwork (cwm);
-
-            // A token was created.  We want a corresponding EWM wallet to be created as well; it
-            // will be created automatically by simply 'pinging' the wallet for token.  However,
-            // only create the token's wallet if we know about the currency.
-
-            BRCryptoCurrency currency = cryptoNetworkGetCurrencyforTokenETH (network, token);
-
-            if (NULL != currency) {
-                ewmGetWalletHoldingToken (ewm, token);
-                cryptoCurrencyGive (currency);
-            }
-
-            cryptoNetworkGive(network);
-
-            // This will cascade into a WALLET_EVENT_CREATED which will in turn create a
-            // BRCryptoWallet too
-
-            // Nothing more
-            break;
-        }
-        case TOKEN_EVENT_DELETED:
-            // Nothing more (for now)
-            break;
-    }
-}
-
-
-static void
-cwmTransactionEventAsETH (BREthereumClientContext context,
-                          BREthereumEWM ewm,
-                          BREthereumWallet wid,
-                          BREthereumTransfer tid,
-                          BREthereumTransferEvent event,
-                          BREthereumStatus status,
-                          const char *errorDescription) {
-    BRCryptoWalletManager cwm = context;
-    BRCryptoWallet wallet     = cryptoWalletManagerFindWalletAsETH (cwm, wid); // taken
-
-    // TODO: Wallet may be NULL for a sync-discovered transfer w/o a currency.
-    if (NULL == wallet) return;
-
-    BRCryptoTransfer transfer = cryptoWalletFindTransferAsETH (wallet, tid);   // taken
-
-    assert (NULL != transfer || TRANSFER_EVENT_CREATED == event);
-
-    // We'll transition from `oldState` to `newState`; get some placeholder values in place.
-    BRCryptoTransferState oldState = { CRYPTO_TRANSFER_STATE_CREATED };
-    BRCryptoTransferState newState = { CRYPTO_TRANSFER_STATE_CREATED };
-    if (NULL != transfer) oldState = cryptoTransferGetState (transfer);
-
-    switch (event) {
-        case TRANSFER_EVENT_CREATED:
-            assert (NULL == transfer);
-            // if (NULL != transfer) cryptoTransferGive (transfer);
-
-            transfer = cryptoTransferCreateAsETH (cryptoWalletGetCurrency (wallet),
-                                                  cwm->u.eth,
-                                                  tid); // taken
-
-            cwm->listener.transferEventCallback (cwm->listener.context,
-                                                 cryptoWalletManagerTake (cwm),
-                                                 cryptoWalletTake (wallet),
-                                                 cryptoTransferTake (transfer),
-                                                 (BRCryptoTransferEvent) {
-                                                     CRYPTO_TRANSFER_EVENT_CREATED
-                                                 });
-
-            cryptoWalletAddTransfer (wallet, transfer);
-
-            cwm->listener.walletEventCallback (cwm->listener.context,
-                                               cryptoWalletManagerTake (cwm),
-                                               wallet,
-                                               (BRCryptoWalletEvent) {
-                                                   CRYPTO_WALLET_EVENT_TRANSFER_ADDED,
-                                                   { .transfer = { transfer }}
-                                               });
-            break;
-
-        case TRANSFER_EVENT_SIGNED:
-            if (NULL != transfer) {
-                newState = (BRCryptoTransferState) { CRYPTO_TRANSFER_STATE_SIGNED };
-
-                cryptoTransferSetState (transfer, newState);
-                cwm->listener.transferEventCallback (cwm->listener.context,
-                                                     cryptoWalletManagerTake (cwm),
-                                                     wallet,
-                                                     transfer,
-                                                     (BRCryptoTransferEvent) {
-                                                         CRYPTO_TRANSFER_EVENT_CHANGED,
-                                                         { .state = { oldState, newState }}
-                                                     });
-            }
-            break;
-
-        case TRANSFER_EVENT_SUBMITTED:
-            if (NULL != transfer) {
-                newState = (BRCryptoTransferState) { CRYPTO_TRANSFER_STATE_SUBMITTED };
-                cryptoTransferSetState (transfer, newState);
-                cwm->listener.transferEventCallback (cwm->listener.context,
-                                                     cryptoWalletManagerTake (cwm),
-                                                     wallet,
-                                                     transfer,
-                                                     (BRCryptoTransferEvent) {
-                                                         CRYPTO_TRANSFER_EVENT_CHANGED,
-                                                         { .state = { oldState, newState }}
-                                                     });
-            }
-            break;
-
-        case TRANSFER_EVENT_INCLUDED:
-            if (NULL != transfer ){
-                uint64_t blockNumber, blockTransactionIndex, blockTimestamp;
-                BREthereumGas gasUsed;
-
-                ewmTransferExtractStatusIncluded(ewm, tid, NULL, &blockNumber, &blockTransactionIndex, &blockTimestamp, &gasUsed);
-
-                newState = (BRCryptoTransferState) {
-                    CRYPTO_TRANSFER_STATE_INCLUDED,
-                    { .included = {
-                        blockNumber,
-                        blockTransactionIndex,
-                        blockTimestamp,
-                        NULL   // fee from gasUsed?  What is gasPrice???
-                    }}
-                };
-
-                cryptoTransferSetState (transfer, newState);
-                cwm->listener.transferEventCallback (cwm->listener.context,
-                                                     cryptoWalletManagerTake (cwm),
-                                                     wallet,
-                                                     transfer,
-                                                     (BRCryptoTransferEvent) {
-                                                         CRYPTO_TRANSFER_EVENT_CHANGED,
-                                                         { .state = { oldState, newState }}
-                                                     });
-            }
-            break;
-
-        case TRANSFER_EVENT_ERRORED:
-            if (NULL != transfer) {
-                newState = (BRCryptoTransferState) { CRYPTO_TRANSFER_STATE_ERRORRED };
-                strncpy (newState.u.errorred.message, "Some Error", 128);
-
-                cryptoTransferSetState (transfer, newState);
-                cwm->listener.transferEventCallback (cwm->listener.context,
-                                                     cryptoWalletManagerTake (cwm),
-                                                     wallet,
-                                                     transfer,
-                                                     (BRCryptoTransferEvent) {
-                                                         CRYPTO_TRANSFER_EVENT_CHANGED,
-                                                         { .state = { oldState, newState }}
-                                                     });
-            }
-            break;
-
-        case TRANSFER_EVENT_GAS_ESTIMATE_UPDATED:
-            if (NULL != transfer) {
-            }
-            break;
-
-        case TRANSFER_EVENT_DELETED:
-            if (NULL != transfer) {
-                cryptoWalletRemTransfer (wallet, transfer);
-
-                // Deleted from wallet
-                cwm->listener.walletEventCallback (cwm->listener.context,
-                                                   cryptoWalletManagerTake (cwm),
-                                                   cryptoWalletTake (wallet),
-                                                   (BRCryptoWalletEvent) {
-                                                       CRYPTO_WALLET_EVENT_TRANSFER_DELETED,
-                                                       { .transfer = { cryptoTransferTake (transfer) }}
-                                                   });
-
-                // State changed
-                newState = (BRCryptoTransferState) { CRYPTO_TRANSFER_STATE_DELETED };
-
-                cryptoTransferSetState (transfer, newState);
-                cwm->listener.transferEventCallback (cwm->listener.context,
-                                                     cryptoWalletManagerTake (cwm),
-                                                     cryptoWalletTake (wallet),
-                                                     cryptoTransferTake (transfer),
-                                                     (BRCryptoTransferEvent) {
-                                                         CRYPTO_TRANSFER_EVENT_CHANGED,
-                                                         { .state = { oldState, newState }}
-                                                     });
-
-                cryptoTransferSetState (transfer, newState);
-                cwm->listener.transferEventCallback (cwm->listener.context,
-                                                     cryptoWalletManagerTake (cwm),
-                                                     wallet,
-                                                     transfer,
-                                                     (BRCryptoTransferEvent) {
-                                                         CRYPTO_TRANSFER_EVENT_DELETED
-                                                     });
-            }
-            break;
-    }
-
-    // TODO: crypto{Wallet,Transfer}Give()
-}
-
-static void
-cwmGetBalanceAsETH (BREthereumClientContext context,
-                    BREthereumEWM ewm,
-                    BREthereumWallet wid,
-                    const char *address,
-                    int rid) {
-    BRCryptoWalletManager cwm = context;
-    cwm->client.eth.funcGetBalance (cwm->client.context, ewm, wid, address, rid);
-}
-
-static void
-cwmGetGasPriceAsETH (BREthereumClientContext context,
-                     BREthereumEWM ewm,
-                     BREthereumWallet wid,
-                     int rid) {
-    BRCryptoWalletManager cwm = context;
-    cwm->client.eth.funcGetGasPrice (cwm->client.context, ewm, wid, rid);
-}
-
-static void
-cwmGetGasEstimateAsETH (BREthereumClientContext context,
-                        BREthereumEWM ewm,
-                        BREthereumWallet wid,
-                        BREthereumTransfer tid,
-                        const char *from,
-                        const char *to,
-                        const char *amount,
-                        const char *data,
-                        int rid) {
-    BRCryptoWalletManager cwm = context;
-    cwm->client.eth.funcEstimateGas (cwm->client.context, ewm, wid, tid, from, to, amount, data, rid);
-}
-
-static void
-cwmSubmitTransactionAsETH (BREthereumClientContext context,
-                           BREthereumEWM ewm,
-                           BREthereumWallet wid,
-                           BREthereumTransfer tid,
-                           const char *transaction,
-                           int rid) {
-    BRCryptoWalletManager cwm = context;
-    cwm->client.eth.funcSubmitTransaction (cwm->client.context, ewm, wid, tid, transaction, rid);
-}
-
-static void
-cwmGetTransactionsAsETH (BREthereumClientContext context,
-                         BREthereumEWM ewm,
-                         const char *account,
-                         uint64_t begBlockNumber,
-                         uint64_t endBlockNumber,
-                         int rid) {
-    BRCryptoWalletManager cwm = context;
-    cwm->client.eth.funcGetTransactions (cwm->client.context, ewm, account, begBlockNumber, endBlockNumber, rid);
-}
-
-static void
-cwmGetLogsAsETH (BREthereumClientContext context,
-                 BREthereumEWM ewm,
-                 const char *contract,
-                 const char *addressIgnore,
-                 const char *event,
-                 uint64_t begBlockNumber,
-                 uint64_t endBlockNumber,
-                 int rid) {
-    BRCryptoWalletManager cwm = context;
-    cwm->client.eth.funcGetLogs (cwm->client.context, ewm, contract, addressIgnore, event, begBlockNumber, endBlockNumber, rid);
-}
-
-static void
-cwmGetBlocksAsETH (BREthereumClientContext context,
-                   BREthereumEWM ewm,
-                   const char *address,
-                   BREthereumSyncInterestSet interests,
-                   uint64_t blockNumberStart,
-                   uint64_t blockNumberStop,
-                   int rid) {
-    BRCryptoWalletManager cwm = context;
-    cwm->client.eth.funcGetBlocks (cwm->client.context, ewm, address, interests, blockNumberStart, blockNumberStop, rid);
-}
-
-static void
-cwmGetTokensAsETH (BREthereumClientContext context,
-                   BREthereumEWM ewm,
-                   int rid) {
-    BRCryptoWalletManager cwm = context;
-    cwm->client.eth.funcGetTokens (cwm->client.context, ewm, rid);
-}
-
-static void
-cwmGetBlockNumberAsETH (BREthereumClientContext context,
-                        BREthereumEWM ewm,
-                        int rid) {
-    BRCryptoWalletManager cwm = context;
-    cwm->client.eth.funcGetBlockNumber (cwm->client.context, ewm, rid);
-}
-
-static void
-cwmGetNonceAsETH (BREthereumClientContext context,
-                  BREthereumEWM ewm,
-                  const char *address,
-                  int rid) {
-    BRCryptoWalletManager cwm = context;
-    cwm->client.eth.funcGetNonce (cwm->client.context, ewm, address, rid);
-}
-
-/// MARK: GEN Callbacks
-
-static void
-cwmGetBlockNumberAsGEN (BRGenericClientContext context,
-                        BRGenericWalletManager manager,
-                        int rid) {
-    BRCryptoWalletManager cwm = context;
-    cwm->client.gen.funcGetBlockNumber (cwm->client.context, manager, rid);
-}
-
-static void
-cwmGetTransactionsAsGEN (BRGenericClientContext context,
-                         BRGenericWalletManager manager,
-                         uint64_t begBlockNumber,
-                         uint64_t endBlockNumber,
-                         int rid) {
-    BRCryptoWalletManager cwm = context;
-    (void)cwm;
-    cwm->client.gen.funcGetTransactions (cwm->client.context, manager, begBlockNumber, endBlockNumber, rid);
-}
-
-static void
-cwmSubmitTransactionAsGEN (BRGenericClientContext context,
-                           BRGenericWalletManager manager,
-                           BRGenericWallet wallet,
-                           BRGenericTransfer transfer,
-                           int rid) {
-    BRCryptoWalletManager cwm = context;
-    cwm->client.gen.funcSubmitTransaction (cwm->client.context, manager, wallet, transfer, rid);
-}
-
-//
-=======
-IMPLEMENT_CRYPTO_GIVE_TAKE (BRCryptoWalletManager, cryptoWalletManager)
-
->>>>>>> fdbf0d07
 /// =============================================================================================
 ///
 /// MARK: - Wallet Manager
@@ -1154,12 +162,7 @@
         case BLOCK_CHAIN_TYPE_GEN: {
 #define GEN_DISPATCHER_PERIOD       (10)        // related to block proccessing
 
-            BRGenericClient client = {
-                cwm,
-                cwmGetBlockNumberAsGEN,
-                cwmGetTransactionsAsGEN,
-                cwmSubmitTransactionAsGEN
-            };
+            BRGenericClient client = cryptoWalletManagerClientCreateGENClient (cwm);
 
             // Create CWM as 'GEN' based on the network's base currency.
             const char *type = cryptoNetworkGetCurrencyCode (network);
