//
//  BRCryptoTransfer.c
//  BRCore
//
//  Created by Ed Gamble on 3/19/19.
//  Copyright © 2019 breadwallet. All rights reserved.
//
//  See the LICENSE file at the project root for license information.
//  See the CONTRIBUTORS file at the project root for a list of contributors.

#include "BRCryptoTransferP.h"

#include "BRCryptoBase.h"
#include "BRCryptoPrivate.h"
#include "BRCryptoAddressP.h"
#include "BRCryptoFeeBasisP.h"

#include "support/BRAddress.h"
#include "bitcoin/BRWallet.h"
#include "bitcoin/BRTransaction.h"
#include "ethereum/BREthereum.h"

static BRCryptoTransferDirection
cryptoTransferDirectionFromBTC (uint64_t send, uint64_t recv, uint64_t fee);

<<<<<<< HEAD
/**
 *
 */
typedef struct {
    uint64_t blockNumber;
    uint64_t transactionIndex;
    uint64_t timestamp;
    BRCryptoAmount fee; // ouch; => cant be a struct
} BRCryptoTransferConfirmation;

static void
cryptoTransferRelease (BRCryptoTransfer transfer);

struct BRCryptoTransferRecord {
    pthread_mutex_t lock;

    BRCryptoBlockChainType type;
    union {
        struct {
            BRTransaction *tid;
            uint64_t fee;
            uint64_t send;
            uint64_t recv;
        } btc;
        struct {
            BREthereumEWM ewm;
            BREthereumTransfer tid;
            BREthereumAddress accountAddress;
        } eth;
        BRGenericTransfer gen;
    } u;

    BRCryptoAddress sourceAddress;
    BRCryptoAddress targetAddress;
    BRCryptoTransferState state;

    /// The amount's unit.
    BRCryptoUnit unit;

    /// The fee's unit
    BRCryptoUnit unitForFee;

    /// The feeBasis.  We must include this here for at least the case of BTC where the fees
    /// encoded into the BTC-wire-transaction are based on the BRWalletFeePerKB value at the time
    /// that the transaction is created.  Sometime later, when the feeBasis is needed we can't
    /// go to the BTC wallet and expect the FeePerKB to be unchanged.

    /// Actually this can be derived from { btc.fee / txSize(btc.tid), txSize(btc.tid) }
    BRCryptoFeeBasis feeBasisEstimated;

    BRCryptoRef ref;
};

=======
>>>>>>> 61e0c532
IMPLEMENT_CRYPTO_GIVE_TAKE (BRCryptoTransfer, cryptoTransfer)

static BRCryptoTransfer
cryptoTransferCreateInternal (BRCryptoBlockChainType type,
                              BRCryptoUnit unit,
                              BRCryptoUnit unitForFee) {
    BRCryptoTransfer transfer = calloc (1, sizeof (struct BRCryptoTransferRecord));

    transfer->state = (BRCryptoTransferState) { CRYPTO_TRANSFER_STATE_CREATED };
    transfer->type  = type;
    transfer->unit       = cryptoUnitTake(unit);
    transfer->unitForFee = cryptoUnitTake(unitForFee);
    transfer->feeBasisEstimated = NULL;

    transfer->ref = CRYPTO_REF_ASSIGN (cryptoTransferRelease);

    {
        pthread_mutexattr_t attr;
        pthread_mutexattr_init(&attr);
        pthread_mutexattr_settype(&attr, PTHREAD_MUTEX_NORMAL);

        pthread_mutex_init(&transfer->lock, &attr);
        pthread_mutexattr_destroy(&attr);
    }

    return transfer;
}

extern BRCryptoTransfer
cryptoTransferCreateAsBTC (BRCryptoUnit unit,
                           BRCryptoUnit unitForFee,
                           BRWallet *wid,
                           OwnershipKept BRTransaction *tid,
                           BRCryptoBoolean isBTC) {
    BRAddressParams  addressParams = BRWalletGetAddressParams (wid);
    BRCryptoTransfer transfer      = cryptoTransferCreateInternal (BLOCK_CHAIN_TYPE_BTC, unit, unitForFee);
    transfer->u.btc.tid = tid;

    // cache the values that require the wallet
    transfer->u.btc.fee  = BRWalletFeeForTx (wid, tid);
    transfer->u.btc.recv = BRWalletAmountReceivedFromTx (wid, tid);
    transfer->u.btc.send = BRWalletAmountSentByTx (wid, tid);

    BRCryptoTransferDirection direction = cryptoTransferDirectionFromBTC (transfer->u.btc.send,
                                                                          transfer->u.btc.recv,
                                                                          transfer->u.btc.fee);

    {
        size_t     inputsCount = tid->inCount;
        BRTxInput *inputs      = tid->inputs;

        // If we receive the transfer, then we won't be the source address.
        int inputsContain = (CRYPTO_TRANSFER_RECEIVED != direction);

        for (size_t index = 0; index < inputsCount; index++) {
            size_t addressSize = BRTxInputAddress (&inputs[index], NULL, 0, addressParams);

            // ensure address fits in a BRAddress struct, which adds a nul-terminator
            assert (addressSize < sizeof (BRAddress));
            if (0 != addressSize && addressSize < sizeof (BRAddress)) {
                char address [addressSize + 1];
                BRTxInputAddress (&inputs[index], address, addressSize, addressParams);
                address [addressSize] = '\0'; // ensure address is nul-terminated

                if (inputsContain == BRWalletContainsAddress(wid, address)) {
                    transfer->sourceAddress = cryptoAddressCreateAsBTC (BRAddressFill (addressParams, address), isBTC);
                    break;
                }
            }
        }
    }

    {
        size_t      outputsCount = tid->outCount;
        BRTxOutput *outputs      = tid->outputs;

        // If we sent the transfer, then we won't be the target address.
        int outputsContain = (CRYPTO_TRANSFER_SENT != direction);

        for (size_t index = 0; index < outputsCount; index++) {
            size_t addressSize = BRTxOutputAddress (&outputs[index], NULL, 0, addressParams);

            // ensure address fits in a BRAddress struct, which adds a nul-terminator
            assert (addressSize < sizeof (BRAddress));
            if (0 != addressSize && addressSize < sizeof (BRAddress)) {
                // There will be no targetAddress if we send the amount to ourselves.  In that
                // case `outputsContain = 0` and every output is our own address and thus 1 is always
                // returned by `BRWalletContainsAddress()`
                char address [addressSize + 1];
                BRTxOutputAddress (&outputs[index], address, addressSize, addressParams);
                address [addressSize] = '\0'; // ensure address is nul-terminated

                if (outputsContain == BRWalletContainsAddress(wid, address)) {
                    transfer->targetAddress = cryptoAddressCreateAsBTC (BRAddressFill (addressParams, address), isBTC);
                    break;
                }
            }
        }
    }

    //
    // Currently this function, cryptoTransferCreateAsBTC(), is only called in various CWM
    // event handlers based on BTC events.  Thus for a newly created BTC transfer, the
    // BRCryptoFeeBasis is long gone.  The best we can do is reconstruct the feeBasis from the
    // BRTransaction itself.
    //
    uint64_t fee = transfer->u.btc.fee;
    uint32_t feePerKB = 0;  // assume not our transaction (fee == UINT64_MAX)
    uint32_t sizeInByte = (uint32_t) BRTransactionVSize (tid);

    if (UINT64_MAX != fee) {
        // round to nearest satoshi per kb
        feePerKB = (uint32_t) (((1000 * fee) + (sizeInByte/2)) / sizeInByte);
    }

    transfer->feeBasisEstimated = cryptoFeeBasisCreateAsBTC (transfer->unitForFee, feePerKB, sizeInByte);;

    return transfer;
}

private_extern BRCryptoTransfer
cryptoTransferCreateAsETH (BRCryptoUnit unit,
                           BRCryptoUnit unitForFee,
                           BREthereumEWM ewm,
                           BREthereumTransfer tid,
                           BRCryptoFeeBasis feeBasisEstimated) {
    BRCryptoTransfer transfer = cryptoTransferCreateInternal (BLOCK_CHAIN_TYPE_ETH, unit, unitForFee);
    transfer->u.eth.ewm = ewm;
    transfer->u.eth.tid = tid;

    transfer->sourceAddress = cryptoAddressCreateAsETH (ewmTransferGetSource (ewm, tid));
    transfer->targetAddress = cryptoAddressCreateAsETH (ewmTransferGetTarget (ewm, tid));

    // cache the values that require the ewm
    BREthereumAccount account = ewmGetAccount (ewm);
    transfer->u.eth.accountAddress = accountGetPrimaryAddress (account);

    // This function `cryptoTransferCreateAsETH()` includes an argument as
    // `BRCryptoFeeBasis feeBasisEstimated` whereas the analogous function
    // `cryptoTransferCreateAsBTC` does not.  Why is that?  For BTC the fee basis can be derived
    // 100% reliably from the BRTransaction; both the 'estimated' and 'confirmed' fee basises are
    // identical.  For ETH, the 'estimated' and the 'confirmed' basises may differ.  The difference
    // being the distinction between ETH `gasLimit` (the 'estimate') and `gasUsed` (the
    // 'confirmed').
    //
    // The EWM interface does not make this distinction clear.  It should.
    // TODO: In EWM expose 'getEstimatedFeeBasis' and 'getConfirmedFeeBasis' functions.
    //
    // Turns out that this function is called in two contexts - when Crypto creates a transfer (in
    // response to User input) and when EWM has a transfer announced (like when found in a
    // blockchain).  When Crypto creates the transfer we have the `feeBasisEstimated` and it is used
    // to create the EWM transfer.  Then EWM finds the transfer (see `cwmTransactionEventAsETH()`)
    // we don't have the estimated fee - if we did nothing the `transfer->feeBasisEstimated` field
    // would be NULL.
    //
    // Problem is we *require* one of 'estimated' or 'confirmed'.  See Transfer.swift at
    // `public var fee: Amount { ... guard let feeBasis = confirmedFeeBasis ?? estimatedFeeBasis }`
    // The 'confirmed' value is *ONLY SET* when a transfer is actually included in the blockchain;
    // therefore we need an estimated fee basis.
    //
    // Thus: if `feeBasisEstimated` is NULL, we'll take the ETH fee basis (as the best we have).

    // Get the ETH feeBasis, in the event that we need it.
    BREthereumFeeBasis ethFeeBasis = ewmTransferGetFeeBasis (ewm, tid);

    transfer->feeBasisEstimated = (NULL == feeBasisEstimated
                                   ? cryptoFeeBasisCreateAsETH (unitForFee,
                                                                ethFeeBasis.u.gas.limit,
                                                                ethFeeBasis.u.gas.price)
                                   : cryptoFeeBasisTake(feeBasisEstimated));

    return transfer;
}

extern BRCryptoTransfer
cryptoTransferCreateAsGEN (BRCryptoUnit unit,
                           BRCryptoUnit unitForFee,
                           OwnershipGiven BRGenericTransfer tid) {
    BRCryptoTransfer transfer = cryptoTransferCreateInternal (BLOCK_CHAIN_TYPE_GEN, unit, unitForFee);
    transfer->u.gen = tid;

    BRGenericFeeBasis gwmFeeBasis = genTransferGetFeeBasis (tid); // Will give ownership
    transfer->feeBasisEstimated = cryptoFeeBasisCreateAsGEN (transfer->unitForFee, gwmFeeBasis);

    transfer->sourceAddress = cryptoAddressCreateAsGEN (genTransferGetSourceAddress (tid));
    transfer->targetAddress = cryptoAddressCreateAsGEN (genTransferGetTargetAddress (tid));

    return transfer;
}

static void
cryptoTransferRelease (BRCryptoTransfer transfer) {
    if (NULL != transfer->sourceAddress) cryptoAddressGive (transfer->sourceAddress);
    if (NULL != transfer->targetAddress) cryptoAddressGive (transfer->targetAddress);
    cryptoUnitGive (transfer->unit);
    cryptoUnitGive (transfer->unitForFee);
    cryptoTransferStateRelease (&transfer->state);
    if (NULL != transfer->feeBasisEstimated) cryptoFeeBasisGive (transfer->feeBasisEstimated);

    switch (transfer->type) {
        case BLOCK_CHAIN_TYPE_BTC:
            break;
        case BLOCK_CHAIN_TYPE_ETH:
            break;
        case BLOCK_CHAIN_TYPE_GEN:
            genTransferRelease(transfer->u.gen);
            break;
    }

    pthread_mutex_destroy (&transfer->lock);

    memset (transfer, 0, sizeof(*transfer));
    free (transfer);
}

extern BRCryptoBlockChainType
cryptoTransferGetType (BRCryptoTransfer transfer) {
    return transfer->type;
}

extern BRCryptoAddress
cryptoTransferGetSourceAddress (BRCryptoTransfer transfer) {
    return NULL == transfer->sourceAddress ? NULL : cryptoAddressTake (transfer->sourceAddress);
}

extern BRCryptoAddress
cryptoTransferGetTargetAddress (BRCryptoTransfer transfer) {
    return NULL == transfer->targetAddress ? NULL : cryptoAddressTake (transfer->targetAddress);
}

static BRCryptoAmount
cryptoTransferGetAmountAsSign (BRCryptoTransfer transfer, BRCryptoBoolean isNegative) {
    BRCryptoAmount   amount;

    switch (transfer->type) {
        case BLOCK_CHAIN_TYPE_BTC: {
            uint64_t fee = transfer->u.btc.fee;
            if (UINT64_MAX == fee) fee = 0;

            uint64_t recv = transfer->u.btc.recv;
            uint64_t send = transfer->u.btc.send;

            switch (cryptoTransferGetDirection(transfer)) {
                case CRYPTO_TRANSFER_RECOVERED:
                    amount = cryptoAmountCreate (transfer->unit,
                                                 isNegative,
                                                 createUInt256(send));
                    break;

                case CRYPTO_TRANSFER_SENT:
                    amount = cryptoAmountCreate (transfer->unit,
                                                 isNegative,
                                                 createUInt256(send - fee - recv));
                    break;

                case CRYPTO_TRANSFER_RECEIVED:
                    amount = cryptoAmountCreate (transfer->unit,
                                                 isNegative,
                                                 createUInt256(recv));
                    break;

                default: assert(0);
            }
            break;
        }

        case BLOCK_CHAIN_TYPE_ETH: {
            BREthereumAmount ethAmount = ewmTransferGetAmount (transfer->u.eth.ewm,
                                                               transfer->u.eth.tid);
            switch (amountGetType(ethAmount)) {
                case AMOUNT_ETHER:
                    amount = cryptoAmountCreate (transfer->unit,
                                                 isNegative,
                                                 etherGetValue(amountGetEther(ethAmount), WEI));
                    break;

                case AMOUNT_TOKEN:
                    amount = cryptoAmountCreate (transfer->unit,
                                               isNegative,
                                               amountGetTokenQuantity(ethAmount).valueAsInteger);
                    break;

                default: assert(0);
            }
            break;
        }

        case BLOCK_CHAIN_TYPE_GEN: {
            BRGenericTransfer tid = transfer->u.gen;

            amount = cryptoAmountCreate (transfer->unit,
                                         isNegative,
                                         genTransferGetAmount (tid));
            break;
        }
    }

    return amount;
}

extern BRCryptoAmount
cryptoTransferGetAmount (BRCryptoTransfer transfer) {
    return cryptoTransferGetAmountAsSign (transfer, CRYPTO_FALSE);
}

extern BRCryptoAmount
cryptoTransferGetAmountDirected (BRCryptoTransfer transfer) {
    BRCryptoAmount   amount;

    switch (cryptoTransferGetDirection(transfer)) {
        case CRYPTO_TRANSFER_RECOVERED: {
            amount = cryptoAmountCreate (transfer->unit,
                                         CRYPTO_FALSE,
                                         UINT256_ZERO);
            break;
        }

        case CRYPTO_TRANSFER_SENT: {
            amount = cryptoTransferGetAmountAsSign (transfer,
                                                    CRYPTO_TRUE);
            break;
        }

        case CRYPTO_TRANSFER_RECEIVED: {
            amount = cryptoTransferGetAmountAsSign (transfer,
                                                    CRYPTO_FALSE);
            break;
        }
        default: assert(0);
    }

    return amount;
}

extern BRCryptoAmount
cryptoTransferGetAmountDirectedNet (BRCryptoTransfer transfer) {
    BRCryptoAmount amount = cryptoTransferGetAmountDirected (transfer);

    // If the transfer->unit and transfer->unitForFee differ then there is no fee
    if (cryptoUnitIsIdentical (transfer->unit, transfer->unitForFee))
        return amount;

    BRCryptoFeeBasis feeBasis = cryptoTransferGetConfirmedFeeBasis(transfer);
    if (NULL == feeBasis)
        feeBasis = (NULL == transfer->feeBasisEstimated
                    ? NULL
                    : cryptoFeeBasisTake (transfer->feeBasisEstimated));

    // If there is no fee basis, then there is no fee
    if (NULL == feeBasis)
        return amount;

    BRCryptoAmount fee = cryptoFeeBasisGetFee (feeBasis);
    cryptoFeeBasisGive(feeBasis);

    // Simply subtract off the fee.
    BRCryptoAmount amountNet = cryptoAmountSub (amount, fee);

    cryptoAmountGive(fee);
    cryptoAmountGive(amount);

    return amountNet;
}

extern BRCryptoUnit
cryptoTransferGetUnitForAmount (BRCryptoTransfer transfer) {
    return cryptoUnitTake (transfer->unit);
}

extern BRCryptoUnit
cryptoTransferGetUnitForFee (BRCryptoTransfer transfer) {
    return cryptoUnitTake (transfer->unitForFee);
}

/*
 extern BRCryptoAmount
cryptoTransferGetFee (BRCryptoTransfer transfer) { // Pass in 'currency' as blockchain baseUnit
    switch (transfer->type) {
        case BLOCK_CHAIN_TYPE_BTC: {
            uint64_t fee = transfer->u.btc.fee;
            if (UINT64_MAX == fee) fee = 0;

            switch (cryptoTransferGetDirection(transfer)) {
                case CRYPTO_TRANSFER_RECOVERED:
                    return cryptoAmountCreate (transfer->currency,
                                               CRYPTO_FALSE,
                                               createUInt256(fee));
                case CRYPTO_TRANSFER_SENT:
                    return cryptoAmountCreate (transfer->currency,
                                               CRYPTO_FALSE,
                                               createUInt256(fee));
                case CRYPTO_TRANSFER_RECEIVED:
                    return cryptoAmountCreate (transfer->currency,
                                               CRYPTO_FALSE,
                                               UINT256_ZERO);
                default: assert(0);
            }
        }
        case BLOCK_CHAIN_TYPE_ETH: {
            BREthereumTransfer tid =transfer->u.eth.tid;
            int overflow = 0;

            BREthereumEther amount = transferGetFee (tid, &overflow);
            assert (0 == overflow);

            return cryptoAmountCreate (transfer->currency, CRYPTO_FALSE, amount.valueInWEI);
        }
        case BLOCK_CHAIN_TYPE_GEN: {
            BRGenericWalletManager gwm = transfer->u.gen.gwm;
            BRGenericTransfer tid = transfer->u.gen.tid;

            return cryptoAmountCreate (transfer->currency,
                                       CRYPTO_FALSE,
                                       genTransferGetFee (gwm, tid));
        }
    }
}
*/

//extern BRCryptoBoolean
//cryptoTransferExtractConfirmation (BRCryptoTransfer transfer,
//                                   uint64_t *blockNumber,
//                                   uint64_t *transactionIndex,
//                                   uint64_t *timestamp,
//                                   BRCryptoAmount *fee) {
//    if (CRYPTO_TRANSFER_STATE_INCLUDED != transfer->state) return CRYPTO_FALSE;
//
//    if (NULL != blockNumber) *blockNumber = 0;
//    if (NULL != transactionIndex) *transactionIndex = 0;
//    if (NULL != timestamp) *timestamp = 0;
//    if (NULL != fee) *fee = cryptoTransferGetFee (transfer);
//
//    return CRYPTO_TRUE;
//}

extern BRCryptoTransferState
cryptoTransferGetState (BRCryptoTransfer transfer) {
    pthread_mutex_lock (&transfer->lock);
    BRCryptoTransferState state = cryptoTransferStateCopy (&transfer->state);
    pthread_mutex_unlock (&transfer->lock);

    return state;
}

private_extern void
cryptoTransferSetState (BRCryptoTransfer transfer,
                        BRCryptoTransferState state) {
    BRCryptoTransferState newState = cryptoTransferStateCopy (&state);

    pthread_mutex_lock (&transfer->lock);
    BRCryptoTransferState oldState = transfer->state;
    transfer->state = newState;
    pthread_mutex_unlock (&transfer->lock);

    cryptoTransferStateRelease (&oldState);
}

static BRCryptoTransferDirection
cryptoTransferDirectionFromBTC (uint64_t send, uint64_t recv, uint64_t fee) {
    if (UINT64_MAX == fee) fee = 0;

    return (0 == send
            ? CRYPTO_TRANSFER_RECEIVED
            : ((send - fee) == recv
               ? CRYPTO_TRANSFER_RECOVERED
               : ((send - fee) > recv
                  ? CRYPTO_TRANSFER_SENT
                  : CRYPTO_TRANSFER_RECEIVED)));
}

extern BRCryptoTransferDirection
cryptoTransferGetDirection (BRCryptoTransfer transfer) {
    switch (transfer->type) {
        case BLOCK_CHAIN_TYPE_BTC:
            return cryptoTransferDirectionFromBTC (transfer->u.btc.send,
                                                   transfer->u.btc.recv,
                                                   transfer->u.btc.fee);

        case BLOCK_CHAIN_TYPE_ETH: {
            BREthereumEWM      ewm = transfer->u.eth.ewm;
            BREthereumTransfer tid = transfer->u.eth.tid;

            BREthereumAddress source = ewmTransferGetSource (ewm, tid);
            BREthereumAddress target = ewmTransferGetTarget (ewm, tid);

            BREthereumBoolean accountIsSource = addressEqual (source, transfer->u.eth.accountAddress);
            BREthereumBoolean accountIsTarget = addressEqual (target, transfer->u.eth.accountAddress);

            if (accountIsSource == ETHEREUM_BOOLEAN_TRUE && accountIsTarget == ETHEREUM_BOOLEAN_TRUE) {
                return CRYPTO_TRANSFER_RECOVERED;
            } else if (accountIsSource == ETHEREUM_BOOLEAN_TRUE && accountIsTarget == ETHEREUM_BOOLEAN_FALSE) {
                return CRYPTO_TRANSFER_SENT;
            } else if (accountIsSource == ETHEREUM_BOOLEAN_FALSE && accountIsTarget == ETHEREUM_BOOLEAN_TRUE) {
                return CRYPTO_TRANSFER_RECEIVED;
            }

            assert(0);
        }

        case BLOCK_CHAIN_TYPE_GEN:
            switch (genTransferGetDirection (transfer->u.gen)) {
                case GENERIC_TRANSFER_SENT:      return CRYPTO_TRANSFER_SENT;
                case GENERIC_TRANSFER_RECEIVED:  return CRYPTO_TRANSFER_RECEIVED;
                case GENERIC_TRANSFER_RECOVERED: return CRYPTO_TRANSFER_RECOVERED;
            }
    }
}

extern BRCryptoHash
cryptoTransferGetHash (BRCryptoTransfer transfer) {
    switch (transfer->type) {
        case BLOCK_CHAIN_TYPE_BTC: {
            BRTransaction *tid = transfer->u.btc.tid;

            UInt256 hash = tid->txHash;
            return (1 == UInt256IsZero(hash)
                    ? NULL
                    : cryptoHashCreateAsBTC (hash));
        }
        case BLOCK_CHAIN_TYPE_ETH: {
            BREthereumEWM      ewm = transfer->u.eth.ewm;
            BREthereumTransfer tid = transfer->u.eth.tid;

            BREthereumHash hash = ewmTransferGetOriginatingTransactionHash (ewm, tid);
            return (ETHEREUM_BOOLEAN_TRUE == hashEqual(hash, hashCreateEmpty())
                    ? NULL
                    : cryptoHashCreateAsETH (hash));
        }

        case BLOCK_CHAIN_TYPE_GEN: {
            BRGenericTransfer tid = transfer->u.gen;

            BRGenericHash hash = genTransferGetHash (tid);
            return (genericHashIsEmpty (hash)
                    ? NULL
                    : cryptoHashCreateAsGEN (hash));
        }
    }
}

/*
extern BRCryptoFeeBasis
cryptoTransferGetEstimatedFeeBasis (BRCryptoTransfer transfer) {
    BRCryptoFeeBasis feeBasis;

    switch (transfer->type) {
        case BLOCK_CHAIN_TYPE_BTC: {
            BRTransaction *tid = transfer->u.btc.tid;

            uint64_t fee = transfer->u.btc.fee;
            uint32_t feePerKB = DEFAULT_FEE_PER_KB;
            uint32_t sizeInByte = (uint32_t) BRTransactionVSize (tid);

            if (UINT64_MAX != fee) {
                // round to nearest satoshi per kb
                feePerKB = (uint32_t) (((1000 * fee) + (sizeInByte/2)) / sizeInByte);
            }

            feeBasis = cryptoFeeBasisCreateAsBTC (transfer->unitForFee, feePerKB, sizeInByte);
            break;
        }

        case BLOCK_CHAIN_TYPE_ETH: {
            BREthereumTransfer tid =transfer->u.eth.tid;

            BREthereumFeeBasis ethFeeBasis = transferGetFeeBasis (tid);
            BREthereumGas gas = feeBasisGetGasLimit (ethFeeBasis);
            BREthereumGasPrice gasPrice = feeBasisGetGasPrice (ethFeeBasis);

            feeBasis = cryptoFeeBasisCreateAsETH (transfer->unitForFee, gas, gasPrice);
            break;
        }

        case BLOCK_CHAIN_TYPE_GEN: {
            BRGenericWalletManager gwm = transfer->u.gen.gwm;
            BRGenericTransfer tid = transfer->u.gen.tid;

            BRGenericFeeBasis bid = genTransferGetFeeBasis (gwm, tid);
            feeBasis = cryptoFeeBasisCreateAsGEN (transfer->unitForFee, gwm, bid);
            break;
        }
    }

    return feeBasis;
}
*/

extern BRCryptoFeeBasis
cryptoTransferGetEstimatedFeeBasis (BRCryptoTransfer transfer) {
    return (NULL == transfer->feeBasisEstimated ? NULL : cryptoFeeBasisTake (transfer->feeBasisEstimated));
}

extern BRCryptoFeeBasis
cryptoTransferGetConfirmedFeeBasis (BRCryptoTransfer transfer) {
    pthread_mutex_lock (&transfer->lock);
    BRCryptoFeeBasis feeBasisConfirmed = (CRYPTO_TRANSFER_STATE_INCLUDED == transfer->state.type
                                          ? cryptoFeeBasisTake (transfer->state.u.included.feeBasis)
                                          : NULL);
    pthread_mutex_unlock (&transfer->lock);

    return feeBasisConfirmed;
}

private_extern BRTransaction *
cryptoTransferAsBTC (BRCryptoTransfer transfer) {
    assert (BLOCK_CHAIN_TYPE_BTC == transfer->type);
    return transfer->u.btc.tid;
}

private_extern BREthereumTransfer
cryptoTransferAsETH (BRCryptoTransfer transfer) {
    assert (BLOCK_CHAIN_TYPE_ETH == transfer->type);
    return transfer->u.eth.tid;
}

private_extern BRGenericTransfer
cryptoTransferAsGEN (BRCryptoTransfer transfer) {
    assert (BLOCK_CHAIN_TYPE_GEN == transfer->type);
    return transfer->u.gen;
}

private_extern BRCryptoBoolean
cryptoTransferHasBTC (BRCryptoTransfer transfer,
                      BRTransaction *btc) {
    return AS_CRYPTO_BOOLEAN (BLOCK_CHAIN_TYPE_BTC == transfer->type && btc == transfer->u.btc.tid);
}

private_extern BRCryptoBoolean
cryptoTransferHasETH (BRCryptoTransfer transfer,
                      BREthereumTransfer eth) {
    return AS_CRYPTO_BOOLEAN (BLOCK_CHAIN_TYPE_ETH == transfer->type && eth == transfer->u.eth.tid);
}

private_extern BRCryptoBoolean
cryptoTransferHasGEN (BRCryptoTransfer transfer,
                      BRGenericTransfer gen) {
    return AS_CRYPTO_BOOLEAN (BLOCK_CHAIN_TYPE_GEN == transfer->type &&
                              genTransferEqual (gen, transfer->u.gen));
}

static int
cryptoTransferEqualAsBTC (BRCryptoTransfer t1, BRCryptoTransfer t2) {
    return t1->u.btc.tid == t2->u.btc.tid;
}

static int
cryptoTransferEqualAsETH (BRCryptoTransfer t1, BRCryptoTransfer t2) {
    return t1->u.eth.tid == t2->u.eth.tid;
}

static int
cryptoTransferEqualAsGEN (BRCryptoTransfer t1, BRCryptoTransfer t2) {
    return genTransferEqual (t1->u.gen, t2->u.gen);
}

extern BRCryptoBoolean
cryptoTransferEqual (BRCryptoTransfer t1, BRCryptoTransfer t2) {
    return AS_CRYPTO_BOOLEAN (t1 == t2 || (t1->type == t2->type &&
                                           ((BLOCK_CHAIN_TYPE_BTC == t1->type && cryptoTransferEqualAsBTC (t1, t2)) ||
                                            (BLOCK_CHAIN_TYPE_ETH == t1->type && cryptoTransferEqualAsETH (t1, t2)) ||
                                            (BLOCK_CHAIN_TYPE_GEN == t1->type && cryptoTransferEqualAsGEN (t1, t2)))));
}

extern BRCryptoComparison
cryptoTransferCompare (BRCryptoTransfer transfer1, BRCryptoTransfer transfer2) {
    // early bail when comparing the same transfer
    if (CRYPTO_TRUE == cryptoTransferEqual (transfer1, transfer2)) {
        return CRYPTO_COMPARE_EQ;
    }

    // The algorithm below is captured in the cryptoTransferCompare declaration
    // comments; any changes to this routine must be reflected in that comment
    // and vice versa).
    //
    // The algorithm includes timestamp as a differentiator despite the fact that
    // timestamp is likely derived from the block. Thus, an occurrence where timestamp
    // is different while block value is the same is unlikely. Regardless, this check
    // is included to handle cases where that assumption does not hold.
    //
    // Another reason to include timestamp is if this function were used to order
    // transfers across different wallets. While not anticipated to be a common use
    // case, there is not enough information available in the transfer object to
    // preclude it from happening. Checking on the `type` field is insufficient
    // given that GEN will handle multiple cases. While block number and transaction
    // index are meaningless comparables between wallets, ordering by timestamp
    // does provide some value.

    BRCryptoComparison compareValue;
    BRCryptoTransferState state1 = cryptoTransferGetState (transfer1);
    BRCryptoTransferState state2 = cryptoTransferGetState (transfer2);

    // neither transfer is included
    if (state1.type != CRYPTO_TRANSFER_STATE_INCLUDED &&
        state2.type != CRYPTO_TRANSFER_STATE_INCLUDED) {
        // we don't have anything to sort on other than identity
        compareValue = (uintptr_t) transfer1 > (uintptr_t) transfer2 ?
            CRYPTO_COMPARE_GT : CRYPTO_COMPARE_LT;

    // transfer1 is NOT included (and transfer2 is)
    } else if (state1.type != CRYPTO_TRANSFER_STATE_INCLUDED) {
        // return "greater than" for transfer1
        compareValue = CRYPTO_COMPARE_GT;

    // transfer2 is NOT included (and transfer1 is)
    } else if (state2.type != CRYPTO_TRANSFER_STATE_INCLUDED) {
        // return "lesser than" for transfer1
        compareValue = CRYPTO_COMPARE_LT;

    // both are included, check if the timestamp differs
    } else if (state1.u.included.timestamp != state2.u.included.timestamp) {
        // return based on the greater timestamp
        compareValue = state1.u.included.timestamp > state2.u.included.timestamp ?
            CRYPTO_COMPARE_GT : CRYPTO_COMPARE_LT;

    // both are included and have the same timestamp, check if the block differs
    } else if (state1.u.included.blockNumber != state2.u.included.blockNumber) {
        // return based on the greater block number
        compareValue = state1.u.included.blockNumber > state2.u.included.blockNumber ?
            CRYPTO_COMPARE_GT : CRYPTO_COMPARE_LT;

    // both are included and have the same timestamp and block, check if the index differs
    } else if (state1.u.included.transactionIndex != state2.u.included.transactionIndex) {
        // return based on the greater index
        compareValue = state1.u.included.transactionIndex > state2.u.included.transactionIndex ?
            CRYPTO_COMPARE_GT : CRYPTO_COMPARE_LT;

    // both are included and have the same timestamp, block and index
    } else {
        // we are out of differentiators, return "equal"
        compareValue = CRYPTO_COMPARE_EQ;
    }

    // clean up on the way out
    cryptoTransferStateRelease (&state1);
    cryptoTransferStateRelease (&state2);
    return compareValue;
}

extern void
cryptoTransferExtractBlobAsBTC (BRCryptoTransfer transfer,
                                uint8_t **bytes,
                                size_t   *bytesCount,
                                uint32_t *blockHeight,
                                uint32_t *timestamp) {
    assert (NULL != bytes && NULL != bytesCount);

    BRTransaction *tx = cryptoTransferAsBTC (transfer);

    *bytesCount = BRTransactionSerialize (tx, NULL, 0);
    *bytes = malloc (*bytesCount);
    BRTransactionSerialize (tx, *bytes, *bytesCount);

    if (NULL != blockHeight) *blockHeight = tx->blockHeight;
    if (NULL != timestamp)   *timestamp   = tx->timestamp;
}

extern BRCryptoTransferState
cryptoTransferStateInit (BRCryptoTransferStateType type) {
    switch (type) {
        case CRYPTO_TRANSFER_STATE_CREATED:
        case CRYPTO_TRANSFER_STATE_DELETED:
        case CRYPTO_TRANSFER_STATE_SIGNED:
        case CRYPTO_TRANSFER_STATE_SUBMITTED: {
            return (BRCryptoTransferState) {
                type
            };
        }
        case CRYPTO_TRANSFER_STATE_INCLUDED:
            assert (0); // if you are hitting this, use cryptoTransferStateIncludedInit!
            return (BRCryptoTransferState) {
                CRYPTO_TRANSFER_STATE_INCLUDED,
                { .included = { 0, 0, 0, NULL }}
            };
        case CRYPTO_TRANSFER_STATE_ERRORED: {
            assert (0); // if you are hitting this, use cryptoTransferStateErroredInit!
            return (BRCryptoTransferState) {
                CRYPTO_TRANSFER_STATE_ERRORED,
                { .errored = { BRCryptoTransferSubmitErrorUnknown() }}
            };
        }
    }
}

extern BRCryptoTransferState
cryptoTransferStateIncludedInit (uint64_t blockNumber,
                                 uint64_t transactionIndex,
                                 uint64_t timestamp,
                                 BRCryptoFeeBasis feeBasis) {
    return (BRCryptoTransferState) {
        CRYPTO_TRANSFER_STATE_INCLUDED,
        { .included = { blockNumber, transactionIndex, timestamp, cryptoFeeBasisTake(feeBasis) }}
    };
}

extern BRCryptoTransferState
cryptoTransferStateErroredInit (BRCryptoTransferSubmitError error) {
    return (BRCryptoTransferState) {
        CRYPTO_TRANSFER_STATE_ERRORED,
        { .errored = { error }}
    };
}

extern BRCryptoTransferState
cryptoTransferStateCopy (BRCryptoTransferState *state) {
    BRCryptoTransferState newState = *state;
    switch (state->type) {
        case CRYPTO_TRANSFER_STATE_INCLUDED: {
            if (NULL != newState.u.included.feeBasis) {
                cryptoFeeBasisTake (newState.u.included.feeBasis);
            }
            break;
        }
        case CRYPTO_TRANSFER_STATE_ERRORED:
        case CRYPTO_TRANSFER_STATE_CREATED:
        case CRYPTO_TRANSFER_STATE_DELETED:
        case CRYPTO_TRANSFER_STATE_SIGNED:
        case CRYPTO_TRANSFER_STATE_SUBMITTED:
        default: {
            break;
        }
    }
    return newState;
}

extern void
cryptoTransferStateRelease (BRCryptoTransferState *state) {
    switch (state->type) {
        case CRYPTO_TRANSFER_STATE_INCLUDED: {
            if (NULL != state->u.included.feeBasis) {
                cryptoFeeBasisGive (state->u.included.feeBasis);
            }
            break;
        }
        case CRYPTO_TRANSFER_STATE_ERRORED:
        case CRYPTO_TRANSFER_STATE_CREATED:
        case CRYPTO_TRANSFER_STATE_DELETED:
        case CRYPTO_TRANSFER_STATE_SIGNED:
        case CRYPTO_TRANSFER_STATE_SUBMITTED:
        default: {
            break;
        }
    }

    memset (state, 0, sizeof(*state));
}

extern const char *
BRCryptoTransferEventTypeString (BRCryptoTransferEventType t) {
    switch (t) {
        case CRYPTO_TRANSFER_EVENT_CREATED:
        return "CRYPTO_TRANSFER_EVENT_CREATED";

        case CRYPTO_TRANSFER_EVENT_CHANGED:
        return "CRYPTO_TRANSFER_EVENT_CHANGED";

        case CRYPTO_TRANSFER_EVENT_DELETED:
        return "CRYPTO_TRANSFER_EVENT_DELETED";
    }
    return "<CRYPTO_TRANSFER_EVENT_TYPE_UNKNOWN>";
}


/// MARK: Transaction Submission Error

// TODO(fix): This should be moved to a more appropriate file (BRTransfer.c/h?)

extern BRCryptoTransferSubmitError
BRCryptoTransferSubmitErrorUnknown(void) {
    return (BRCryptoTransferSubmitError) {
        CRYPTO_TRANSFER_SUBMIT_ERROR_UNKNOWN
    };
}

extern BRCryptoTransferSubmitError
BRCryptoTransferSubmitErrorPosix(int errnum) {
    return (BRCryptoTransferSubmitError) {
        CRYPTO_TRANSFER_SUBMIT_ERROR_POSIX,
        { .posix = { errnum } }
    };
}

extern char *
BRCryptoTransferSubmitErrorGetMessage (BRCryptoTransferSubmitError *e) {
    char *message = NULL;

    switch (e->type) {
        case CRYPTO_TRANSFER_SUBMIT_ERROR_POSIX: {
            if (NULL != (message = strerror (e->u.posix.errnum))) {
                message = strdup (message);
            }
            break;
        }
        default: {
            break;
        }
    }

    return message;
}<|MERGE_RESOLUTION|>--- conflicted
+++ resolved
@@ -23,62 +23,6 @@
 static BRCryptoTransferDirection
 cryptoTransferDirectionFromBTC (uint64_t send, uint64_t recv, uint64_t fee);
 
-<<<<<<< HEAD
-/**
- *
- */
-typedef struct {
-    uint64_t blockNumber;
-    uint64_t transactionIndex;
-    uint64_t timestamp;
-    BRCryptoAmount fee; // ouch; => cant be a struct
-} BRCryptoTransferConfirmation;
-
-static void
-cryptoTransferRelease (BRCryptoTransfer transfer);
-
-struct BRCryptoTransferRecord {
-    pthread_mutex_t lock;
-
-    BRCryptoBlockChainType type;
-    union {
-        struct {
-            BRTransaction *tid;
-            uint64_t fee;
-            uint64_t send;
-            uint64_t recv;
-        } btc;
-        struct {
-            BREthereumEWM ewm;
-            BREthereumTransfer tid;
-            BREthereumAddress accountAddress;
-        } eth;
-        BRGenericTransfer gen;
-    } u;
-
-    BRCryptoAddress sourceAddress;
-    BRCryptoAddress targetAddress;
-    BRCryptoTransferState state;
-
-    /// The amount's unit.
-    BRCryptoUnit unit;
-
-    /// The fee's unit
-    BRCryptoUnit unitForFee;
-
-    /// The feeBasis.  We must include this here for at least the case of BTC where the fees
-    /// encoded into the BTC-wire-transaction are based on the BRWalletFeePerKB value at the time
-    /// that the transaction is created.  Sometime later, when the feeBasis is needed we can't
-    /// go to the BTC wallet and expect the FeePerKB to be unchanged.
-
-    /// Actually this can be derived from { btc.fee / txSize(btc.tid), txSize(btc.tid) }
-    BRCryptoFeeBasis feeBasisEstimated;
-
-    BRCryptoRef ref;
-};
-
-=======
->>>>>>> 61e0c532
 IMPLEMENT_CRYPTO_GIVE_TAKE (BRCryptoTransfer, cryptoTransfer)
 
 static BRCryptoTransfer
@@ -856,7 +800,7 @@
             assert (0); // if you are hitting this, use cryptoTransferStateErroredInit!
             return (BRCryptoTransferState) {
                 CRYPTO_TRANSFER_STATE_ERRORED,
-                { .errored = { BRCryptoTransferSubmitErrorUnknown() }}
+                { .errored = { cryptoTransferSubmitErrorUnknown() }}
             };
         }
     }
@@ -946,14 +890,14 @@
 // TODO(fix): This should be moved to a more appropriate file (BRTransfer.c/h?)
 
 extern BRCryptoTransferSubmitError
-BRCryptoTransferSubmitErrorUnknown(void) {
+cryptoTransferSubmitErrorUnknown(void) {
     return (BRCryptoTransferSubmitError) {
         CRYPTO_TRANSFER_SUBMIT_ERROR_UNKNOWN
     };
 }
 
 extern BRCryptoTransferSubmitError
-BRCryptoTransferSubmitErrorPosix(int errnum) {
+cryptoTransferSubmitErrorPosix(int errnum) {
     return (BRCryptoTransferSubmitError) {
         CRYPTO_TRANSFER_SUBMIT_ERROR_POSIX,
         { .posix = { errnum } }
@@ -961,7 +905,7 @@
 }
 
 extern char *
-BRCryptoTransferSubmitErrorGetMessage (BRCryptoTransferSubmitError *e) {
+cryptoTransferSubmitErrorGetMessage (BRCryptoTransferSubmitError *e) {
     char *message = NULL;
 
     switch (e->type) {
