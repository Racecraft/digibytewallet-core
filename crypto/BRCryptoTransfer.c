--- conflicted
+++ resolved
@@ -174,13 +174,7 @@
     if (NULL != transfer->sourceAddress) cryptoAddressGive (transfer->sourceAddress);
     if (NULL != transfer->targetAddress) cryptoAddressGive (transfer->targetAddress);
     cryptoCurrencyGive (transfer->currency);
-<<<<<<< HEAD
-
-    // TODO: btc, eth, gen
-    
-=======
     memset (transfer, 0, sizeof(*transfer));
->>>>>>> e92fc5a8
     free (transfer);
 }
 
@@ -191,93 +185,12 @@
 
 extern BRCryptoAddress
 cryptoTransferGetSourceAddress (BRCryptoTransfer transfer) {
-    switch (transfer->type) {
-
-<<<<<<< HEAD
-        case BLOCK_CHAIN_TYPE_BTC: {
-            BRWallet *wid = transfer->u.btc.wid;
-            BRTransaction *tid = transfer->u.btc.tid;
-
-            int sent = UINT64_MAX != BRWalletFeeForTx (wid, tid);
-
-            size_t     inputsCount = tid->inCount;
-            BRTxInput *inputs      = tid->inputs;
-
-            int inputsContain = (sent ? 1 : 0);
-
-            for (size_t index = 0; index < inputsCount; index++)
-                if (inputsContain == BRWalletContainsAddress(wid, inputs[index].address)) {
-                    BRAddress address;
-                    memcpy (address.s, inputs[index].address, sizeof (address.s));
-                    return cryptoAddressCreateAsBTC (address);
-                }
-
-            return NULL;
-        }
-
-        case BLOCK_CHAIN_TYPE_ETH:
-            return cryptoAddressCreateAsETH (transferGetSourceAddress (transfer->u.eth.tid));
-
-        case BLOCK_CHAIN_TYPE_GEN: {
-            BRGenericWalletManager gwm = transfer->u.gen.gwm;
-            BRGenericTransfer tid = transfer->u.gen.tid;
-
-            return cryptoAddressCreateAsGEN (transfer->u.gen.gwm,
-                                             gwmTransferGetSourceAddress (gwm, tid));
-        }
-=======
-        case BLOCK_CHAIN_TYPE_BTC:
-        case BLOCK_CHAIN_TYPE_ETH:
-            return NULL == transfer->sourceAddress ? NULL : cryptoAddressTake (transfer->sourceAddress);
-        case BLOCK_CHAIN_TYPE_GEN:
-            return NULL;
->>>>>>> e92fc5a8
-    }
+    return NULL == transfer->sourceAddress ? NULL : cryptoAddressTake (transfer->sourceAddress);
 }
 
 extern BRCryptoAddress
 cryptoTransferGetTargetAddress (BRCryptoTransfer transfer) {
-    switch (transfer->type) {
-<<<<<<< HEAD
-        case BLOCK_CHAIN_TYPE_BTC: {
-            BRWallet *wid = transfer->u.btc.wid;
-            BRTransaction *tid = transfer->u.btc.tid;
-
-            int sent = UINT64_MAX != BRWalletFeeForTx (wid, tid);
-
-            size_t      outputsCount = tid->outCount;
-            BRTxOutput *outputs      = tid->outputs;
-
-            int outputsContain = (!sent ? 1 : 0);
-
-            for (size_t index = 0; index < outputsCount; index++)
-                if (outputsContain == BRWalletContainsAddress(wid, outputs[index].address)) {
-                    BRAddress address;
-                    memcpy (address.s, outputs[index].address, sizeof (address.s));
-                    return cryptoAddressCreateAsBTC (address);
-                }
-
-            return NULL;
-        }
-
-        case BLOCK_CHAIN_TYPE_ETH:
-            return cryptoAddressCreateAsETH (transferGetTargetAddress (transfer->u.eth.tid));
-
-        case BLOCK_CHAIN_TYPE_GEN: {
-            BRGenericWalletManager gwm = transfer->u.gen.gwm;
-            BRGenericTransfer tid = transfer->u.gen.tid;
-
-            return cryptoAddressCreateAsGEN (transfer->u.gen.gwm,
-                                             gwmTransferGetTargetAddress (gwm, tid));
-        }
-=======
-        case BLOCK_CHAIN_TYPE_BTC:
-        case BLOCK_CHAIN_TYPE_ETH:
-            return NULL == transfer->targetAddress ? NULL : cryptoAddressTake (transfer->targetAddress);
-        case BLOCK_CHAIN_TYPE_GEN:
-            return NULL;
->>>>>>> e92fc5a8
-    }
+    return NULL == transfer->targetAddress ? NULL : cryptoAddressTake (transfer->targetAddress);
 }
 
 static BRCryptoAmount
