//
//  BRCryptoP.h
//  BRCore
//
//  Created by Ed Gamble on 3/20/19.
//  Copyright © 2019 breadwallet. All rights reserved.
//
//  See the LICENSE file at the project root for license information.
//  See the CONTRIBUTORS file at the project root for a list of contributors.

#ifndef BRCryptoP_h
#define BRCryptoP_h

#include "BRCryptoStatus.h"
#include "BRCryptoAmount.h"
#include "BRCryptoKey.h"
#include "BRCryptoAccount.h"
#include "BRCryptoNetwork.h"
#include "BRCryptoTransfer.h"
#include "BRCryptoPayment.h"

#include "bitcoin/BRChainParams.h"
#include "bcash/BRBCashParams.h"
#include "ethereum/BREthereum.h"

#include "support/BRInt.h"
#include "support/BRArray.h"
#include "ethereum/base/BREthereumHash.h"
#include "generic/BRGeneric.h"

#ifdef __cplusplus
extern "C" {
#endif

<<<<<<< HEAD
    /// MARK: - Hash

    private_extern BRCryptoHash
    cryptoHashCreateAsBTC (UInt256 btc);

    private_extern BRCryptoHash
    cryptoHashCreateAsETH (BREthereumHash eth);

    private_extern BRCryptoHash
    cryptoHashCreateAsGEN (BRGenericHash gen);

    /// MARK: - Key

    private_extern BRCryptoKey
    cryptoKeyCreateFromKey (BRKey *key);

    private_extern BRKey *
    cryptoKeyGetCore (BRCryptoKey key);

    /// MARK: - Currency

    /// MARK: - Unit

    private_extern BRArrayOf(BRCryptoUnit)
    cryptoUnitTakeAll (BRArrayOf(BRCryptoUnit) units);

    private_extern BRArrayOf(BRCryptoUnit)
    cryptoUnitGiveAll (BRArrayOf(BRCryptoUnit) units);

    /// MARK: - Amount

    private_extern BRCryptoAmount
    cryptoAmountCreate (BRCryptoUnit unit,
                        BRCryptoBoolean isNegative,
                        UInt256 value);

    private_extern BRCryptoAmount
    cryptoAmountCreateInternal (BRCryptoUnit unit,
                                BRCryptoBoolean isNegative,
                                UInt256 value,
                                int takeUnit);

    private_extern UInt256
    cryptoAmountGetValue (BRCryptoAmount amount);

    /// MARK: - Address

    private_extern BRCryptoAddress
    cryptoAddressCreateAsBTC (BRAddress btc,
                              BRCryptoBoolean isBTC);  // TRUE if BTC; FALSE if BCH

    private_extern BRCryptoAddress
    cryptoAddressCreateAsETH (BREthereumAddress eth);

    private_extern BRCryptoAddress
    cryptoAddressCreateAsGEN (BRGenericWalletManager gwm,
                              BRGenericAddress aid);

    private_extern BRCryptoBlockChainType
    cryptoAddressGetType (BRCryptoAddress address);

    private_extern BRAddress
    cryptoAddressAsBTC (BRCryptoAddress address,
                        BRCryptoBoolean *isBitcoinAddr);

    private_extern BREthereumAddress
    cryptoAddressAsETH (BRCryptoAddress address);

    private_extern BRGenericAddress
    cryptoAddressAsGEN (BRCryptoAddress address);


    /// MARK: - Account

    private_extern BREthereumAccount
    cryptoAccountAsETH (BRCryptoAccount account);

    private_extern BRGenericAccount
    cryptoAccountAsGEN (BRCryptoAccount account,
                        const char *type);

    private_extern const char *
    cryptoAccountAddressAsETH (BRCryptoAccount account);

    private_extern BRMasterPubKey
    cryptoAccountAsBTC (BRCryptoAccount account);

    /// MARK: FeeBasis

    private_extern uint64_t
    cryptoFeeBasisAsBTC (BRCryptoFeeBasis feeBasis);

    private_extern BREthereumFeeBasis
    cryptoFeeBasisAsETH (BRCryptoFeeBasis feeBasis);
=======
/// MARK: - Hash
>>>>>>> fed04385

private_extern BRCryptoHash
cryptoHashCreateAsBTC (UInt256 btc);

private_extern BRCryptoHash
cryptoHashCreateAsETH (BREthereumHash eth);

private_extern BRCryptoHash
cryptoHashCreateAsGEN (BRGenericHash gen);

/// MARK: - Key

private_extern BRCryptoKey
cryptoKeyCreateFromKey (BRKey *key);

private_extern BRKey *
cryptoKeyGetCore (BRCryptoKey key);

/// MARK: - Currency

/// MARK: - Unit

private_extern BRArrayOf(BRCryptoUnit)
cryptoUnitTakeAll (BRArrayOf(BRCryptoUnit) units);

private_extern BRArrayOf(BRCryptoUnit)
cryptoUnitGiveAll (BRArrayOf(BRCryptoUnit) units);


/// MARK: - Amount

private_extern BRCryptoAmount
cryptoAmountCreate (BRCryptoUnit unit,
                    BRCryptoBoolean isNegative,
                    UInt256 value);

private_extern BRCryptoAmount
cryptoAmountCreateInternal (BRCryptoUnit unit,
                            BRCryptoBoolean isNegative,
                            UInt256 value,
                            int takeCurrency);

private_extern UInt256
cryptoAmountGetValue (BRCryptoAmount amount);

/// MARK: - Address

/// MARK: - Account

private_extern const char *
cryptoAccountAddressAsETH (BRCryptoAccount account);

/// MARK: FeeBasis

/// MARK: Transfer

/// MARK: - Network Fee

/// MARK: - Network

private_extern BRCryptoNetwork
cryptoNetworkCreateAsBTC (const char *uids,
                          const char *name,
                          uint8_t forkId,
                          const BRChainParams *params);

private_extern BRCryptoNetwork
cryptoNetworkCreateAsETH (const char *uids,
                          const char *name,
                          uint32_t chainId,
                          BREthereumNetwork net);

private_extern BRCryptoNetwork
cryptoNetworkCreateAsGEN (const char *uids,
                          const char *name,
                          uint8_t isMainnet);

/// MARK: - Payment

private_extern BRArrayOf(BRTxOutput)
cryptoPaymentProtocolRequestGetOutputsAsBTC (BRCryptoPaymentProtocolRequest request);

/// MARK: - Status

private_extern BRCryptoStatus
cryptoStatusFromETH (BREthereumStatus status);

private_extern BREthereumStatus
cryptoStatusAsETH (BRCryptoStatus status);

/// MARK: - Wallet

/// MARK: - WalletManager

/// MARK: - WalletSweeper

#ifdef __cplusplus
}
#endif

#endif /* BRCryptoP_h */<|MERGE_RESOLUTION|>--- conflicted
+++ resolved
@@ -32,104 +32,7 @@
 extern "C" {
 #endif
 
-<<<<<<< HEAD
-    /// MARK: - Hash
-
-    private_extern BRCryptoHash
-    cryptoHashCreateAsBTC (UInt256 btc);
-
-    private_extern BRCryptoHash
-    cryptoHashCreateAsETH (BREthereumHash eth);
-
-    private_extern BRCryptoHash
-    cryptoHashCreateAsGEN (BRGenericHash gen);
-
-    /// MARK: - Key
-
-    private_extern BRCryptoKey
-    cryptoKeyCreateFromKey (BRKey *key);
-
-    private_extern BRKey *
-    cryptoKeyGetCore (BRCryptoKey key);
-
-    /// MARK: - Currency
-
-    /// MARK: - Unit
-
-    private_extern BRArrayOf(BRCryptoUnit)
-    cryptoUnitTakeAll (BRArrayOf(BRCryptoUnit) units);
-
-    private_extern BRArrayOf(BRCryptoUnit)
-    cryptoUnitGiveAll (BRArrayOf(BRCryptoUnit) units);
-
-    /// MARK: - Amount
-
-    private_extern BRCryptoAmount
-    cryptoAmountCreate (BRCryptoUnit unit,
-                        BRCryptoBoolean isNegative,
-                        UInt256 value);
-
-    private_extern BRCryptoAmount
-    cryptoAmountCreateInternal (BRCryptoUnit unit,
-                                BRCryptoBoolean isNegative,
-                                UInt256 value,
-                                int takeUnit);
-
-    private_extern UInt256
-    cryptoAmountGetValue (BRCryptoAmount amount);
-
-    /// MARK: - Address
-
-    private_extern BRCryptoAddress
-    cryptoAddressCreateAsBTC (BRAddress btc,
-                              BRCryptoBoolean isBTC);  // TRUE if BTC; FALSE if BCH
-
-    private_extern BRCryptoAddress
-    cryptoAddressCreateAsETH (BREthereumAddress eth);
-
-    private_extern BRCryptoAddress
-    cryptoAddressCreateAsGEN (BRGenericWalletManager gwm,
-                              BRGenericAddress aid);
-
-    private_extern BRCryptoBlockChainType
-    cryptoAddressGetType (BRCryptoAddress address);
-
-    private_extern BRAddress
-    cryptoAddressAsBTC (BRCryptoAddress address,
-                        BRCryptoBoolean *isBitcoinAddr);
-
-    private_extern BREthereumAddress
-    cryptoAddressAsETH (BRCryptoAddress address);
-
-    private_extern BRGenericAddress
-    cryptoAddressAsGEN (BRCryptoAddress address);
-
-
-    /// MARK: - Account
-
-    private_extern BREthereumAccount
-    cryptoAccountAsETH (BRCryptoAccount account);
-
-    private_extern BRGenericAccount
-    cryptoAccountAsGEN (BRCryptoAccount account,
-                        const char *type);
-
-    private_extern const char *
-    cryptoAccountAddressAsETH (BRCryptoAccount account);
-
-    private_extern BRMasterPubKey
-    cryptoAccountAsBTC (BRCryptoAccount account);
-
-    /// MARK: FeeBasis
-
-    private_extern uint64_t
-    cryptoFeeBasisAsBTC (BRCryptoFeeBasis feeBasis);
-
-    private_extern BREthereumFeeBasis
-    cryptoFeeBasisAsETH (BRCryptoFeeBasis feeBasis);
-=======
 /// MARK: - Hash
->>>>>>> fed04385
 
 private_extern BRCryptoHash
 cryptoHashCreateAsBTC (UInt256 btc);
